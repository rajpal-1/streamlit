/**
 * @license
 * Copyright 2018-2020 Streamlit Inc.
 *
 * Licensed under the Apache License, Version 2.0 (the "License");
 * you may not use this file except in compliance with the License.
 * You may obtain a copy of the License at
 *
 *    http://www.apache.org/licenses/LICENSE-2.0
 *
 * Unless required by applicable law or agreed to in writing, software
 * distributed under the License is distributed on an "AS IS" BASIS,
 * WITHOUT WARRANTIES OR CONDITIONS OF ANY KIND, either express or implied.
 * See the License for the specific language governing permissions and
 * limitations under the License.
 */

describe("tooltips on widgets", () => {
  before(() => {
    cy.visit("http://localhost:3000/");
  });

  it("displays tooltip on text_input", () => {
    cy.get(".stTextInput .stTooltipIcon").should("have.length", 1);
  });

<<<<<<< HEAD
  it("displays tooltip on number_input", () => {
    cy.get(".stNumberInput .stTooltipIcon").should("have.length", 1);
  });

  it("displays tooltip on checkbox", () => {
    cy.get(".stCheckbox .stTooltipIcon").should("have.length", 1);
  });

  it("displays tooltip on radio", () => {
    cy.get(".stRadio .stTooltipIcon").should("have.length", 1);
  });

  /*
  it("displays tooltip on button", () => {});
  it("displays tooltip on selectbox", () => {});
  it("displays tooltip on time_input", () => {});
  it("displays tooltip on date_input", () => {});
=======
  it("displays tooltip on button", () => {
    cy.get(".stButton .stTooltipIcon").should("have.length", 1);
  });

  it("displays tooltip on selectbox", () => {
    cy.get(".stSelectbox .stTooltipIcon").should("have.length", 1);
  });

  it("displays tooltip on time_input", () => {
    cy.get(".stTimeInput .stTooltipIcon").should("have.length", 1);
  });

  it("displays tooltip on date_input", () => {
    cy.get(".stDateInput .stTooltipIcon").should("have.length", 1);
  });

  /*
  it("displays tooltip on checkbox", () => {});
  it("displays tooltip on number_input", () => {});
  it("displays tooltip on radio", () => {});
>>>>>>> fa072a56
  it("displays tooltip on write", () => {});
  it("displays tooltip on markdown", () => {});
  it("displays tooltip on header", () => {});
  it("displays tooltip on subheader", () => {});
  it("displays tooltip on code", () => {});
  it("displays tooltip on latex", () => {});
  it("displays tooltip on image", () => {});
  it("displays tooltip on line_chart", () => {});
  it("displays tooltip on plotly_chart", () => {});
  */
});<|MERGE_RESOLUTION|>--- conflicted
+++ resolved
@@ -24,7 +24,6 @@
     cy.get(".stTextInput .stTooltipIcon").should("have.length", 1);
   });
 
-<<<<<<< HEAD
   it("displays tooltip on number_input", () => {
     cy.get(".stNumberInput .stTooltipIcon").should("have.length", 1);
   });
@@ -37,12 +36,6 @@
     cy.get(".stRadio .stTooltipIcon").should("have.length", 1);
   });
 
-  /*
-  it("displays tooltip on button", () => {});
-  it("displays tooltip on selectbox", () => {});
-  it("displays tooltip on time_input", () => {});
-  it("displays tooltip on date_input", () => {});
-=======
   it("displays tooltip on button", () => {
     cy.get(".stButton .stTooltipIcon").should("have.length", 1);
   });
@@ -60,10 +53,6 @@
   });
 
   /*
-  it("displays tooltip on checkbox", () => {});
-  it("displays tooltip on number_input", () => {});
-  it("displays tooltip on radio", () => {});
->>>>>>> fa072a56
   it("displays tooltip on write", () => {});
   it("displays tooltip on markdown", () => {});
   it("displays tooltip on header", () => {});
