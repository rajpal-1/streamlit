# Copyright (c) Streamlit Inc. (2018-2022) Snowflake Inc. (2022)
#
# Licensed under the Apache License, Version 2.0 (the "License");
# you may not use this file except in compliance with the License.
# You may obtain a copy of the License at
#
#     http://www.apache.org/licenses/LICENSE-2.0
#
# Unless required by applicable law or agreed to in writing, software
# distributed under the License is distributed on an "AS IS" BASIS,
# WITHOUT WARRANTIES OR CONDITIONS OF ANY KIND, either express or implied.
# See the License for the specific language governing permissions and
# limitations under the License.

<<<<<<< HEAD
import io

=======
>>>>>>> c0883da8
import numpy as np
from PIL import Image, ImageDraw

import streamlit as st


def create_gif(size):
    # Create grayscale image.
    im = Image.new("L", (size, size), "white")

    images = []

    # Make 32 frames with the circle of a constant size, moving across the
    # principal diagonal of a 64x64 image. The GIF will not loop and stops
    # animating after 3200ms.
    for i in range(0, 32):
        frame = im.copy()
        draw = ImageDraw.Draw(frame)
        pos = (i, i)
        circle_size = size / 2
        draw.ellipse([pos, tuple(p + circle_size for p in pos)], "black")
        images.append(frame.copy())

    # Save the frames as an animated GIF
    data = io.BytesIO()
    images[0].save(
        data,
        format="GIF",
        save_all=True,
        append_images=images[1:],
        duration=1,
    )

    return data.getvalue()


import streamlit as st

img = np.repeat(0, 10000).reshape(100, 100)
img800 = np.repeat(0, 640000).reshape(800, 800)
gif = create_gif(64)

st.image(img, caption="Black Square as JPEG", output_format="JPEG", width=100)

st.image(img, caption="Black Square as PNG", output_format="PNG", width=100)

st.image(img, caption="Black Square with no output format specified", width=100)

transparent_img = np.zeros((100, 100, 4), dtype=np.uint8)
st.image(transparent_img, caption="Transparent Black Square", width=100)

col1, col2, col3 = st.columns(3)
col2.image(img)  # 100
col2.image(img, use_column_width="auto")  # 100

col2.image(img, use_column_width="never")  # 100
col2.image(img, use_column_width=False)  # 100

col2.image(img, use_column_width="always")  # column
col2.image(img, use_column_width=True)  # column

col2.image(img800, use_column_width="auto")  # column

st.image(
    """<svg xmlns="http://www.w3.org/2000/svg" xmlns:xlink="http://www.w3.org/1999/xlink" width="100" height="100">
    <clipPath id="clipCircle">
        <circle r="25" cx="25" cy="25"/>
    </clipPath>
    <image href="https://avatars.githubusercontent.com/karriebear" width="50" height="50" clip-path="url(#clipCircle)"/>
</svg>
"""
)

st.image(
    """
<svg xmlns="http://www.w3.org/2000/svg" xmlns:xlink="http://www.w3.org/1999/xlink" width="500" height="100">
<text x="0" y="50">"I am a quote" - https://avatars.githubusercontent.com/karriebear</text>
</svg>
"""
)

st.image(
    """<?xml version="1.0" encoding="utf-8"?>
    <!-- Generator: Adobe Illustrator 17.1.0, SVG Export Plug-In . SVG Version: 6.00 Build 0)  -->
    <!DOCTYPE svg PUBLIC "-//W3C//DTD SVG 1.1//EN" "http://www.w3.org/Graphics/SVG/1.1/DTD/svg11.dtd">
    <svg xmlns="http://www.w3.org/2000/svg" xmlns:xlink="http://www.w3.org/1999/xlink" width="500" height="100">
    <text x="0" y="50">"I am prefixed with some meta tags</text>
    </svg>
"""
)

st.image(gif, width=100)
st.image(gif, caption="Black Circle as GIF", width=100)
st.image(gif, caption="GIF as PNG", output_format="PNG", width=100)<|MERGE_RESOLUTION|>--- conflicted
+++ resolved
@@ -12,11 +12,8 @@
 # See the License for the specific language governing permissions and
 # limitations under the License.
 
-<<<<<<< HEAD
 import io
 
-=======
->>>>>>> c0883da8
 import numpy as np
 from PIL import Image, ImageDraw
 
