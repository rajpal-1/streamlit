import os
import platform
import setuptools
import subprocess
import sys

from pipenv.project import Project
from pipenv.utils import convert_deps_to_pip
from setuptools.command.install import install

<<<<<<< HEAD
VERSION = "0.57.2"  # PEP-440
=======
VERSION = "0.57.1"  # PEP-440
>>>>>>> f7470571

NAME = "streamlit"

pipfile = Project(chdir=False).parsed_pipfile

# Combine [packages] with either [python3] or [python2]
packages = pipfile["packages"].copy()
requirements = convert_deps_to_pip(packages, r=False)


# Check whether xcode tools are available before making watchdog a
# dependency (only if the current system is a Mac).
if platform.system() == "Darwin":
    has_xcode = subprocess.call(["xcode-select", "--version"], shell=False) == 0
    has_gcc = subprocess.call(["gcc", "--version"], shell=False) == 0

    if not (has_xcode and has_gcc):
        try:
            requirements.remove("watchdog")
        except ValueError:
            pass


def readme():
    with open("README.md") as f:
        return f.read()


class VerifyVersionCommand(install):
    """Custom command to verify that the git tag matches our version"""

    description = "verify that the git tag matches our version"

    def run(self):
        tag = os.getenv("CIRCLE_TAG")

        if tag != VERSION:
            info = "Git tag: {0} does not match the version of this app: {1}".format(
                tag, VERSION
            )
            sys.exit(info)


setuptools.setup(
    name=NAME,
    version=VERSION,
    description="Frontend library for machine learning engineers",
    long_description=readme(),
    url="https://streamlit.io",
    author="Streamlit Inc",
    author_email="hello@streamlit.io",
    python_requires=">=3.5",
    license="Apache 2",
    packages=setuptools.find_packages(exclude=["tests", "tests.*"]),
    # Requirements
    install_requires=requirements,
    zip_safe=False,  # install source files not egg
    include_package_data=True,  # copy html and friends
    entry_points={"console_scripts": ["streamlit = streamlit.cli:main"]},
    # For Windows so that streamlit * commands work ie.
    # - streamlit version
    # - streamlit hello
    scripts=["bin/streamlit.cmd"],
    cmdclass={"verify": VerifyVersionCommand,},
)<|MERGE_RESOLUTION|>--- conflicted
+++ resolved
@@ -8,11 +8,7 @@
 from pipenv.utils import convert_deps_to_pip
 from setuptools.command.install import install
 
-<<<<<<< HEAD
 VERSION = "0.57.2"  # PEP-440
-=======
-VERSION = "0.57.1"  # PEP-440
->>>>>>> f7470571
 
 NAME = "streamlit"
 
