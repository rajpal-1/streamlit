# Copyright (c) Streamlit Inc. (2018-2022) Snowflake Inc. (2022)
#
# Licensed under the Apache License, Version 2.0 (the "License");
# you may not use this file except in compliance with the License.
# You may obtain a copy of the License at
#
#     http://www.apache.org/licenses/LICENSE-2.0
#
# Unless required by applicable law or agreed to in writing, software
# distributed under the License is distributed on an "AS IS" BASIS,
# WITHOUT WARRANTIES OR CONDITIONS OF ANY KIND, either express or implied.
# See the License for the specific language governing permissions and
# limitations under the License.

import os
import sys
from pathlib import Path

import setuptools
from setuptools.command.install import install

THIS_DIRECTORY = Path(__file__).parent

VERSION = "1.23.1"  # PEP-440

NAME = "streamlit"

# IMPORTANT: We should try very hard *not* to add dependencies to Streamlit.
# And if you do add one, make the required version as general as possible:
# - Include relevant lower bound for any features we use from our dependencies
# - And include an upper bound that's < NEXT_MAJOR_VERSION
INSTALL_REQUIRES = [
    "altair>=4.0, <6",
    "blinker>=1.0.0, <2",
    "cachetools>=4.0, <6",
    "click>=7.0, <9",
    # 1.4 introduced the functionality found in python 3.8's importlib.metadata module
    "importlib-metadata>=1.4, <7",
    "numpy>=1.19.3, <2",
    "packaging>=16.8, <24",
    # Lowest version with available wheel for 3.7 + amd64 + linux
    "pandas>=1.3.0, <3",
    "pillow>=7.1.0, <10",
    # Python protobuf 4.21 (the first 4.x version) is compatible with protobufs
    # generated from `protoc` >= 3.20. (`protoc` is installed separately from the Python
    # protobuf package, so this pin doesn't actually enforce a `protoc` minimum version.
    # Instead, the `protoc` min version is enforced in our Makefile.)
    "protobuf>=3.20, <5",
    # pyarrow is not semantically versioned, gets new major versions frequently, and
    # doesn't tend to break the API on major version upgrades, so we don't put an
    # upper bound on it.
    "pyarrow>=6.0",
    "pympler>=0.9, <2",
    "python-dateutil>=2.7.3, <3",
    "requests>=2.18, <3",
    "rich>=10.14.0, <14",
    "tenacity>=8.0.0, <9",
<<<<<<< HEAD
    "toml>=0.10.1, <2",
    "typing-extensions>=4.0.0",
=======
    "toml<2",
    "typing-extensions>=4.0.1, <5",
>>>>>>> ff56b21f
    "tzlocal>=1.1, <5",
    "validators>=0.2, <1",
    # Don't require watchdog on MacOS, since it'll fail without xcode tools.
    # Without watchdog, we fallback to a polling file watcher to check for app changes.
    "watchdog>=2.1.5; platform_system != 'Darwin'",
]

# We want to exclude some dependencies in our internal Snowpark conda distribution of
# Streamlit. These dependencies will be installed normally for both regular conda builds
# and PyPI builds (that is, for people installing streamlit using either
# `pip install streamlit` or `conda install -c conda-forge streamlit`)
SNOWPARK_CONDA_EXCLUDED_DEPENDENCIES = [
    "gitpython>=3.0.7, <4, !=3.1.19",
    "pydeck>=0.2, <1",
    # Tornado 6.0.3 was the current Tornado version when Python 3.8, our earliest supported Python version,
    # was released (Oct 14, 2019).
    "tornado>=6.0.3, <7",
]

if not os.getenv("SNOWPARK_CONDA_BUILD"):
    INSTALL_REQUIRES.extend(SNOWPARK_CONDA_EXCLUDED_DEPENDENCIES)

EXTRA_REQUIRES = {"snowflake": ["snowflake-snowpark-python; python_version=='3.8'"]}


class VerifyVersionCommand(install):
    """Custom command to verify that the git tag matches our version"""

    description = "verify that the git tag matches our version"

    def run(self):
        tag = os.getenv("TAG")

        if tag != VERSION:
            info = "Git tag: {0} does not match the version of this app: {1}".format(
                tag, VERSION
            )
            sys.exit(info)


readme_path = THIS_DIRECTORY / ".." / "README.md"
if readme_path.exists():
    long_description = readme_path.read_text()
else:
    # In some build environments (specifically in conda), we may not have the README file
    # readily available. In these cases, just let long_description be the empty string.
    # Note that long_description isn't used at all in these build environments, so it
    # being missing isn't problematic.
    long_description = ""

setuptools.setup(
    name=NAME,
    version=VERSION,
    description="A faster way to build and share data apps",
    long_description=long_description,
    long_description_content_type="text/markdown",
    url="https://streamlit.io",
    project_urls={
        "Source Code": "https://github.com/streamlit/streamlit",
        "Bug Tracker": "https://github.com/streamlit/streamlit/issues",
        "Release notes": "https://docs.streamlit.io/library/changelog",
        "Documentation": "https://docs.streamlit.io/",
        "Community": "https://discuss.streamlit.io/",
        "Twitter": "https://twitter.com/streamlit",
    },
    author="Snowflake Inc",
    author_email="hello@streamlit.io",
    license="Apache License 2.0",
    classifiers=[
        "Development Status :: 5 - Production/Stable",
        "Environment :: Console",
        "Environment :: Web Environment",
        "Intended Audience :: Developers",
        "Intended Audience :: Science/Research",
        "License :: OSI Approved :: Apache Software License",
        "Programming Language :: Python :: 3.7",
        "Programming Language :: Python :: 3.8",
        "Programming Language :: Python :: 3.9",
        "Programming Language :: Python :: 3.10",
        "Programming Language :: Python :: 3.11",
        "Topic :: Database :: Front-Ends",
        "Topic :: Office/Business :: Financial :: Spreadsheet",
        "Topic :: Scientific/Engineering :: Information Analysis",
        "Topic :: Scientific/Engineering :: Visualization",
        "Topic :: Software Development :: Libraries :: Application Frameworks",
        "Topic :: Software Development :: Widget Sets",
    ],
    # We exclude Python 3.9.7 from our compatible versions due to a bug in that version
    # with typing.Protocol. See https://github.com/streamlit/streamlit/issues/5140 and
    # https://bugs.python.org/issue45121
    python_requires=">=3.7, !=3.9.7",
    # PEP 561: https://mypy.readthedocs.io/en/stable/installed_packages.html
    package_data={"streamlit": ["py.typed", "hello/**/*.py"]},
    packages=setuptools.find_packages(exclude=["tests", "tests.*"]),
    # Requirements
    install_requires=INSTALL_REQUIRES,
    extras_require=EXTRA_REQUIRES,
    zip_safe=False,  # install source files not egg
    include_package_data=True,  # copy html and friends
    entry_points={"console_scripts": ["streamlit = streamlit.web.cli:main"]},
    # For Windows so that streamlit * commands work ie.
    # - streamlit version
    # - streamlit hello
    scripts=["bin/streamlit.cmd"],
    cmdclass={
        "verify": VerifyVersionCommand,
    },
)<|MERGE_RESOLUTION|>--- conflicted
+++ resolved
@@ -55,13 +55,8 @@
     "requests>=2.18, <3",
     "rich>=10.14.0, <14",
     "tenacity>=8.0.0, <9",
-<<<<<<< HEAD
     "toml>=0.10.1, <2",
-    "typing-extensions>=4.0.0",
-=======
-    "toml<2",
     "typing-extensions>=4.0.1, <5",
->>>>>>> ff56b21f
     "tzlocal>=1.1, <5",
     "validators>=0.2, <1",
     # Don't require watchdog on MacOS, since it'll fail without xcode tools.
