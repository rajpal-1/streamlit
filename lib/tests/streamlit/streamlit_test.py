--- conflicted
+++ resolved
@@ -40,11 +40,7 @@
     """Get version by parsing out setup.py."""
     dirname = os.path.dirname(__file__)
     base_dir = os.path.abspath(os.path.join(dirname, "../.."))
-<<<<<<< HEAD
-    pattern = re.compile(r"(?:.*version=\')(?P<version>.*)(?:\',  # PEP-440$)")
-=======
     pattern = re.compile(r"(?:.*version=\")(?P<version>.*)(?:\",  # PEP-440$)")
->>>>>>> 7d0805db
     for line in open(os.path.join(base_dir, "setup.py")).readlines():
         m = pattern.match(line)
         if m:
@@ -68,13 +64,8 @@
         # This is set in lib/tests/conftest.py to off
         self.assertEqual("off", st.get_option("global.sharingMode"))
 
-<<<<<<< HEAD
-        st.set_option("global.sharingMode", "streamlit-public")
-        self.assertEqual("streamlit-public", st.get_option("global.sharingMode"))
-=======
         st.set_option("global.sharingMode", "s3")
         self.assertEqual("s3", st.get_option("global.sharingMode"))
->>>>>>> 7d0805db
 
 
 class StreamlitAPITest(testutil.DeltaGeneratorTestCase):
@@ -470,12 +461,8 @@
 
         data = [trace0]
 
-<<<<<<< HEAD
-        with patch("streamlit.elements.plotly_chart.ply.plot") as plot_patch:
-=======
         with patch("streamlit.elements.plotly_chart."
                    "_plot_to_url_or_load_cached_url") as plot_patch:
->>>>>>> 7d0805db
             plot_patch.return_value = "the_url"
             st.plotly_chart(data, sharing="public")
 
