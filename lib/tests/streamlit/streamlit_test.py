# Copyright 2018-2022 Streamlit Inc.
#
# Licensed under the Apache License, Version 2.0 (the "License");
# you may not use this file except in compliance with the License.
# You may obtain a copy of the License at
#
#    http://www.apache.org/licenses/LICENSE-2.0
#
# Unless required by applicable law or agreed to in writing, software
# distributed under the License is distributed on an "AS IS" BASIS,
# WITHOUT WARRANTIES OR CONDITIONS OF ANY KIND, either express or implied.
# See the License for the specific language governing permissions and
# limitations under the License.

"""Streamlit Unit test."""

import json
import logging
import os
import re
import sys
import textwrap
import time
import unittest
from unittest.mock import patch

import PIL.Image as Image
import numpy as np
import pandas as pd
from google.protobuf import json_format
from parameterized import parameterized

import streamlit as st
from streamlit import __version__
from streamlit.errors import StreamlitAPIException
from streamlit.logger import get_logger
from streamlit.proto.Alert_pb2 import Alert
from streamlit.proto.Empty_pb2 import Empty as EmptyProto
from streamlit.runtime.media_file_manager import (
    _calculate_file_id,
    media_file_manager,
    STATIC_MEDIA_ENDPOINT,
)
from tests import testutil


def get_version():
    """Get version by parsing out setup.py."""
    dirname = os.path.dirname(__file__)
    base_dir = os.path.abspath(os.path.join(dirname, "../.."))
    pattern = re.compile(r"(?:.*VERSION = \")(?P<version>.*)(?:\"  # PEP-440$)")
    for line in open(os.path.join(base_dir, "setup.py")).readlines():
        m = pattern.match(line)
        if m:
            return m.group("version")


class StreamlitTest(unittest.TestCase):
    """Test Streamlit.__init__.py."""

    def test_streamlit_version(self):
        """Test streamlit.__version__."""
        self.assertEqual(__version__, get_version())

    def test_get_option(self):
        """Test streamlit.get_option."""
        # This is set in lib/tests/conftest.py to False
        self.assertEqual(False, st.get_option("browser.gatherUsageStats"))

    def test_set_option_scriptable(self):
        """Test that scriptable options can be set from API."""
        # This is set in lib/tests/conftest.py to off
        self.assertEqual(True, st.get_option("client.displayEnabled"))

        try:
            # client.displayEnabled and client.caching can be set after run starts.
            st.set_option("client.displayEnabled", False)
            self.assertEqual(False, st.get_option("client.displayEnabled"))
        finally:
            # Restore original value
            st.set_option("client.displayEnabled", True)

    def test_set_option_unscriptable(self):
        """Test that unscriptable options cannot be set with st.set_option."""
        # This is set in lib/tests/conftest.py to off
        self.assertEqual(True, st.get_option("server.enableCORS"))

        with self.assertRaises(StreamlitAPIException):
            st.set_option("server.enableCORS", False)

    def test_run_warning_presence(self):
        """Using Streamlit without `streamlit run` produces a warning."""
        with self.assertLogs(level=logging.WARNING) as logs:
            st._is_running_with_streamlit = False
            st._use_warning_has_been_displayed = False
            st.write("Using delta generator")
            output = "".join(logs.output)
            # Warning produced exactly once
            self.assertEqual(len(re.findall(r"streamlit run", output)), 1)

    def test_run_warning_absence(self):
        """Using Streamlit through the CLI produces no usage warning."""
        with self.assertLogs(level=logging.WARNING) as logs:
            st._is_running_with_streamlit = True
            st._use_warning_has_been_displayed = False
            st.write("Using delta generator")
            # assertLogs is being used as a context manager, but it also checks that some log output was captured, so we have to let it capture something
            get_logger("root").warning("irrelevant warning so assertLogs passes")
            self.assertNotRegex("".join(logs.output), r"streamlit run")


class StreamlitAPITest(testutil.DeltaGeneratorTestCase):
    """Test Public Streamlit Public APIs."""

    def test_st_legacy_altair_chart(self):
        """Test st._legacy_altair_chart."""
        import altair as alt

        df = pd.DataFrame(np.random.randn(3, 3), columns=["a", "b", "c"])

        c = (
            alt.Chart(df)
            .mark_circle()
            .encode(x="a", y="b", size="c", color="c")
            .interactive()
        )
        st._legacy_altair_chart(c)

        el = self.get_delta_from_queue().new_element
        spec = json.loads(el.vega_lite_chart.spec)

        # Checking Vega-Lite is a lot of work so rather than doing that, we
        # just checked to see if the spec data name matches the dataset.
        self.assertEqual(
            spec.get("data").get("name"), el.vega_lite_chart.datasets[0].name
        )

    def test_st_arrow_altair_chart(self):
        """Test st._arrow_altair_chart."""
        import altair as alt

        df = pd.DataFrame(np.random.randn(3, 3), columns=["a", "b", "c"])

        c = (
            alt.Chart(df)
            .mark_circle()
            .encode(x="a", y="b", size="c", color="c")
            .interactive()
        )
        st._arrow_altair_chart(c)

        proto = self.get_delta_from_queue().new_element.arrow_vega_lite_chart
        spec = json.loads(proto.spec)

        # Checking Vega-Lite is a lot of work so rather than doing that, we
        # just checked to see if the spec data name matches the dataset.
        self.assertEqual(spec.get("data").get("name"), proto.datasets[0].name)

    def test_st_legacy_area_chart(self):
        """Test st._legacy_area_chart."""
        df = pd.DataFrame([[10, 20, 30]], columns=["a", "b", "c"])
        st._legacy_area_chart(df, width=640, height=480)

        el = self.get_delta_from_queue().new_element.vega_lite_chart
        chart_spec = json.loads(el.spec)
        self.assertEqual(chart_spec["mark"], "area")
        self.assertEqual(chart_spec["width"], 640)
        self.assertEqual(chart_spec["height"], 480)
        self.assertEqual(
            el.datasets[0].data.columns.plain_index.data.strings.data,
            ["index", "variable", "value"],
        )

        data = json.loads(json_format.MessageToJson(el.datasets[0].data.data))
        result = [x["int64s"]["data"] for x in data["cols"] if "int64s" in x]
        self.assertEqual(result[1], ["10", "20", "30"])

    def test_st_arrow_area_chart(self):
        """Test st._arrow_area_chart."""
        from streamlit.type_util import bytes_to_data_frame

        df = pd.DataFrame([[10, 20, 30]], columns=["a", "b", "c"])
        EXPECTED_DATAFRAME = pd.DataFrame(
            [[0, "a", 10], [0, "b", 20], [0, "c", 30]],
            index=[0, 1, 2],
            columns=["index", "variable", "value"],
        )
        st._arrow_area_chart(df, width=640, height=480)

        proto = self.get_delta_from_queue().new_element.arrow_vega_lite_chart
        chart_spec = json.loads(proto.spec)

        self.assertEqual(chart_spec["mark"], "area")
        self.assertEqual(chart_spec["width"], 640)
        self.assertEqual(chart_spec["height"], 480)
        pd.testing.assert_frame_equal(
            bytes_to_data_frame(proto.datasets[0].data.data),
            EXPECTED_DATAFRAME,
        )

<<<<<<< HEAD
    def test_st_audio(self):
        """Test st.audio."""

        # Fake audio data: expect the resultant mimetype to be audio default.
        fake_audio_data = "\x11\x22\x33\x44\x55\x66".encode("utf-8")

        st.audio(fake_audio_data)

        el = self.get_delta_from_queue().new_element

        # locate resultant file in MediaFileManager and test its properties.
        file_id = _calculate_file_id(fake_audio_data, "audio/wav")
        self.assertTrue(file_id in media_file_manager)

        afile = media_file_manager.get(file_id)
        self.assertEqual(afile.mimetype, "audio/wav")
        self.assertEqual(afile.url, el.audio.url)

        # Test using generated data in a file-like object.

        sampleRate = 44100
        frequency = 440
        length = 5

        t = np.linspace(
            0, length, sampleRate * length
        )  #  Produces a 5 second Audio-File
        y = np.sin(frequency * 2 * np.pi * t)  #  Has frequency of 440Hz

        wavfile.write("test.wav", sampleRate, y)

        with io.open("test.wav", "rb") as f:
            st.audio(f)

        el = self.get_delta_from_queue().new_element
        self.assertTrue(".wav" in el.audio.url)

        os.remove("test.wav")

        # Test using a URL instead of data
        some_url = "https://www.soundhelix.com/examples/mp3/SoundHelix-Song-3.mp3"
        st.audio(some_url)

        el = self.get_delta_from_queue().new_element
        self.assertEqual(el.audio.url, some_url)

        # Test that a non-URL string is assumed to be a filename
        bad_filename = "blah"
        with self.assertRaises(FileNotFoundError):
            st.audio(bad_filename)

        # Test that we can use an empty/None value without error.
        st.audio(None)
        el = self.get_delta_from_queue().new_element
        self.assertEqual(el.audio.url, "")

        # Test that our other data types don't result in an error.
        st.audio(b"bytes_data")
        st.audio("str_data".encode("utf-8"))
        st.audio(BytesIO(b"bytesio_data"))
        st.audio(np.array([0, 1, 2, 3]))

    def test_st_audio_options(self):
        """Test st.audio with options."""
        from streamlit.runtime.media_file_manager import _calculate_file_id

        fake_audio_data = "\x11\x22\x33\x44\x55\x66".encode("utf-8")
        st.audio(fake_audio_data, format="audio/mp3", start_time=10)

        el = self.get_delta_from_queue().new_element
        self.assertEqual(el.audio.start_time, 10)
        self.assertTrue(el.audio.url.startswith(STATIC_MEDIA_ENDPOINT))
        self.assertTrue(_calculate_file_id(fake_audio_data, "audio/mp3"), el.audio.url)

=======
>>>>>>> f8194b2e
    def test_st_balloons(self):
        """Test st.balloons."""
        st.balloons()
        el = self.get_delta_from_queue().new_element
        self.assertEqual(el.balloons.show, True)

    def test_st_legacy_bar_chart(self):
        """Test st._legacy_bar_chart."""
        df = pd.DataFrame([[10, 20, 30]], columns=["a", "b", "c"])

        st._legacy_bar_chart(df, width=640, height=480)

        el = self.get_delta_from_queue().new_element.vega_lite_chart
        chart_spec = json.loads(el.spec)
        self.assertEqual(chart_spec["mark"], "bar")
        self.assertEqual(chart_spec["width"], 640)
        self.assertEqual(chart_spec["height"], 480)
        self.assertEqual(
            el.datasets[0].data.columns.plain_index.data.strings.data,
            ["index", "variable", "value"],
        )

        data = json.loads(json_format.MessageToJson(el.datasets[0].data.data))
        result = [x["int64s"]["data"] for x in data["cols"] if "int64s" in x]

        self.assertEqual(result[1], ["10", "20", "30"])

    def test_st_arrow_bar_chart(self):
        """Test st._arrow_bar_chart."""
        from streamlit.type_util import bytes_to_data_frame

        df = pd.DataFrame([[10, 20, 30]], columns=["a", "b", "c"])
        EXPECTED_DATAFRAME = pd.DataFrame(
            [[0, "a", 10], [0, "b", 20], [0, "c", 30]],
            index=[0, 1, 2],
            columns=["index", "variable", "value"],
        )

        st._arrow_bar_chart(df, width=640, height=480)

        proto = self.get_delta_from_queue().new_element.arrow_vega_lite_chart
        chart_spec = json.loads(proto.spec)

        self.assertEqual(chart_spec["mark"], "bar")
        self.assertEqual(chart_spec["width"], 640)
        self.assertEqual(chart_spec["height"], 480)
        pd.testing.assert_frame_equal(
            bytes_to_data_frame(proto.datasets[0].data.data),
            EXPECTED_DATAFRAME,
        )

    def test_st_code(self):
        """Test st.code."""
        st.code("print('My string = %d' % my_value)", language="python")
        expected = textwrap.dedent(
            """
            ```python
            print('My string = %d' % my_value)
            ```
        """
        )

        el = self.get_delta_from_queue().new_element
        self.assertEqual(el.markdown.body, expected.strip())

    def test_st_legacy_dataframe(self):
        """Test st._legacy_dataframe."""
        df = pd.DataFrame({"one": [1, 2], "two": [11, 22]})

        st._legacy_dataframe(df)

        el = self.get_delta_from_queue().new_element
        self.assertEqual(el.data_frame.data.cols[0].int64s.data, [1, 2])
        self.assertEqual(
            el.data_frame.columns.plain_index.data.strings.data, ["one", "two"]
        )

    def test_st_arrow_dataframe(self):
        """Test st._arrow_dataframe."""
        from streamlit.type_util import bytes_to_data_frame

        df = pd.DataFrame({"one": [1, 2], "two": [11, 22]})

        st._arrow_dataframe(df)

        proto = self.get_delta_from_queue().new_element.arrow_data_frame
        pd.testing.assert_frame_equal(bytes_to_data_frame(proto.data), df)

    def test_st_empty(self):
        """Test st.empty."""
        st.empty()

        el = self.get_delta_from_queue().new_element
        self.assertEqual(el.empty, EmptyProto())

    def test_st_error(self):
        """Test st.error."""
        st.error("some error")

        el = self.get_delta_from_queue().new_element
        self.assertEqual(el.alert.body, "some error")
        self.assertEqual(el.alert.format, Alert.ERROR)

    def test_st_error_with_icon(self):
        """Test st.error with icon."""
        st.error("some error", icon="😱")

        el = self.get_delta_from_queue().new_element
        self.assertEqual(el.alert.body, "some error")
        self.assertEqual(el.alert.icon, "😱")
        self.assertEqual(el.alert.format, Alert.ERROR)

    @parameterized.expand([(True,), (False,)])
    def test_st_exception(self, show_error_details: bool):
        """Test st.exception."""
        # client.showErrorDetails has no effect on code that calls
        # st.exception directly. This test should have the same result
        # regardless fo the config option.
        with testutil.patch_config_options(
            {"client.showErrorDetails": show_error_details}
        ):
            e = RuntimeError("Test Exception")
            st.exception(e)

            el = self.get_delta_from_queue().new_element
            self.assertEqual(el.exception.type, "RuntimeError")
            self.assertEqual(el.exception.message, "Test Exception")
            # We will test stack_trace when testing
            # streamlit.elements.exception_element
            self.assertEqual(el.exception.stack_trace, [])

    def test_st_header(self):
        """Test st.header."""
        st.header("some header")

        el = self.get_delta_from_queue().new_element
        self.assertEqual(el.heading.body, "some header")
        self.assertEqual(el.heading.tag, "h2")

    def test_st_header_with_anchor(self):
        """Test st.header with anchor."""
        st.header("some header", anchor="some-anchor")

        el = self.get_delta_from_queue().new_element
        self.assertEqual(el.heading.body, "some header")
        self.assertEqual(el.heading.tag, "h2")
        self.assertEqual(el.heading.anchor, "some-anchor")

    def test_st_help(self):
        """Test st.help."""
        st.help(st.header)

        el = self.get_delta_from_queue().new_element
        self.assertEqual(el.doc_string.name, "header")
        self.assertEqual(el.doc_string.module, "streamlit")
        self.assertTrue(
            el.doc_string.doc_string.startswith("Display text in header formatting.")
        )
        self.assertEqual(el.doc_string.type, "<class 'method'>")
        if sys.version_info < (3, 9):
            # Python < 3.9 represents the signature slightly differently
            self.assertEqual(
                el.doc_string.signature,
                "(body: object, anchor: Union[str, NoneType] = None) -> 'DeltaGenerator'",
            )
        else:
            self.assertEqual(
                el.doc_string.signature,
                "(body: object, anchor: Optional[str] = None) -> 'DeltaGenerator'",
            )

    def test_st_image_PIL_image(self):
        """Test st.image with PIL image."""
        img = Image.new("RGB", (64, 64), color="red")

        st.image(img, caption="some caption", width=100, output_format="PNG")

        el = self.get_delta_from_queue().new_element
        self.assertEqual(el.imgs.width, 100)
        self.assertEqual(el.imgs.imgs[0].caption, "some caption")

        # locate resultant file in the file manager and check its metadata.
        from streamlit.elements.image import _PIL_to_bytes

        file_id = _calculate_file_id(_PIL_to_bytes(img, format="PNG"), "image/png")
        self.assertTrue(file_id in media_file_manager)

        afile = media_file_manager.get(file_id)
        self.assertEqual(afile.mimetype, "image/png")
        self.assertEqual(afile.url, el.imgs.imgs[0].url)

    def test_st_image_PIL_array(self):
        """Test st.image with a PIL array."""
        imgs = [
            Image.new("RGB", (64, 64), color="red"),
            Image.new("RGB", (64, 64), color="blue"),
            Image.new("RGB", (64, 64), color="green"),
        ]

        st.image(
            imgs,
            caption=["some caption"] * 3,
            width=200,
            use_column_width=True,
            clamp=True,
            output_format="PNG",
        )

        el = self.get_delta_from_queue().new_element
        self.assertEqual(el.imgs.width, -2)

        # locate resultant file in the file manager and check its metadata.
        from streamlit.elements.image import _PIL_to_bytes

        for idx in range(len(imgs)):
            file_id = _calculate_file_id(
                _PIL_to_bytes(imgs[idx], format="PNG"), "image/png"
            )
            self.assertEqual(el.imgs.imgs[idx].caption, "some caption")
            self.assertTrue(file_id in media_file_manager)
            afile = media_file_manager.get(file_id)
            self.assertEqual(afile.mimetype, "image/png")
            self.assertEqual(afile.url, el.imgs.imgs[idx].url)

    def test_st_image_with_single_url(self):
        """Test st.image with single url."""
        url = "http://server/fake0.jpg"

        st.image(url, caption="some caption", width=300)

        el = self.get_delta_from_queue().new_element
        self.assertEqual(el.imgs.width, 300)
        self.assertEqual(el.imgs.imgs[0].caption, "some caption")
        self.assertEqual(el.imgs.imgs[0].url, url)

    def test_st_image_with_list_of_urls(self):
        """Test st.image with list of urls."""
        urls = [
            "http://server/fake0.jpg",
            "http://server/fake1.jpg",
            "http://server/fake2.jpg",
        ]
        st.image(urls, caption=["some caption"] * 3, width=300)

        el = self.get_delta_from_queue().new_element
        self.assertEqual(el.imgs.width, 300)
        for idx, url in enumerate(urls):
            self.assertEqual(el.imgs.imgs[idx].caption, "some caption")
            self.assertEqual(el.imgs.imgs[idx].url, url)

    def test_st_image_bad_width(self):
        """Test st.image with bad width."""
        with self.assertRaises(StreamlitAPIException) as ctx:
            st.image("does/not/exist", width=-1234)

        self.assertTrue("Image width must be positive." in str(ctx.exception))

    def test_st_info(self):
        """Test st.info."""
        st.info("some info")

        el = self.get_delta_from_queue().new_element
        self.assertEqual(el.alert.body, "some info")
        self.assertEqual(el.alert.format, Alert.INFO)

    def test_st_info_with_icon(self):
        """Test st.info with icon."""
        st.info("some info", icon="👉🏻")

        el = self.get_delta_from_queue().new_element
        self.assertEqual(el.alert.body, "some info")
        self.assertEqual(el.alert.icon, "👉🏻")
        self.assertEqual(el.alert.format, Alert.INFO)

    def test_st_json(self):
        """Test st.json."""
        st.json('{"some": "json"}')

        el = self.get_delta_from_queue().new_element
        self.assertEqual(el.json.body, '{"some": "json"}')

        # Test that an object containing non-json-friendly keys can still
        # be displayed.  Resultant json body will be missing those keys.

        n = np.array([1, 2, 3, 4, 5])
        data = {n[0]: "this key will not render as JSON", "array": n}
        st.json(data)

        el = self.get_delta_from_queue().new_element
        self.assertEqual(el.json.body, '{"array": "array([1, 2, 3, 4, 5])"}')

    def test_st_legacy_line_chart(self):
        """Test st._legacy_line_chart."""
        df = pd.DataFrame([[10, 20, 30]], columns=["a", "b", "c"])
        st._legacy_line_chart(df, width=640, height=480)

        el = self.get_delta_from_queue().new_element.vega_lite_chart
        chart_spec = json.loads(el.spec)
        self.assertEqual(chart_spec["mark"], "line")
        self.assertEqual(chart_spec["width"], 640)
        self.assertEqual(chart_spec["height"], 480)

        self.assertEqual(
            el.datasets[0].data.columns.plain_index.data.strings.data,
            ["index", "variable", "value"],
        )

        data = json.loads(json_format.MessageToJson(el.datasets[0].data.data))
        result = [x["int64s"]["data"] for x in data["cols"] if "int64s" in x]

        self.assertEqual(result[1], ["10", "20", "30"])

    def test_st_arrow_line_chart(self):
        """Test st._arrow_line_chart."""
        from streamlit.type_util import bytes_to_data_frame

        df = pd.DataFrame([[10, 20, 30]], columns=["a", "b", "c"])
        EXPECTED_DATAFRAME = pd.DataFrame(
            [[0, "a", 10], [0, "b", 20], [0, "c", 30]],
            index=[0, 1, 2],
            columns=["index", "variable", "value"],
        )
        st._arrow_line_chart(df, width=640, height=480)

        proto = self.get_delta_from_queue().new_element.arrow_vega_lite_chart
        chart_spec = json.loads(proto.spec)

        self.assertEqual(chart_spec["mark"], "line")
        self.assertEqual(chart_spec["width"], 640)
        self.assertEqual(chart_spec["height"], 480)
        pd.testing.assert_frame_equal(
            bytes_to_data_frame(proto.datasets[0].data.data),
            EXPECTED_DATAFRAME,
        )

    def test_st_markdown(self):
        """Test st.markdown."""
        st.markdown("    some markdown  ")

        el = self.get_delta_from_queue().new_element
        self.assertEqual(el.markdown.body, "some markdown")

        # test the unsafe_allow_html keyword
        st.markdown("    some markdown  ", unsafe_allow_html=True)

        el = self.get_delta_from_queue().new_element
        self.assertEqual(el.markdown.body, "some markdown")
        self.assertTrue(el.markdown.allow_html)

    def test_st_progress(self):
        """Test st.progress."""
        st.progress(51)

        el = self.get_delta_from_queue().new_element
        self.assertEqual(el.progress.value, 51)

    def test_st_spinner(self):
        """Test st.spinner."""
        with st.spinner("some text"):
            # Without the timeout, the spinner is sometimes not available
            time.sleep(0.2)
            el = self.get_delta_from_queue().new_element
            self.assertEqual(el.spinner.text, "some text")

    def test_st_pyplot(self):
        """Test st.pyplot.

        Need to test:
        * Failed import of matplotlib.
        * Passing in a figure.
        """
        import matplotlib
        import matplotlib.pyplot as plt

        if matplotlib.get_backend().lower() != "agg":
            plt.switch_backend("agg")

        # Make this deterministic
        np.random.seed(19680801)
        data = np.random.randn(2, 20)

        # Generate a 2 inch x 2 inch figure
        fig, ax = plt.subplots(figsize=(2, 2))
        # Add 20 random points to scatter plot.
        ax.scatter(data[0], data[1])

        st.pyplot(fig)

        el = self.get_delta_from_queue().new_element
        self.assertEqual(el.imgs.width, -2)
        self.assertEqual(el.imgs.imgs[0].caption, "")
        self.assertTrue(el.imgs.imgs[0].url.startswith(STATIC_MEDIA_ENDPOINT))

    def test_st_pyplot_clear_figure(self):
        """st.pyplot should clear the passed-in figure."""
        import matplotlib
        import matplotlib.pyplot as plt

        if matplotlib.get_backend().lower() != "agg":
            plt.switch_backend("agg")

        # Assert that plt.clf() is called by st.pyplot() only if
        # clear_fig is True
        for clear_figure in [True, False, None]:
            plt.hist(np.random.normal(1, 1, size=100), bins=20)
            with patch.object(plt, "clf", wraps=plt.clf, autospec=True) as plt_clf:
                st.pyplot(clear_figure=clear_figure)

                if clear_figure is False:
                    plt_clf.assert_not_called()
                else:
                    plt_clf.assert_called_once()

            # Manually clear for the next loop iteration
            plt.clf()

        # Assert that fig.clf() is called by st.pyplot(fig) only if
        # clear_figure is True
        for clear_figure in [True, False, None]:
            fig = plt.figure()
            ax1 = fig.add_subplot(111)
            ax1.hist(np.random.normal(1, 1, size=100), bins=20)
            with patch.object(fig, "clf", wraps=fig.clf, autospec=True) as fig_clf:
                st.pyplot(fig, clear_figure=clear_figure)

                if clear_figure:
                    fig_clf.assert_called_once()
                else:
                    fig_clf.assert_not_called()

    def test_st_plotly_chart_simple(self):
        """Test st.plotly_chart."""
        import plotly.graph_objs as go

        trace0 = go.Scatter(x=[1, 2, 3, 4], y=[10, 15, 13, 17])

        data = [trace0]

        st.plotly_chart(data)

        el = self.get_delta_from_queue().new_element
        self.assertEqual(el.plotly_chart.HasField("url"), False)
        self.assertNotEqual(el.plotly_chart.figure.spec, "")
        self.assertNotEqual(el.plotly_chart.figure.config, "")
        self.assertEqual(el.plotly_chart.use_container_width, False)

    def test_st_plotly_chart_use_container_width_true(self):
        """Test st.plotly_chart."""
        import plotly.graph_objs as go

        trace0 = go.Scatter(x=[1, 2, 3, 4], y=[10, 15, 13, 17])

        data = [trace0]

        st.plotly_chart(data, use_container_width=True)

        el = self.get_delta_from_queue().new_element
        self.assertEqual(el.plotly_chart.HasField("url"), False)
        self.assertNotEqual(el.plotly_chart.figure.spec, "")
        self.assertNotEqual(el.plotly_chart.figure.config, "")
        self.assertEqual(el.plotly_chart.use_container_width, True)

    def test_st_plotly_chart_sharing(self):
        """Test st.plotly_chart when sending data to Plotly's service."""
        import plotly.graph_objs as go

        trace0 = go.Scatter(x=[1, 2, 3, 4], y=[10, 15, 13, 17])

        data = [trace0]

        with patch(
            "streamlit.elements.plotly_chart." "_plot_to_url_or_load_cached_url"
        ) as plot_patch:
            plot_patch.return_value = "the_url"
            st.plotly_chart(data, sharing="public")

        el = self.get_delta_from_queue().new_element
        self.assertEqual(el.plotly_chart.HasField("figure"), False)
        self.assertNotEqual(el.plotly_chart.url, "the_url")
        self.assertEqual(el.plotly_chart.use_container_width, False)

    def test_st_subheader(self):
        """Test st.subheader."""
        st.subheader("some subheader")

        el = self.get_delta_from_queue().new_element
        self.assertEqual(el.heading.body, "some subheader")
        self.assertEqual(el.heading.tag, "h3")

    def test_st_subheader_with_anchor(self):
        """Test st.subheader with anchor."""
        st.subheader("some subheader", anchor="some-anchor")

        el = self.get_delta_from_queue().new_element
        self.assertEqual(el.heading.body, "some subheader")
        self.assertEqual(el.heading.tag, "h3")
        self.assertEqual(el.heading.anchor, "some-anchor")

    def test_st_success(self):
        """Test st.success."""
        st.success("some success")

        el = self.get_delta_from_queue().new_element
        self.assertEqual(el.alert.body, "some success")
        self.assertEqual(el.alert.format, Alert.SUCCESS)

    def test_st_success_with_icon(self):
        """Test st.success with icon."""
        st.success("some success", icon="✅")

        el = self.get_delta_from_queue().new_element
        self.assertEqual(el.alert.body, "some success")
        self.assertEqual(el.alert.icon, "✅")
        self.assertEqual(el.alert.format, Alert.SUCCESS)

    def test_st_legacy_table(self):
        """Test st._legacy_table."""
        df = pd.DataFrame([[1, 2], [3, 4]], columns=["col1", "col2"])

        st._legacy_table(df)

        el = self.get_delta_from_queue().new_element
        self.assertEqual(el.table.data.cols[0].int64s.data, [1, 3])
        self.assertEqual(el.table.data.cols[1].int64s.data, [2, 4])
        self.assertEqual(
            el.table.columns.plain_index.data.strings.data, ["col1", "col2"]
        )

    def test_st_arrow_table(self):
        """Test st._arrow_table."""
        from streamlit.type_util import bytes_to_data_frame

        df = pd.DataFrame([[1, 2], [3, 4]], columns=["col1", "col2"])

        st._arrow_table(df)

        proto = self.get_delta_from_queue().new_element.arrow_table
        pd.testing.assert_frame_equal(bytes_to_data_frame(proto.data), df)

    def test_st_text(self):
        """Test st.text."""
        st.text("some text")

        el = self.get_delta_from_queue().new_element
        self.assertEqual(el.text.body, "some text")

    def test_st_title(self):
        """Test st.title."""
        st.title("some title")

        el = self.get_delta_from_queue().new_element
        self.assertEqual(el.heading.body, "some title")
        self.assertEqual(el.heading.tag, "h1")

    def test_st_title_with_anchor(self):
        """Test st.title with anchor."""
        st.title("some title", anchor="some-anchor")

        el = self.get_delta_from_queue().new_element
        self.assertEqual(el.heading.body, "some title")
        self.assertEqual(el.heading.tag, "h1")
        self.assertEqual(el.heading.anchor, "some-anchor")

    def test_st_legacy_vega_lite_chart(self):
        """Test st._legacy_vega_lite_chart."""
        pass

<<<<<<< HEAD
    def test_st_video(self):
        """Test st.video."""

        # Make up some bytes to pretend we have a video.  The server should not vet
        # the video before sending it to the browser.
        fake_video_data = "\x12\x10\x35\x44\x55\x66".encode("utf-8")

        st.video(fake_video_data)

        el = self.get_delta_from_queue().new_element

        # locate resultant file in MediaFileManager and test its properties.
        file_id = _calculate_file_id(fake_video_data, "video/mp4")
        self.assertTrue(file_id in media_file_manager)

        afile = media_file_manager.get(file_id)
        self.assertEqual(afile.mimetype, "video/mp4")
        self.assertEqual(afile.url, el.video.url)

        # Test with an arbitrary URL in place of data
        some_url = "http://www.marmosetcare.com/video/in-the-wild/intro.webm"
        st.video(some_url)
        el = self.get_delta_from_queue().new_element
        self.assertEqual(el.video.url, some_url)

        # Test with sufficiently varied youtube URLs
        yt_urls = (
            "https://youtu.be/_T8LGqJtuGc",
            "https://www.youtube.com/watch?v=kmfC-i9WgH0",
            "https://www.youtube.com/embed/sSn4e1lLVpA",
        )
        yt_embeds = (
            "https://www.youtube.com/embed/_T8LGqJtuGc",
            "https://www.youtube.com/embed/kmfC-i9WgH0",
            "https://www.youtube.com/embed/sSn4e1lLVpA",
        )
        # url should be transformed into an embed link (or left alone).
        for x in range(0, len(yt_urls)):
            st.video(yt_urls[x])
            el = self.get_delta_from_queue().new_element
            self.assertEqual(el.video.url, yt_embeds[x])

        # Test that a non-URL string is assumed to be a filename
        bad_filename = "blah"
        with self.assertRaises(FileNotFoundError):
            st.video(bad_filename)

        # Test that we can use an empty/None value without error.
        st.video(None)
        el = self.get_delta_from_queue().new_element
        self.assertEqual(el.video.url, "")

        # Test that our other data types don't result in an error.
        st.video(b"bytes_data")
        st.video("str_data".encode("utf-8"))
        st.video(BytesIO(b"bytesio_data"))
        st.video(np.array([0, 1, 2, 3]))

    def test_st_video_options(self):
        """Test st.video with options."""

        from streamlit.runtime.media_file_manager import _calculate_file_id

        fake_video_data = "\x11\x22\x33\x44\x55\x66".encode("utf-8")
        st.video(fake_video_data, format="video/mp4", start_time=10)

        el = self.get_delta_from_queue().new_element
        self.assertEqual(el.video.start_time, 10)
        self.assertTrue(el.video.url.startswith(STATIC_MEDIA_ENDPOINT))
        self.assertTrue(
            _calculate_file_id(fake_video_data, "video/mp4") in el.video.url
        )

=======
>>>>>>> f8194b2e
    def test_st_warning(self):
        """Test st.warning."""
        st.warning("some warning")

        el = self.get_delta_from_queue().new_element
        self.assertEqual(el.alert.body, "some warning")
        self.assertEqual(el.alert.format, Alert.WARNING)

    def test_st_warning_with_icon(self):
        """Test st.warning with icon."""
        st.warning("some warning", icon="⚠️")

        el = self.get_delta_from_queue().new_element
        self.assertEqual(el.alert.body, "some warning")
        self.assertEqual(el.alert.icon, "⚠️")
        self.assertEqual(el.alert.format, Alert.WARNING)

    @parameterized.expand([(st.error,), (st.warning,), (st.info,), (st.success,)])
    def test_st_alert_exceptions(self, alert_func):
        """Test that alert functions throw an exception when a non-emoji is given as an icon."""
        with self.assertRaises(StreamlitAPIException):
            alert_func("some alert", icon="hello world")<|MERGE_RESOLUTION|>--- conflicted
+++ resolved
@@ -198,83 +198,6 @@
             EXPECTED_DATAFRAME,
         )
 
-<<<<<<< HEAD
-    def test_st_audio(self):
-        """Test st.audio."""
-
-        # Fake audio data: expect the resultant mimetype to be audio default.
-        fake_audio_data = "\x11\x22\x33\x44\x55\x66".encode("utf-8")
-
-        st.audio(fake_audio_data)
-
-        el = self.get_delta_from_queue().new_element
-
-        # locate resultant file in MediaFileManager and test its properties.
-        file_id = _calculate_file_id(fake_audio_data, "audio/wav")
-        self.assertTrue(file_id in media_file_manager)
-
-        afile = media_file_manager.get(file_id)
-        self.assertEqual(afile.mimetype, "audio/wav")
-        self.assertEqual(afile.url, el.audio.url)
-
-        # Test using generated data in a file-like object.
-
-        sampleRate = 44100
-        frequency = 440
-        length = 5
-
-        t = np.linspace(
-            0, length, sampleRate * length
-        )  #  Produces a 5 second Audio-File
-        y = np.sin(frequency * 2 * np.pi * t)  #  Has frequency of 440Hz
-
-        wavfile.write("test.wav", sampleRate, y)
-
-        with io.open("test.wav", "rb") as f:
-            st.audio(f)
-
-        el = self.get_delta_from_queue().new_element
-        self.assertTrue(".wav" in el.audio.url)
-
-        os.remove("test.wav")
-
-        # Test using a URL instead of data
-        some_url = "https://www.soundhelix.com/examples/mp3/SoundHelix-Song-3.mp3"
-        st.audio(some_url)
-
-        el = self.get_delta_from_queue().new_element
-        self.assertEqual(el.audio.url, some_url)
-
-        # Test that a non-URL string is assumed to be a filename
-        bad_filename = "blah"
-        with self.assertRaises(FileNotFoundError):
-            st.audio(bad_filename)
-
-        # Test that we can use an empty/None value without error.
-        st.audio(None)
-        el = self.get_delta_from_queue().new_element
-        self.assertEqual(el.audio.url, "")
-
-        # Test that our other data types don't result in an error.
-        st.audio(b"bytes_data")
-        st.audio("str_data".encode("utf-8"))
-        st.audio(BytesIO(b"bytesio_data"))
-        st.audio(np.array([0, 1, 2, 3]))
-
-    def test_st_audio_options(self):
-        """Test st.audio with options."""
-        from streamlit.runtime.media_file_manager import _calculate_file_id
-
-        fake_audio_data = "\x11\x22\x33\x44\x55\x66".encode("utf-8")
-        st.audio(fake_audio_data, format="audio/mp3", start_time=10)
-
-        el = self.get_delta_from_queue().new_element
-        self.assertEqual(el.audio.start_time, 10)
-        self.assertTrue(el.audio.url.startswith(STATIC_MEDIA_ENDPOINT))
-        self.assertTrue(_calculate_file_id(fake_audio_data, "audio/mp3"), el.audio.url)
-
-=======
->>>>>>> f8194b2e
     def test_st_balloons(self):
         """Test st.balloons."""
         st.balloons()
@@ -842,82 +765,6 @@
         """Test st._legacy_vega_lite_chart."""
         pass
 
-<<<<<<< HEAD
-    def test_st_video(self):
-        """Test st.video."""
-
-        # Make up some bytes to pretend we have a video.  The server should not vet
-        # the video before sending it to the browser.
-        fake_video_data = "\x12\x10\x35\x44\x55\x66".encode("utf-8")
-
-        st.video(fake_video_data)
-
-        el = self.get_delta_from_queue().new_element
-
-        # locate resultant file in MediaFileManager and test its properties.
-        file_id = _calculate_file_id(fake_video_data, "video/mp4")
-        self.assertTrue(file_id in media_file_manager)
-
-        afile = media_file_manager.get(file_id)
-        self.assertEqual(afile.mimetype, "video/mp4")
-        self.assertEqual(afile.url, el.video.url)
-
-        # Test with an arbitrary URL in place of data
-        some_url = "http://www.marmosetcare.com/video/in-the-wild/intro.webm"
-        st.video(some_url)
-        el = self.get_delta_from_queue().new_element
-        self.assertEqual(el.video.url, some_url)
-
-        # Test with sufficiently varied youtube URLs
-        yt_urls = (
-            "https://youtu.be/_T8LGqJtuGc",
-            "https://www.youtube.com/watch?v=kmfC-i9WgH0",
-            "https://www.youtube.com/embed/sSn4e1lLVpA",
-        )
-        yt_embeds = (
-            "https://www.youtube.com/embed/_T8LGqJtuGc",
-            "https://www.youtube.com/embed/kmfC-i9WgH0",
-            "https://www.youtube.com/embed/sSn4e1lLVpA",
-        )
-        # url should be transformed into an embed link (or left alone).
-        for x in range(0, len(yt_urls)):
-            st.video(yt_urls[x])
-            el = self.get_delta_from_queue().new_element
-            self.assertEqual(el.video.url, yt_embeds[x])
-
-        # Test that a non-URL string is assumed to be a filename
-        bad_filename = "blah"
-        with self.assertRaises(FileNotFoundError):
-            st.video(bad_filename)
-
-        # Test that we can use an empty/None value without error.
-        st.video(None)
-        el = self.get_delta_from_queue().new_element
-        self.assertEqual(el.video.url, "")
-
-        # Test that our other data types don't result in an error.
-        st.video(b"bytes_data")
-        st.video("str_data".encode("utf-8"))
-        st.video(BytesIO(b"bytesio_data"))
-        st.video(np.array([0, 1, 2, 3]))
-
-    def test_st_video_options(self):
-        """Test st.video with options."""
-
-        from streamlit.runtime.media_file_manager import _calculate_file_id
-
-        fake_video_data = "\x11\x22\x33\x44\x55\x66".encode("utf-8")
-        st.video(fake_video_data, format="video/mp4", start_time=10)
-
-        el = self.get_delta_from_queue().new_element
-        self.assertEqual(el.video.start_time, 10)
-        self.assertTrue(el.video.url.startswith(STATIC_MEDIA_ENDPOINT))
-        self.assertTrue(
-            _calculate_file_id(fake_video_data, "video/mp4") in el.video.url
-        )
-
-=======
->>>>>>> f8194b2e
     def test_st_warning(self):
         """Test st.warning."""
         st.warning("some warning")
