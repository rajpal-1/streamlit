# Copyright 2018-2020 Streamlit Inc.
#
# Licensed under the Apache License, Version 2.0 (the "License");
# you may not use this file except in compliance with the License.
# You may obtain a copy of the License at
#
#    http://www.apache.org/licenses/LICENSE-2.0
#
# Unless required by applicable law or agreed to in writing, software
# distributed under the License is distributed on an "AS IS" BASIS,
# WITHOUT WARRANTIES OR CONDITIONS OF ANY KIND, either express or implied.
# See the License for the specific language governing permissions and
# limitations under the License.

"""st.help unit test."""

from tests import testutil
import streamlit as st
import numpy as np


class StHelpTest(testutil.DeltaGeneratorTestCase):
    """Test st.help."""

    def test_basic_func_with_doc(self):
        """Test basic function with docstring."""

        def my_func(some_param, another_param=123):
            """This is the doc"""
            pass

        st.help(my_func)

        ds = self.get_delta_from_queue().new_element.doc_string
        self.assertEqual("my_func", ds.name)
        self.assertEqual("help_test", ds.module)
        self.assertEqual("<class 'function'>", ds.type)
        self.assertEqual("(some_param, another_param=123)", ds.signature)
        self.assertEqual("This is the doc", ds.doc_string)

    def test_basic_func_without_doc(self):
        """Test basic function without docstring."""

        def my_func(some_param, another_param=123):
            pass

        st.help(my_func)

        ds = self.get_delta_from_queue().new_element.doc_string
        self.assertEqual("my_func", ds.name)
        self.assertEqual("help_test", ds.module)
        self.assertEqual("<class 'function'>", ds.type)
        self.assertEqual("(some_param, another_param=123)", ds.signature)
        self.assertEqual("No docs available.", ds.doc_string)

    def test_deltagenerator_func(self):
        """Test Streamlit DeltaGenerator function."""

        st.help(st.audio)

        ds = self.get_delta_from_queue().new_element.doc_string
        self.assertEqual("audio", ds.name)
        self.assertEqual("streamlit", ds.module)
        self.assertEqual("<class 'method'>", ds.type)
        self.assertEqual("(data, format='audio/wav', start_time=0)", ds.signature)
        self.assertTrue(ds.doc_string.startswith("Display an audio player"))

    def test_unwrapped_deltagenerator_func(self):
        """Test unwrapped Streamlit DeltaGenerator function."""
        st.help(st.dataframe)

        ds = self.get_delta_from_queue().new_element.doc_string
        self.assertEqual("dataframe", ds.name)
        self.assertEqual("streamlit", ds.module)
        self.assertEqual("<class 'method'>", ds.type)
        self.assertEqual("(data=None, width=None, height=None)", ds.signature)
        self.assertTrue(ds.doc_string.startswith("Display a dataframe"))

    def test_st_cache(self):
        """Test st.cache function (since it's from the 'caching' module)."""
        st.help(st.cache)

        ds = self.get_delta_from_queue().new_element.doc_string
        self.assertEqual("cache", ds.name)
        self.assertEqual("streamlit", ds.module)
<<<<<<< HEAD
        if is_python_2:
            self.assertEqual("<type 'function'>", ds.type)
        else:
            self.assertEqual("<class 'function'>", ds.type)
            self.assertEqual(
                ds.signature,
                (
                    "(func=None, "
                    "persist=False, "
                    "allow_output_mutation=False, "
                    "show_spinner=True, "
                    "suppress_st_warning=False, "
                    "hash_funcs=None, "
                    "max_entries=None, "
                    "ttl=None)"
                ),
            )
            self.assertTrue(ds.doc_string.startswith("Function decorator to"))
=======
        self.assertEqual("<class 'function'>", ds.type)
        self.assertEqual(
            ds.signature,
            (
                "(func=None, "
                "persist=False, "
                "allow_output_mutation=False, "
                "show_spinner=True, "
                "suppress_st_warning=False, "
                "hash_funcs=None, "
                "max_entries=None, "
                "ttl=None)"
            ),
        )
        self.assertTrue(ds.doc_string.startswith("Function decorator to"))
>>>>>>> f7470571

    def test_st_write(self):
        """Test st.write function (since it's from __init__)."""
        st.help(st.write)

        ds = self.get_delta_from_queue().new_element.doc_string
        self.assertEqual("write", ds.name)
        self.assertEqual("streamlit", ds.module)
        self.assertEqual("<class 'function'>", ds.type)
        self.assertEqual("(*args, **kwargs)", ds.signature)
        self.assertTrue(ds.doc_string.startswith("Write arguments to the"))

    def test_builtin_func(self):
        """Test a built-in function."""
        st.help(dir)

        ds = self.get_delta_from_queue().new_element.doc_string
        self.assertEqual("dir", ds.name)
        self.assertEqual("builtins", ds.module)
        self.assertEqual("<class 'builtin_function_or_method'>", ds.type)
        self.assertEqual("", ds.signature)
        self.assertTrue(len(ds.doc_string) > 0)

    def test_builtin_obj(self):
        """Test a built-in function."""
        st.help(123)

        ds = self.get_delta_from_queue().new_element.doc_string
        self.assertEqual("", ds.name)
        self.assertEqual("", ds.module)
        self.assertEqual("<class 'int'>", ds.type)
        self.assertEqual("", ds.signature)
        self.assertTrue(len(ds.doc_string) > 0)

    def test_doc_defined_for_type(self):
        """When the docs are defined for the type on an object, but not
        the object, we expect the docs of the type. This is the case
        of ndarray generated as follow.
        """

        array = np.arange(1)

        st.help(array)

        ds = self.get_delta_from_queue().new_element.doc_string
        self.assertEqual("", ds.name)
        self.assertTrue("ndarray" in ds.doc_string)

    def test_doc_type_is_type(self):
        """When the type of the object is type and no docs are defined,
        we expect docs are not available"""

        class MyClass(object):
            pass

        st.help(MyClass)

        ds = self.get_delta_from_queue().new_element.doc_string
        self.assertEqual(type(MyClass), type)
        self.assertEqual("MyClass", ds.name)
        self.assertEqual("help_test", ds.module)
        self.assertEqual("No docs available.", ds.doc_string)<|MERGE_RESOLUTION|>--- conflicted
+++ resolved
@@ -83,26 +83,6 @@
         ds = self.get_delta_from_queue().new_element.doc_string
         self.assertEqual("cache", ds.name)
         self.assertEqual("streamlit", ds.module)
-<<<<<<< HEAD
-        if is_python_2:
-            self.assertEqual("<type 'function'>", ds.type)
-        else:
-            self.assertEqual("<class 'function'>", ds.type)
-            self.assertEqual(
-                ds.signature,
-                (
-                    "(func=None, "
-                    "persist=False, "
-                    "allow_output_mutation=False, "
-                    "show_spinner=True, "
-                    "suppress_st_warning=False, "
-                    "hash_funcs=None, "
-                    "max_entries=None, "
-                    "ttl=None)"
-                ),
-            )
-            self.assertTrue(ds.doc_string.startswith("Function decorator to"))
-=======
         self.assertEqual("<class 'function'>", ds.type)
         self.assertEqual(
             ds.signature,
@@ -118,7 +98,6 @@
             ),
         )
         self.assertTrue(ds.doc_string.startswith("Function decorator to"))
->>>>>>> f7470571
 
     def test_st_write(self):
         """Test st.write function (since it's from __init__)."""
