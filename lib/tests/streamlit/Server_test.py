# Copyright 2019 Streamlit Inc. All rights reserved.
# -*- coding: utf-8 -*-

"""Server.py unit tests"""

import unittest

import mock
import tornado.testing
import tornado.web
<<<<<<< HEAD
from mock import MagicMock
=======
import tornado.websocket
>>>>>>> 85479d82
from mock import patch
from tornado import gen

from streamlit import config
<<<<<<< HEAD
from streamlit.MessageCache import MessageCache
from streamlit.MessageCache import ensure_id
from streamlit.elements import data_frame_proto
from streamlit.proto.ForwardMsg_pb2 import ForwardMsg
from streamlit.server import server_util
=======
from streamlit.server.Server import State
>>>>>>> 85479d82
from streamlit.server.routes import DebugHandler
from streamlit.server.routes import HealthHandler
from streamlit.server.routes import MessageCacheHandler
from streamlit.server.routes import MetricsHandler
from streamlit.server.server_util import is_url_from_allowed_origins
<<<<<<< HEAD
from streamlit.server.server_util import serialize_forward_msg
from streamlit.server.server_util import should_cache_msg


def _create_dataframe_msg(df):
    msg = ForwardMsg()
    msg.delta.id = 1
    data_frame_proto.marshall_data_frame(df, msg.delta.new_element.data_frame)
    return msg
=======
from tests.ServerTestCase import ServerTestCase


# Stub out the Server's ReportSession import. We don't want
# actual sessions to be instantiated, or scripts to be run.
# Test methods must take an additional parameter (mock.patch
# will pass the mocked stub to each test function.)
@mock.patch('streamlit.server.Server.ReportSession', autospec=True)
class ServerTest(ServerTestCase):
    @tornado.testing.gen_test
    def test_start_stop(self, _):
        """Test that we can start and stop the server."""
        yield self.start_server_loop()
        self.assertEqual(State.WAITING_FOR_FIRST_BROWSER, self.server._state)

        self.server.stop()
        self.assertEqual(State.STOPPING, self.server._state)

        yield gen.sleep(0.1)
        self.assertEqual(State.STOPPED, self.server._state)

    @tornado.testing.gen_test
    def test_websocket_connect(self, _):
        """Test that we can connect to the server via websocket."""
        yield self.start_server_loop()

        self.assertFalse(self.server.browser_is_connected)

        # Open a websocket connection
        ws_client = yield self.ws_connect()
        self.assertTrue(self.server.browser_is_connected)

        # Close the connection, give the server a moment to step
        # its runloop, and assert we're no longer connected.
        ws_client.close()
        yield gen.sleep(0.1)
        self.assertFalse(self.server.browser_is_connected)
>>>>>>> 85479d82


class ServerUtilsTest(unittest.TestCase):
    def test_is_url_from_allowed_origins_allowed_domains(self):
        self.assertTrue(
            is_url_from_allowed_origins('localhost'))
        self.assertTrue(
            is_url_from_allowed_origins('127.0.0.1'))

    def test_is_url_from_allowed_origins_CORS_off(self):
        with patch('streamlit.server.server_util.config.get_option',
                   side_effect=[False]):
            self.assertTrue(
                is_url_from_allowed_origins('does not matter'))

    def test_is_url_from_allowed_origins_s3_bucket(self):
        with patch('streamlit.server.server_util.config.get_option',
                   side_effect=[True, 'mybucket']):
            self.assertTrue(
                is_url_from_allowed_origins('mybucket'))

    def test_is_url_from_allowed_origins_browser_serverAddress(self):
        with patch('streamlit.server.server_util.config.is_manually_set',
                   side_effect=[True]), \
                patch('streamlit.server.server_util.config.get_option',
                      side_effect=[True, 'browser.server.address']):
            self.assertTrue(is_url_from_allowed_origins(
                'browser.server.address'))

    def test_is_url_from_allowed_origins_s3_url(self):
        with patch('streamlit.server.server_util.config.is_manually_set',
                   side_effect=[True]), \
                patch('streamlit.server.server_util.config.get_option',
                      side_effect=[True, 's3.amazon.com']):
            self.assertTrue(
                is_url_from_allowed_origins('s3.amazon.com'))

    def test_should_cache_msg(self):
        """Test server_util.should_cache_msg"""
        server_util.CACHED_MESSAGE_SIZE_MIN = 1
        self.assertTrue(should_cache_msg(_create_dataframe_msg([1, 2, 3])))

        server_util.CACHED_MESSAGE_SIZE_MIN = 1000
        self.assertFalse(should_cache_msg(_create_dataframe_msg([1, 2, 3])))


class HealthHandlerTest(tornado.testing.AsyncHTTPTestCase):
    """Tests the /healthz endpoint"""
    def setUp(self):
        super(HealthHandlerTest, self).setUp()
        self._is_healthy = True

    def is_healthy(self):
        return self._is_healthy

    def get_app(self):
        return tornado.web.Application([
            (r'/healthz', HealthHandler, dict(health_check=self.is_healthy)),
        ])

    def test_healthz(self):
        response = self.fetch('/healthz')
        self.assertEqual(200, response.code)
        self.assertEqual(b'ok', response.body)

        self._is_healthy = False
        response = self.fetch('/healthz')
        self.assertEqual(503, response.code)


class MetricsHandlerTest(tornado.testing.AsyncHTTPTestCase):
    """Tests the /metrics endpoint"""
    def get_app(self):
        return tornado.web.Application([
            (r'/metrics', MetricsHandler),
        ])

    def test_metrics(self):
        config.set_option('global.metrics', False)
        response = self.fetch('/metrics')
        self.assertEqual(404, response.code)

        config.set_option('global.metrics', True)
        response = self.fetch('/metrics')
        self.assertEqual(200, response.code)


class DebugHandlerTest(tornado.testing.AsyncHTTPTestCase):
    """Tests the /debugz endpoint"""
    def get_app(self):
        return tornado.web.Application([
            (r'/debugz', DebugHandler),
        ])

    def test_debug(self):
        # TODO - debugz is currently broken
        pass


class MessageCacheHandlerTest(tornado.testing.AsyncHTTPTestCase):
    def get_app(self):
        self._cache = MessageCache()
        return tornado.web.Application([
            (r'/message', MessageCacheHandler, dict(cache=self._cache)),
        ])

    def test_message_cache(self):
        # Create a new ForwardMsg and cache it
        msg = _create_dataframe_msg([1, 2, 3])
        msg_id = ensure_id(msg)
        self._cache.add_message(msg, MagicMock())

        # Cache hit
        response = self.fetch('/message?id=%s' % msg_id)
        self.assertEqual(200, response.code)
        self.assertEqual(serialize_forward_msg(msg), response.body)

        # Cache misses
        self.assertEqual(404, self.fetch('/message').code)
        self.assertEqual(404, self.fetch('/message?id=non_existent').code)<|MERGE_RESOLUTION|>--- conflicted
+++ resolved
@@ -8,32 +8,26 @@
 import mock
 import tornado.testing
 import tornado.web
-<<<<<<< HEAD
+import tornado.websocket
 from mock import MagicMock
-=======
-import tornado.websocket
->>>>>>> 85479d82
 from mock import patch
 from tornado import gen
 
 from streamlit import config
-<<<<<<< HEAD
 from streamlit.MessageCache import MessageCache
 from streamlit.MessageCache import ensure_id
 from streamlit.elements import data_frame_proto
 from streamlit.proto.ForwardMsg_pb2 import ForwardMsg
 from streamlit.server import server_util
-=======
 from streamlit.server.Server import State
->>>>>>> 85479d82
 from streamlit.server.routes import DebugHandler
 from streamlit.server.routes import HealthHandler
 from streamlit.server.routes import MessageCacheHandler
 from streamlit.server.routes import MetricsHandler
 from streamlit.server.server_util import is_url_from_allowed_origins
-<<<<<<< HEAD
 from streamlit.server.server_util import serialize_forward_msg
 from streamlit.server.server_util import should_cache_msg
+from tests.ServerTestCase import ServerTestCase
 
 
 def _create_dataframe_msg(df):
@@ -41,8 +35,6 @@
     msg.delta.id = 1
     data_frame_proto.marshall_data_frame(df, msg.delta.new_element.data_frame)
     return msg
-=======
-from tests.ServerTestCase import ServerTestCase
 
 
 # Stub out the Server's ReportSession import. We don't want
@@ -79,7 +71,6 @@
         ws_client.close()
         yield gen.sleep(0.1)
         self.assertFalse(self.server.browser_is_connected)
->>>>>>> 85479d82
 
 
 class ServerUtilsTest(unittest.TestCase):
