--- conflicted
+++ resolved
@@ -32,13 +32,8 @@
         c = self.get_delta_from_queue().new_element.time_input
         self.assertEqual(c.label, "the label")
         self.assertLessEqual(
-<<<<<<< HEAD
-            datetime.strptime(c.default, '%H:%M').time(),
-            datetime.now().time())
-=======
-            datetime.strptime(c.value, "%H:%M").time(), datetime.now().time()
+            datetime.strptime(c.default, "%H:%M").time(), datetime.now().time()
         )
->>>>>>> f38a7c53
 
     @parameterized.expand(
         [(time(8, 45), "08:45"), (datetime(2019, 7, 6, 21, 15), "21:15")]
@@ -48,10 +43,5 @@
         st.time_input("the label", arg_value)
 
         c = self.get_delta_from_queue().new_element.time_input
-<<<<<<< HEAD
-        self.assertEqual(c.label, 'the label')
-        self.assertEqual(c.default, proto_value)
-=======
         self.assertEqual(c.label, "the label")
-        self.assertEqual(c.value, proto_value)
->>>>>>> f38a7c53
+        self.assertEqual(c.default, proto_value)