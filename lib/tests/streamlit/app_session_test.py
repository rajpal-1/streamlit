--- conflicted
+++ resolved
@@ -368,12 +368,8 @@
             query_string="",
             session_state=MagicMock(),
             uploaded_file_mgr=MagicMock(),
-<<<<<<< HEAD
-            page_name="",
+            page_script_hash="",
             user_info={"email": "test@test.com"},
-=======
-            page_script_hash="",
->>>>>>> 6720f172
         )
         add_script_run_ctx(ctx=ctx)
 
