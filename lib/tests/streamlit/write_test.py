# -*- coding: utf-8 -*-
# Copyright 2018-2019 Streamlit Inc.
#
# Licensed under the Apache License, Version 2.0 (the "License");
# you may not use this file except in compliance with the License.
# You may obtain a copy of the License at
#
#    http://www.apache.org/licenses/LICENSE-2.0
#
# Unless required by applicable law or agreed to in writing, software
# distributed under the License is distributed on an "AS IS" BASIS,
# WITHOUT WARRANTIES OR CONDITIONS OF ANY KIND, either express or implied.
# See the License for the specific language governing permissions and
# limitations under the License.

"""Streamlit Unit test."""

from mock import call, patch, Mock
from collections import namedtuple

import time
import unittest

import numpy as np
import pandas as pd

import streamlit as st


class StreamlitWriteTest(unittest.TestCase):
    """Test st.write.

    Unit tests for https://streamlit.io/secret/docs/api/text.html#streamlit.write

    Because we're going to test st.markdown, st.pyplot, st.altair_chart
    later on, we don't have to test it in st.write In st.write, all we're
    trying to check is that the right st.* method gets called
    """

    def test_string(self):
        """Test st.write with a string."""
        with patch("streamlit.markdown") as p:
            st.write("some string")

            p.assert_called_once()

        with patch("streamlit.markdown") as p:
            st.write("more", "strings", "to", "pass")

<<<<<<< HEAD
            p.assert_called_once_with("more strings to pass")
=======
            p.assert_called_once_with(
                "more strings to pass", unsafe_allow_html=False)
>>>>>>> 7d0805db

    def test_dataframe(self):
        """Test st.write with dataframe."""
        data = {
            "DataFrame": pd.DataFrame([[20, 30, 50]], columns=["a", "b", "c"]),
            "Series": pd.Series(np.array(["a", "b", "c"])),
            "Index": pd.Index(list("abc")),
            "ndarray": np.array(["a", "b", "c"]),
            "Styler": pd.DataFrame({"a": [1], "b": [2]}).style.format("{:.2%}"),
        }

        # Make sure we have test cases for all _DATAFRAME_LIKE_TYPES
        self.assertEqual(sorted(data.keys()), sorted(st._DATAFRAME_LIKE_TYPES))

        for df in data.values():
            with patch("streamlit.dataframe") as p:
                st.write(df)

                p.assert_called_once()

    def test_exception_type(self):
        """Test st.write with exception."""
        with patch("streamlit.exception") as p:
            st.write(Exception("some exception"))

            p.assert_called_once()

    def test_help(self):
        """Test st.write with help types."""
        # Test module
        with patch("streamlit.help") as p:
            st.write(np)

            p.assert_called_once()

        # Test function
        with patch("streamlit.help") as p:
            st.write(st.set_option)

            p.assert_called_once()

    @patch("streamlit.util.is_type")
    def test_altair_chart(self, is_type):
        """Test st.write with altair_chart."""
        is_type.return_value = True

        class FakeChart(object):
            pass

        with patch("streamlit.altair_chart") as p:
            st.write(FakeChart())

            p.assert_called_once()

    @patch("streamlit.util.is_type")
    def test_pyplot(self, is_type):
        """Test st.write with matplotlib."""
        is_type.side_effect = [False, True]

        class FakePyplot(object):
            pass

        with patch("streamlit.pyplot") as p:
            st.write(FakePyplot())

            p.assert_called_once()

    def test_plotly(self):
        import plotly.graph_objs as go

        """Test st.write with plotly object."""
        with patch("streamlit.plotly_chart") as p:
            st.write([go.Scatter(x=[1, 2], y=[10, 20])])

            p.assert_called_once()

    def test_dict(self):
        """Test st.write with dict."""
        with patch("streamlit.json") as p:
            st.write({"a": 1, "b": 2})

            p.assert_called_once()

    def test_list(self):
        """Test st.write with list."""
        with patch("streamlit.json") as p:
            st.write([1, 2, 3])

            p.assert_called_once()

    def test_namedtuple(self):
        """Test st.write with list."""
        with patch("streamlit.json") as p:
            Boy = namedtuple("Boy", ("name", "age"))
            John = Boy("John", 29)
            st.write(John)

            p.assert_called_once()

    @patch("streamlit.markdown")
    @patch("streamlit.json")
    def test_dict_and_string(self, mock_json, mock_markdown):
        """Test st.write with dict."""
        manager = Mock()
        manager.attach_mock(mock_json, "json")
        manager.attach_mock(mock_markdown, "markdown")

        st.write("here is a dict", {"a": 1, "b": 2}, " and that is all")

        expected_calls = [
<<<<<<< HEAD
            call.markdown("here is a dict"),
            call.json({"a": 1, "b": 2}),
            call.markdown(" and that is all"),
=======
            call.markdown("here is a dict", unsafe_allow_html=False),
            call.json({"a": 1, "b": 2}),
            call.markdown(" and that is all", unsafe_allow_html=False),
>>>>>>> 7d0805db
        ]
        self.assertEqual(manager.mock_calls, expected_calls)

    def test_default_object(self):
        """Test st.write with default clause ie some object."""

        class SomeObject(object):
            def __str__(self):
                return "1 * 2 - 3 = 4 `ok` !"

        with patch("streamlit.markdown") as p:
            st.write(SomeObject())

<<<<<<< HEAD
            p.assert_called_once_with(u"`1 * 2 - 3 = 4 \\`ok\\` !`")
=======
            p.assert_called_once_with(
                u"`1 * 2 - 3 = 4 \\`ok\\` !`", unsafe_allow_html=False)
>>>>>>> 7d0805db

    def test_exception(self):
        """Test st.write that raises an exception."""
        with patch("streamlit.markdown") as m, patch("streamlit.exception") as e:
            m.side_effect = Exception("some exception")
            st.write("some text")

            e.assert_called_once()

    def test_spinner(self):
        """Test st.spinner."""
        # TODO(armando): Test that the message is actually passed to
        # message.warning
        with patch("streamlit.empty") as e:
            with st.spinner("some message"):
                time.sleep(0.15)
            e.assert_called_once_with()<|MERGE_RESOLUTION|>--- conflicted
+++ resolved
@@ -47,12 +47,8 @@
         with patch("streamlit.markdown") as p:
             st.write("more", "strings", "to", "pass")
 
-<<<<<<< HEAD
-            p.assert_called_once_with("more strings to pass")
-=======
             p.assert_called_once_with(
                 "more strings to pass", unsafe_allow_html=False)
->>>>>>> 7d0805db
 
     def test_dataframe(self):
         """Test st.write with dataframe."""
@@ -163,15 +159,9 @@
         st.write("here is a dict", {"a": 1, "b": 2}, " and that is all")
 
         expected_calls = [
-<<<<<<< HEAD
-            call.markdown("here is a dict"),
-            call.json({"a": 1, "b": 2}),
-            call.markdown(" and that is all"),
-=======
             call.markdown("here is a dict", unsafe_allow_html=False),
             call.json({"a": 1, "b": 2}),
             call.markdown(" and that is all", unsafe_allow_html=False),
->>>>>>> 7d0805db
         ]
         self.assertEqual(manager.mock_calls, expected_calls)
 
@@ -185,12 +175,8 @@
         with patch("streamlit.markdown") as p:
             st.write(SomeObject())
 
-<<<<<<< HEAD
-            p.assert_called_once_with(u"`1 * 2 - 3 = 4 \\`ok\\` !`")
-=======
             p.assert_called_once_with(
                 u"`1 * 2 - 3 = 4 \\`ok\\` !`", unsafe_allow_html=False)
->>>>>>> 7d0805db
 
     def test_exception(self):
         """Test st.write that raises an exception."""
