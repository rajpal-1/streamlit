--- conflicted
+++ resolved
@@ -33,22 +33,12 @@
 
 from streamlit.proto.Text_pb2 import Text
 from streamlit.proto.Delta_pb2 import Delta
-<<<<<<< HEAD
-from streamlit.DeltaGenerator import (
-    DeltaGenerator,
-    _wraps_with_cleaned_sig,
-    _clean_up_sig,
-    _with_element,
-)
-from streamlit.ReportQueue import ReportQueue
-=======
 from streamlit.proto.BlockPath_pb2 import BlockPath
 from streamlit.DeltaGenerator import (
     _wraps_with_cleaned_sig,
     _remove_self_from_sig,
     _with_element,
 )
->>>>>>> 7d0805db
 from tests import testutil
 import streamlit as st
 
@@ -153,12 +143,8 @@
                          " objects. Did you mean `st.write()`?")
 
     def test_wraps_with_cleaned_sig(self):
-<<<<<<< HEAD
-        wrapped_function = _wraps_with_cleaned_sig(FakeDeltaGenerator.fake_text)
-=======
         wrapped_function = (
             _wraps_with_cleaned_sig(FakeDeltaGenerator.fake_text, 2))
->>>>>>> 7d0805db
         wrapped = wrapped_function.keywords.get("wrapped")
 
         # Check meta data.
@@ -179,11 +165,7 @@
 
         # Verify original signature
         sig = signature(FakeDeltaGenerator.fake_dataframe)
-<<<<<<< HEAD
-        self.assertEqual(str(sig), "(self, element, arg0, data=None)", str(sig))
-=======
         self.assertEqual(str(sig), "(self, arg0, data=None)", str(sig))
->>>>>>> 7d0805db
 
         # Check cleaned signature.
         # On python2 it looks like: '(self, *args, **kwargs)'
@@ -194,11 +176,7 @@
         # Check cleaned output.
         dg = FakeDeltaGenerator()
         result = wrapped(dg, "foo", data="bar")
-<<<<<<< HEAD
-        self.assertEqual(result, (None, "foo", "bar"))
-=======
         self.assertEqual(result, ("foo", "bar"))
->>>>>>> 7d0805db
 
     def test_with_element(self):
         wrapped = _with_element(FakeDeltaGenerator.fake_text)
