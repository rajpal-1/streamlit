--- conflicted
+++ resolved
@@ -16,10 +16,7 @@
 from collections import namedtuple
 from datetime import date
 from decimal import Decimal
-<<<<<<< HEAD
 from typing import Any, NamedTuple
-=======
->>>>>>> f7b2d398
 from unittest.mock import patch
 
 import numpy as np
@@ -32,11 +29,8 @@
 
 from streamlit import type_util
 from streamlit.type_util import (
-<<<<<<< HEAD
     DataFormat,
-=======
     convert_anything_to_df,
->>>>>>> f7b2d398
     data_frame_to_bytes,
     fix_arrow_incompatible_column_types,
     is_bytes_like,
@@ -45,7 +39,6 @@
 )
 from tests.streamlit.snowpark_mocks import DataFrame as SnowparkDataFrame
 from tests.streamlit.snowpark_mocks import Row as SnowparkRow
-<<<<<<< HEAD
 from tests.streamlit.snowpark_mocks import Table as SnowparkTable
 from tests.testutil import create_snowpark_session
 
@@ -197,11 +190,6 @@
 ]
 
 
-=======
-from tests.testutil import create_snowpark_session
-
-
->>>>>>> f7b2d398
 class TestObject(object):
     pass
 
@@ -283,7 +271,6 @@
             self.fail(f"Converting dtype dataframes to Arrow should not fail: {ex}")
 
     @parameterized.expand(
-<<<<<<< HEAD
         SHARED_TEST_CASES,
     )
     def test_convert_anything_to_df(
@@ -373,8 +360,6 @@
             )
 
     @parameterized.expand(
-=======
->>>>>>> f7b2d398
         [
             (pd.Series([1, 2, "3"]), True),
             # Complex numbers:
@@ -415,28 +400,6 @@
             f"Expected {column} to be {'incompatible' if incompatible else 'compatible'} with Arrow.",
         )
 
-<<<<<<< HEAD
-    def test_fix_no_columns(self):
-        """Test that `fix_arrow_incompatible_column_types` does not
-        modify a DataFrame if all columns are compatible with Arrow.
-        """
-
-        df = pd.DataFrame(
-            {
-                "integer": [1, 2, 3],
-                "float": [1.1, 2.2, 3.3],
-                "string": ["foo", "bar", None],
-                "boolean": [True, False, None],
-            }
-        )
-
-        fixed_df = fix_arrow_incompatible_column_types(df)
-        pd.testing.assert_frame_equal(df, fixed_df)
-
-    def test_fix_complex_column_type(self):
-        """Test that `fix_arrow_incompatible_column_types` correctly fixes
-        columns containing complex types by converting them to string.
-=======
     @parameterized.expand(
         [
             (pd.Series([1, 2, "3"]), True),
@@ -475,7 +438,6 @@
         """Test that `fix_arrow_incompatible_column_types` correctly fixes
         columns containing unsupported types by converting them to string and
         leaves supported columns unchanged.
->>>>>>> f7b2d398
         """
         df = pd.DataFrame({"c1": column})
         fixed_df = fix_arrow_incompatible_column_types(df)
