# Copyright (c) Streamlit Inc. (2018-2022) Snowflake Inc. (2022)
#
# Licensed under the Apache License, Version 2.0 (the "License");
# you may not use this file except in compliance with the License.
# You may obtain a copy of the License at
#
#     http://www.apache.org/licenses/LICENSE-2.0
#
# Unless required by applicable law or agreed to in writing, software
# distributed under the License is distributed on an "AS IS" BASIS,
# WITHOUT WARRANTIES OR CONDITIONS OF ANY KIND, either express or implied.
# See the License for the specific language governing permissions and
# limitations under the License.

"""Tests that are common to both st.memo and st.singleton"""

import threading
from typing import Any, List
from unittest.mock import patch
import pytest as pytest

from parameterized import parameterized

import streamlit as st
<<<<<<< HEAD
from streamlit.runtime.caching import (
    MEMO_CALL_STACK,
    SINGLETON_CALL_STACK,
)
from streamlit.runtime.caching.cache_errors import CacheReplayClosureError, CacheType
from streamlit.runtime.caching.cache_utils import (
    CachedResult,
    InitialCachedResults,
    _make_widget_key,
)
=======
from streamlit.runtime.caching import MEMO_CALL_STACK, SINGLETON_CALL_STACK
from streamlit.runtime.caching.cache_errors import CacheReplayClosureError
>>>>>>> c0883da8
from streamlit.runtime.forward_msg_queue import ForwardMsgQueue
from streamlit.runtime.scriptrunner import (
    ScriptRunContext,
    add_script_run_ctx,
    get_script_run_ctx,
    script_run_context,
)
from streamlit.runtime.state import SessionState
from tests.testutil import DeltaGeneratorTestCase

memo = st.experimental_memo
singleton = st.experimental_singleton


def get_text_or_block(delta):
    if delta.WhichOneof("type") == "new_element":
        element = delta.new_element
        if element.WhichOneof("type") == "text":
            return element.text.body
    elif delta.WhichOneof("type") == "add_block":
        return "new_block"


def as_cached_result(value: Any, cache_type: CacheType) -> InitialCachedResults:
    """Creates cached results for a function that returned `value`
    and did not execute any elements.
    """
    result = CachedResult(value, [], st._main.id, st.sidebar.id)
    widget_key = _make_widget_key([], cache_type)
    d = {}
    d[widget_key] = result
    initial = InitialCachedResults(set(), d)
    return initial


class CommonCacheTest(DeltaGeneratorTestCase):
    def tearDown(self):
        # Some of these tests reach directly into CALL_STACK data and twiddle it.
        # Reset default values on teardown.
        MEMO_CALL_STACK._cached_func_stack = []
        MEMO_CALL_STACK._suppress_st_function_warning = 0
        SINGLETON_CALL_STACK._cached_func_stack = []
        SINGLETON_CALL_STACK._suppress_st_function_warning = 0

        # Clear caches
        st.experimental_memo.clear()
        st.experimental_singleton.clear()

        # And some tests create widgets, and can result in DuplicateWidgetID
        # errors on subsequent runs.
        ctx = script_run_context.get_script_run_ctx()
        if ctx is not None:
            ctx.widget_ids_this_run.clear()
            ctx.widget_user_keys_this_run.clear()

        super().tearDown()

    def get_text_delta_contents(self) -> List[str]:
        deltas = self.get_all_deltas_from_queue()
        text = [
            element.text.body
            for element in (delta.new_element for delta in deltas)
            if element.WhichOneof("type") == "text"
        ]
        return text

    @parameterized.expand([("memo", memo), ("singleton", singleton)])
    def test_simple(self, _, cache_decorator):
        @cache_decorator
        def foo():
            return 42

        self.assertEqual(foo(), 42)
        self.assertEqual(foo(), 42)

    @parameterized.expand([("memo", memo), ("singleton", singleton)])
    def test_multiple_int_like_floats(self, _, cache_decorator):
        @cache_decorator
        def foo(x):
            return x

        self.assertEqual(foo(1.0), 1.0)
        self.assertEqual(foo(3.0), 3.0)

    @parameterized.expand([("memo", memo), ("singleton", singleton)])
    def test_return_cached_object(self, _, cache_decorator):
        """If data has been cached, the cache function shouldn't be called."""
        with patch.object(st, "exception") as mock_exception:
            called = [False]

            @cache_decorator
            def f(x):
                called[0] = True
                return x

            self.assertFalse(called[0])
            f(0)

            self.assertTrue(called[0])

            called = [False]  # Reset called

            f(0)
            self.assertFalse(called[0])

            f(1)
            self.assertTrue(called[0])

            mock_exception.assert_not_called()

    @parameterized.expand([("memo", memo), ("singleton", singleton)])
    def test_mutate_args(self, _, cache_decorator):
        """Mutating an argument inside a memoized function doesn't throw
        an error (but it's probably not a great idea)."""
        with patch.object(st, "exception") as mock_exception:

            @cache_decorator
            def foo(d):
                d["answer"] += 1
                return d["answer"]

            d = {"answer": 0}

            self.assertEqual(foo(d), 1)
            self.assertEqual(foo(d), 2)

            mock_exception.assert_not_called()

    @parameterized.expand([("memo", memo), ("singleton", singleton)])
    def test_ignored_args(self, _, cache_decorator):
        """Args prefixed with _ are not used as part of the cache key."""
        call_count = [0]

        @cache_decorator
        def foo(arg1, _arg2, *args, kwarg1, _kwarg2=None, **kwargs):
            call_count[0] += 1

        foo(1, 2, 3, kwarg1=4, _kwarg2=5, kwarg3=6, _kwarg4=7)
        self.assertEqual([1], call_count)

        # Call foo again, but change the values for _arg2, _kwarg2, and _kwarg4.
        # The call count shouldn't change, because these args will not be part
        # of the hash.
        foo(1, None, 3, kwarg1=4, _kwarg2=None, kwarg3=6, _kwarg4=None)
        self.assertEqual([1], call_count)

        # Changing the value of any other argument will increase the call
        # count. We test each argument type:

        # arg1 (POSITIONAL_OR_KEYWORD)
        foo(None, 2, 3, kwarg1=4, _kwarg2=5, kwarg3=6, _kwarg4=7)
        self.assertEqual([2], call_count)

        # *arg (VAR_POSITIONAL)
        foo(1, 2, None, kwarg1=4, _kwarg2=5, kwarg3=6, _kwarg4=7)
        self.assertEqual([3], call_count)

        # kwarg1 (KEYWORD_ONLY)
        foo(1, 2, 3, kwarg1=None, _kwarg2=5, kwarg3=6, _kwarg4=7)
        self.assertEqual([4], call_count)

        # **kwarg (VAR_KEYWORD)
        foo(1, 2, 3, kwarg1=4, _kwarg2=5, kwarg3=None, _kwarg4=7)
        self.assertEqual([5], call_count)

    @parameterized.expand(
        [
            ("memo", memo, MEMO_CALL_STACK),
            ("singleton", singleton, SINGLETON_CALL_STACK),
        ]
    )
    def test_cached_st_function_warning(self, _, cache_decorator, call_stack):
        """Ensure we properly warn when interactive st.foo functions are called
        inside a cached function.
        """
        forward_msg_queue = ForwardMsgQueue()
        orig_report_ctx = get_script_run_ctx()
        add_script_run_ctx(
            threading.current_thread(),
            ScriptRunContext(
                session_id="test session id",
                _enqueue=forward_msg_queue.enqueue,
                query_string="",
                session_state=SessionState(),
                uploaded_file_mgr=None,
                page_script_hash="",
                user_info={"email": "test@test.com"},
            ),
        )
        with patch.object(call_stack, "_show_cached_st_function_warning") as warning:
            st.text("foo")
            warning.assert_not_called()

            @cache_decorator
            def cached_func():
                st.text("Inside cached func")

            cached_func()
            warning.assert_not_called()

            warning.reset_mock()

            # Make sure everything got reset properly
            st.text("foo")
            warning.assert_not_called()

            # Test warning suppression
            @cache_decorator(suppress_st_warning=True)
            def suppressed_cached_func():
                st.text("No warnings here!")

            suppressed_cached_func()

            warning.assert_not_called()

            # Test nested st.cache functions
            @cache_decorator
            def outer():
                @cache_decorator
                def inner():
                    st.text("Inside nested cached func")

                return inner()

            outer()
            warning.assert_not_called()

            warning.reset_mock()

            # Test st.cache functions that raise errors
            with self.assertRaises(RuntimeError):

                @cache_decorator
                def cached_raise_error():
                    st.text("About to throw")
                    raise RuntimeError("avast!")

                cached_raise_error()

            warning.assert_not_called()
            warning.reset_mock()

            # Make sure everything got reset properly
            st.text("foo")
            warning.assert_not_called()

            # Test st.cache functions with widgets
            @cache_decorator
            def cached_widget():
                st.button("Press me!")

            cached_widget()

            warning.assert_not_called()
            warning.reset_mock()

            # Make sure everything got reset properly
            st.text("foo")
            warning.assert_not_called()

            add_script_run_ctx(threading.current_thread(), orig_report_ctx)

    @parameterized.expand(
        [
            ("memo", memo),
            ("singleton", singleton),
        ]
    )
    def test_cached_st_function_replay(self, _, cache_decorator):
        @cache_decorator
        def foo(i):
            st.text(i)
            return i

        foo(1)
        st.text("---")
        foo(1)

        text = self.get_text_delta_contents()

        assert text == ["1", "---", "1"]

    @parameterized.expand(
        [
            ("memo", memo),
            ("singleton", singleton),
        ]
    )
    def test_cached_st_function_replay_nested(self, _, cache_decorator):
        @cache_decorator
        def inner(i):
            st.text(i)

        @cache_decorator
        def outer(i):
            inner(i)
            st.text(i + 10)

        outer(1)
        outer(1)
        st.text("---")
        inner(2)
        outer(2)
        st.text("---")
        outer(3)
        inner(3)

        text = self.get_text_delta_contents()
        assert text == [
            "1",
            "11",
            "1",
            "11",
            "---",
            "2",
            "2",
            "12",
            "---",
            "3",
            "13",
            "3",
        ]

    @parameterized.expand(
        [
            ("memo", memo),
            ("singleton", singleton),
        ]
    )
    def test_cached_st_function_replay_outer_blocks(self, _, cache_decorator):
        @cache_decorator
        def foo(i):
            st.text(i)
            return i

        with st.container():
            foo(1)
            st.text("---")
            foo(1)

        text = self.get_text_delta_contents()
        assert text == ["1", "---", "1"]

    @parameterized.expand(
        [
            ("memo", memo),
            ("singleton", singleton),
        ]
    )
    def test_cached_st_function_replay_sidebar(self, _, cache_decorator):
        @cache_decorator(show_spinner=False)
        def foo(i):
            st.sidebar.text(i)
            return i

        foo(1)  # [1,0]
        st.text("---")  # [0,0]
        foo(1)  # [1,1]

        text = [
            get_text_or_block(delta)
            for delta in self.get_all_deltas_from_queue()
            if get_text_or_block(delta) is not None
        ]
        assert text == ["1", "---", "1"]

        paths = [
            msg.metadata.delta_path
            for msg in self.forward_msg_queue._queue
            if msg.HasField("delta")
        ]
        assert paths == [[1, 0], [0, 0], [1, 1]]

    @parameterized.expand(
        [
            ("memo", memo),
            ("singleton", singleton),
        ]
    )
    def test_cached_st_function_replay_inner_blocks(self, _, cache_decorator):
        @cache_decorator(show_spinner=False)
        def foo(i):
            with st.container():
                st.text(i)
                return i

        with st.container():  # [0,0]
            st.text(0)  # [0,0,0]
        st.text("---")  # [0,1]
        with st.container():  # [0,2]
            st.text(0)  # [0,2,0]

        foo(1)  # [0,3] and [0,3,0]
        st.text("---")  # [0,4]
        foo(1)  # [0,5] and [0,5,0]

        paths = [
            msg.metadata.delta_path
            for msg in self.forward_msg_queue._queue
            if msg.HasField("delta")
        ]
        assert paths == [
            [0, 0],
            [0, 0, 0],
            [0, 1],
            [0, 2],
            [0, 2, 0],
            [0, 3],
            [0, 3, 0],
            [0, 4],
            [0, 5],
            [0, 5, 0],
        ]

    @parameterized.expand(
        [
            ("memo", memo),
            ("singleton", singleton),
        ]
    )
    def test_cached_st_function_replay_inner_direct(self, _, cache_decorator):
        @cache_decorator(show_spinner=False)
        def foo(i):
            cont = st.container()
            cont.text(i)
            return i

        foo(1)  # [0,0] and [0,0,0]
        st.text("---")  # [0,1]
        foo(1)  # [0,2] and [0,2,0]

        text = self.get_text_delta_contents()
        assert text == ["1", "---", "1"]

        paths = [
            msg.metadata.delta_path
            for msg in self.forward_msg_queue._queue
            if msg.HasField("delta")
        ]
        assert paths == [[0, 0], [0, 0, 0], [0, 1], [0, 2], [0, 2, 0]]

    @parameterized.expand(
        [
            ("memo", memo),
            ("singleton", singleton),
        ]
    )
    def test_cached_st_function_replay_outer_direct(self, _, cache_decorator):
        cont = st.container()

        @cache_decorator
        def foo(i):
            cont.text(i)
            return i

        # TODO make exception more specific
        with self.assertRaises(CacheReplayClosureError):
            foo(1)
            st.text("---")
            foo(1)

    @parameterized.expand(
        [("memo", MEMO_CALL_STACK), ("singleton", SINGLETON_CALL_STACK)]
    )
    def test_multithreaded_call_stack(self, _, call_stack):
        """CachedFunctionCallStack should work across multiple threads."""

        def get_counter():
            return len(call_stack._cached_func_stack)

        def set_counter(val):
            call_stack._cached_func_stack = ["foo"] * val

        self.assertEqual(0, get_counter())
        set_counter(1)
        self.assertEqual(1, get_counter())

        values_in_thread = []

        def thread_test():
            values_in_thread.append(get_counter())
            set_counter(55)
            values_in_thread.append(get_counter())

        thread = threading.Thread(target=thread_test)
        thread.start()
        thread.join()

        self.assertEqual([0, 55], values_in_thread)

        # The other thread should not have modified the main thread
        self.assertEqual(1, get_counter())

    @parameterized.expand(
        [
            ("memo", memo, memo.clear),
            ("singleton", singleton, singleton.clear),
        ]
    )
    def test_clear_all_caches(self, _, cache_decorator, clear_cache_func):
        """Calling a cache's global `clear_all` function should remove all
        items from all caches of the appropriate type.
        """
        foo_vals = []

        @cache_decorator
        def foo(x):
            foo_vals.append(x)
            return x

        bar_vals = []

        @cache_decorator
        def bar(x):
            bar_vals.append(x)
            return x

        foo(0), foo(1), foo(2)
        bar(0), bar(1), bar(2)
        self.assertEqual([0, 1, 2], foo_vals)
        self.assertEqual([0, 1, 2], bar_vals)

        # Clear the cache and access our original values again. They
        # should be recomputed.
        clear_cache_func()

        foo(0), foo(1), foo(2)
        bar(0), bar(1), bar(2)
        self.assertEqual([0, 1, 2, 0, 1, 2], foo_vals)
        self.assertEqual([0, 1, 2, 0, 1, 2], bar_vals)

    @parameterized.expand([("memo", memo), ("singleton", singleton)])
    def test_clear_single_cache(self, _, cache_decorator):
        foo_call_count = [0]

        @cache_decorator
        def foo():
            foo_call_count[0] += 1

        bar_call_count = [0]

        @cache_decorator
        def bar():
            bar_call_count[0] += 1

        foo(), foo(), foo()
        bar(), bar(), bar()
        self.assertEqual(1, foo_call_count[0])
        self.assertEqual(1, bar_call_count[0])

        # Clear just foo's cache, and call the functions again.
        foo.clear()

        foo(), foo(), foo()
        bar(), bar(), bar()

        # Foo will have been called a second time, and bar will still
        # have been called just once.
        self.assertEqual(2, foo_call_count[0])
        self.assertEqual(1, bar_call_count[0])

    @parameterized.expand(
        [
            ("memo", memo),
            ("singleton", singleton),
        ]
    )
    def test_without_spinner(self, _, cache_decorator):
        """If the show_spinner flag is not set, the report queue should be
        empty.
        """

        @cache_decorator(show_spinner=False)
        def function_without_spinner(x: int) -> int:
            return x

        function_without_spinner(3)
        self.assertTrue(self.forward_msg_queue.is_empty())

    @parameterized.expand(
        [
            ("memo", memo),
            ("singleton", singleton),
        ]
    )
    def test_with_spinner(self, _, cache_decorator):
        """If the show_spinner flag is set, there should be one element in the
        report queue.
        """

        @cache_decorator(show_spinner=True)
        def function_with_spinner(x: int) -> int:
            return x

        function_with_spinner(3)
        self.assertFalse(self.forward_msg_queue.is_empty())

    @parameterized.expand(
        [
            ("memo", memo),
            ("singleton", singleton),
        ]
    )
    def test_with_custom_text_spinner(self, _, cache_decorator):
        """If the show_spinner flag is set, there should be one element in the
        report queue.
        """

        @cache_decorator(show_spinner="CUSTOM_TEXT")
        def function_with_spinner_custom_text(x: int) -> int:
            return x

        function_with_spinner_custom_text(3)
        self.assertFalse(self.forward_msg_queue.is_empty())

    @parameterized.expand(
        [
            ("memo", memo),
            ("singleton", singleton),
        ]
    )
    def test_with_empty_text_spinner(self, _, cache_decorator):
        """If the show_spinner flag is set, even if it is empty text,
        there should be one element in the report queue.
        """

        @cache_decorator(show_spinner="")
        def function_with_spinner_empty_text(x: int) -> int:
            return x

        function_with_spinner_empty_text(3)
        self.assertFalse(self.forward_msg_queue.is_empty())<|MERGE_RESOLUTION|>--- conflicted
+++ resolved
@@ -17,26 +17,18 @@
 import threading
 from typing import Any, List
 from unittest.mock import patch
+
 import pytest as pytest
-
 from parameterized import parameterized
 
 import streamlit as st
-<<<<<<< HEAD
-from streamlit.runtime.caching import (
-    MEMO_CALL_STACK,
-    SINGLETON_CALL_STACK,
-)
+from streamlit.runtime.caching import MEMO_CALL_STACK, SINGLETON_CALL_STACK
 from streamlit.runtime.caching.cache_errors import CacheReplayClosureError, CacheType
 from streamlit.runtime.caching.cache_utils import (
     CachedResult,
     InitialCachedResults,
     _make_widget_key,
 )
-=======
-from streamlit.runtime.caching import MEMO_CALL_STACK, SINGLETON_CALL_STACK
-from streamlit.runtime.caching.cache_errors import CacheReplayClosureError
->>>>>>> c0883da8
 from streamlit.runtime.forward_msg_queue import ForwardMsgQueue
 from streamlit.runtime.scriptrunner import (
     ScriptRunContext,
