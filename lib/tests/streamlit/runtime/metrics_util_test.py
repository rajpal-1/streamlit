--- conflicted
+++ resolved
@@ -254,11 +254,8 @@
             "get_option",
         }
 
-<<<<<<< HEAD
-=======
         # Create a list of all public API names in the `st` module (minus
         # the ignored commands from above).
->>>>>>> 5b3e539a
         public_api_names = sorted(
             [
                 k
@@ -271,33 +268,8 @@
 
         for api_name in public_api_names:
             st_func = getattr(st, api_name)
-<<<<<<< HEAD
-            if callable(st_func):
-                # Call the API. This will often throw an exception due to missing
-                # arguments. But that's fine: the command will still be tracked.
-                with contextlib.suppress(Exception):
-                    st_func()
-
-                self.assertGreater(
-                    len(ctx.tracked_commands),
-                    0,
-                    f"No command tracked for {api_name}",
-                )
-
-                # Sometimes also multiple commands are executed
-                # so we check the full list.
-                self.assertIn(
-                    api_name,
-                    [cmd.name for cmd in ctx.tracked_commands],
-                    (
-                        f"When executing `st.{api_name}()`, we expect the string "
-                        f'"{api_name}" to be in the list of tracked commands.',
-                    ),
-                )
-=======
             if not callable(st_func):
                 continue
->>>>>>> 5b3e539a
 
             # Reset tracked stats from previous calls.
             ctx = get_script_run_ctx()
