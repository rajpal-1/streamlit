--- conflicted
+++ resolved
@@ -49,7 +49,6 @@
     return states.widgets[-1]
 
 
-<<<<<<< HEAD
 if hasattr(tokenize, "open"):
     text_utf = "complete! 👨‍🎤"
     text_no_encoding = text_utf
@@ -60,8 +59,6 @@
     text_latin = text_no_encoding
 
 
-=======
->>>>>>> 8b69fddd
 class ScriptRunnerTest(unittest.TestCase):
     def test_startup_shutdown(self):
         """Test that we can create and shut down a ScriptRunner."""
