# Copyright 2018-2021 Streamlit Inc.
#
# Licensed under the Apache License, Version 2.0 (the "License");
# you may not use this file except in compliance with the License.
# You may obtain a copy of the License at
#
#    http://www.apache.org/licenses/LICENSE-2.0
#
# Unless required by applicable law or agreed to in writing, software
# distributed under the License is distributed on an "AS IS" BASIS,
# WITHOUT WARRANTIES OR CONDITIONS OF ANY KIND, either express or implied.
# See the License for the specific language governing permissions and
# limitations under the License.

"""Server.py unit tests"""
import os
import shutil
from unittest import mock
from unittest.mock import MagicMock, patch
import unittest
import tempfile

import pytest
import tornado.testing
import tornado.web
import tornado.websocket
import tornado.httpserver
import errno
from tornado import gen

import streamlit.server.server
from streamlit import config, RootContainer
from streamlit.cursor import make_delta_path
from streamlit.uploaded_file_manager import UploadedFileRec
from streamlit.server.server import MAX_PORT_SEARCH_RETRIES
from streamlit.forward_msg_cache import ForwardMsgCache
from streamlit.forward_msg_cache import populate_hash_if_needed
from streamlit.elements import legacy_data_frame as data_frame
from streamlit.proto.ForwardMsg_pb2 import ForwardMsg
from streamlit.server.server import State
from streamlit.server.server import Server
from streamlit.server.server import start_listening
from streamlit.server.server import RetriesExceeded
from streamlit.server.routes import DebugHandler
from streamlit.server.routes import HealthHandler
from streamlit.server.routes import MessageCacheHandler
from streamlit.server.server_util import is_cacheable_msg
from streamlit.server.server_util import is_url_from_allowed_origins
from streamlit.server.server_util import serialize_forward_msg
from streamlit.watcher import event_based_file_watcher
from tests.server_test_case import ServerTestCase

from streamlit.logger import get_logger

LOGGER = get_logger(__name__)


def _create_dataframe_msg(df, id=1) -> ForwardMsg:
    msg = ForwardMsg()
    msg.metadata.delta_path[:] = make_delta_path(RootContainer.SIDEBAR, (), id)
    data_frame.marshall_data_frame(df, msg.delta.new_element.data_frame)
    return msg


def _create_script_finished_msg(status) -> ForwardMsg:
    msg = ForwardMsg()
    msg.script_finished = status
    return msg


class ServerTest(ServerTestCase):
    _next_session_id = 0

    def setUp(self) -> None:
        self.original_ws_compression = config.get_option(
            "server.enableWebsocketCompression"
        )
        return super().setUp()

    def tearDown(self):
        config.set_option(
            "server.enableWebsocketCompression", self.original_ws_compression
        )
        return super().tearDown()

    @tornado.testing.gen_test
    def test_start_stop(self):
        """Test that we can start and stop the server."""
        with patch(
            "streamlit.server.server.LocalSourcesWatcher"
        ), self._patch_app_session():
            yield self.start_server_loop()
            self.assertEqual(State.WAITING_FOR_FIRST_BROWSER, self.server._state)

            yield self.ws_connect()
            self.assertEqual(State.ONE_OR_MORE_BROWSERS_CONNECTED, self.server._state)

            self.server.stop()
            self.assertEqual(State.STOPPING, self.server._state)

            yield gen.sleep(0.1)
            self.assertEqual(State.STOPPED, self.server._state)

    @tornado.testing.gen_test
    def test_websocket_connect(self):
        """Test that we can connect to the server via websocket."""

        with patch(
            "streamlit.server.server.LocalSourcesWatcher"
        ), self._patch_app_session():
            yield self.start_server_loop()

            self.assertFalse(self.server.browser_is_connected)

            # Open a websocket connection
            ws_client = yield self.ws_connect()
            self.assertTrue(self.server.browser_is_connected)

            # Get this client's SessionInfo object
            self.assertEqual(1, len(self.server._session_info_by_id))
            session_info = list(self.server._session_info_by_id.values())[0]

            # Close the connection
            ws_client.close()
            yield gen.sleep(0.1)
            self.assertFalse(self.server.browser_is_connected)

            # Ensure AppSession.shutdown() was called, and that our
            # SessionInfo was cleared.
            session_info.session.shutdown.assert_called_once()
            self.assertEqual(0, len(self.server._session_info_by_id))

    @tornado.testing.gen_test
    def test_multiple_connections(self):
        """Test multiple websockets can connect simultaneously."""

        with patch(
            "streamlit.server.server.LocalSourcesWatcher"
        ), self._patch_app_session():
            yield self.start_server_loop()

            self.assertFalse(self.server.browser_is_connected)

            # Open a websocket connection
            ws_client1 = yield self.ws_connect()
            self.assertTrue(self.server.browser_is_connected)

            # Open another
            ws_client2 = yield self.ws_connect()
            self.assertTrue(self.server.browser_is_connected)

            # Assert that our session_infos are sane
            session_infos = list(self.server._session_info_by_id.values())
            self.assertEqual(2, len(session_infos))
            self.assertNotEqual(
                session_infos[0].session.id,
                session_infos[1].session.id,
            )

            # Close the first
            ws_client1.close()
            yield gen.sleep(0.1)
            self.assertTrue(self.server.browser_is_connected)

            # Close the second
            ws_client2.close()
            yield gen.sleep(0.1)
            self.assertFalse(self.server.browser_is_connected)

    @tornado.testing.gen_test
    def test_websocket_compression(self):
<<<<<<< HEAD
        with patch(
            "streamlit.server.server.LocalSourcesWatcher"
        ), self._patch_app_session():
=======
        with self._patch_report_session():
            config._set_option("server.enableWebsocketCompression", True, "test")
>>>>>>> 5c0adccc
            yield self.start_server_loop()

            # Connect to the server, and explicitly request compression.
            ws_client = yield tornado.websocket.websocket_connect(
                self.get_ws_url("/stream"), compression_options={}
            )

            # Ensure that the "permessage-deflate" extension is returned
            # from the server.
            extensions = ws_client.headers.get("Sec-Websocket-Extensions")
            self.assertIn("permessage-deflate", extensions)

    @tornado.testing.gen_test
    def test_websocket_compression_disabled(self):
        with patch(
            "streamlit.server.server.LocalSourcesWatcher"
        ), self._patch_app_session():
            config._set_option("server.enableWebsocketCompression", False, "test")
            yield self.start_server_loop()

            # Connect to the server, and explicitly request compression.
            ws_client = yield tornado.websocket.websocket_connect(
                self.get_ws_url("/stream"), compression_options={}
            )

            # Ensure that the "Sec-Websocket-Extensions" header is not
            # present in the response from the server.
            self.assertIsNone(ws_client.headers.get("Sec-Websocket-Extensions"))

    @tornado.testing.gen_test
    def test_forwardmsg_hashing(self):
        """Test that outgoing ForwardMsgs contain hashes."""
        with patch(
            "streamlit.server.server.LocalSourcesWatcher"
        ), self._patch_app_session():
            yield self.start_server_loop()

            ws_client = yield self.ws_connect()

            # Get the server's socket and session for this client
            session_info = list(self.server._session_info_by_id.values())[0]

            # Create a message and ensure its hash is unset; we're testing
            # that _send_message adds the hash before it goes out.
            msg = _create_dataframe_msg([1, 2, 3])
            msg.ClearField("hash")
            self.server._send_message(session_info, msg)

            received = yield self.read_forward_msg(ws_client)
            self.assertEqual(populate_hash_if_needed(msg), received.hash)

    @tornado.testing.gen_test
    def test_get_session_by_id_nonexistent_session(self):
        """Test getting a nonexistent session returns None."""
        with patch(
            "streamlit.server.server.LocalSourcesWatcher"
        ), self._patch_app_session():
            yield self.start_server_loop()
            self.assertEqual(self.server.get_session_by_id("abc123"), None)

    @tornado.testing.gen_test
    def test_get_session_by_id(self):
        """Test getting sessions by id produces the correct AppSession."""
        with patch(
            "streamlit.server.server.LocalSourcesWatcher"
        ), self._patch_app_session():
            yield self.start_server_loop()
            ws_client = yield self.ws_connect()

            session = list(self.server._session_info_by_id.values())[0].session
            self.assertEqual(self.server.get_session_by_id(session.id), session)

    @tornado.testing.gen_test
    def test_forwardmsg_cacheable_flag(self):
        """Test that the metadata.cacheable flag is set properly on outgoing
        ForwardMsgs."""
        with patch(
            "streamlit.server.server.LocalSourcesWatcher"
        ), self._patch_app_session():
            yield self.start_server_loop()

            ws_client = yield self.ws_connect()

            # Get the server's socket and session for this client
            session_info = list(self.server._session_info_by_id.values())[0]

            config._set_option("global.minCachedMessageSize", 0, "test")
            cacheable_msg = _create_dataframe_msg([1, 2, 3])
            self.server._send_message(session_info, cacheable_msg)
            received = yield self.read_forward_msg(ws_client)
            self.assertTrue(cacheable_msg.metadata.cacheable)
            self.assertTrue(received.metadata.cacheable)

            config._set_option("global.minCachedMessageSize", 1000, "test")
            cacheable_msg = _create_dataframe_msg([4, 5, 6])
            self.server._send_message(session_info, cacheable_msg)
            received = yield self.read_forward_msg(ws_client)
            self.assertFalse(cacheable_msg.metadata.cacheable)
            self.assertFalse(received.metadata.cacheable)

    @tornado.testing.gen_test
    def test_duplicate_forwardmsg_caching(self):
        """Test that duplicate ForwardMsgs are sent only once."""
        with patch(
            "streamlit.server.server.LocalSourcesWatcher"
        ), self._patch_app_session():
            config._set_option("global.minCachedMessageSize", 0, "test")

            yield self.start_server_loop()
            ws_client = yield self.ws_connect()

            # Get the server's socket and session for this client
            session_info = list(self.server._session_info_by_id.values())[0]

            msg1 = _create_dataframe_msg([1, 2, 3], 1)

            # Send the message, and read it back. It will not have been cached.
            self.server._send_message(session_info, msg1)
            uncached = yield self.read_forward_msg(ws_client)
            self.assertEqual("delta", uncached.WhichOneof("type"))

            msg2 = _create_dataframe_msg([1, 2, 3], 123)

            # Send an equivalent message. This time, it should be cached,
            # and a "hash_reference" message should be received instead.
            self.server._send_message(session_info, msg2)
            cached = yield self.read_forward_msg(ws_client)
            self.assertEqual("ref_hash", cached.WhichOneof("type"))
            # We should have the *hash* of msg1 and msg2:
            self.assertEqual(msg1.hash, cached.ref_hash)
            self.assertEqual(msg2.hash, cached.ref_hash)
            # And the same *metadata* as msg2:
            self.assertEqual(msg2.metadata, cached.metadata)

    @tornado.testing.gen_test
    def test_cache_clearing(self):
        """Test that report_run_count is incremented when a report
        finishes running.
        """
        with patch(
            "streamlit.server.server.LocalSourcesWatcher"
        ), self._patch_app_session():
            config._set_option("global.minCachedMessageSize", 0, "test")
            config._set_option("global.maxCachedMessageAge", 1, "test")

            yield self.start_server_loop()
            yield self.ws_connect()

            session = list(self.server._session_info_by_id.values())[0]

            data_msg = _create_dataframe_msg([1, 2, 3])

            def finish_report(success):
                status = (
                    ForwardMsg.FINISHED_SUCCESSFULLY
                    if success
                    else ForwardMsg.FINISHED_WITH_COMPILE_ERROR
                )
                finish_msg = _create_script_finished_msg(status)
                self.server._send_message(session, finish_msg)

            def is_data_msg_cached():
                return self.server._message_cache.get_message(data_msg.hash) is not None

            def send_data_msg():
                self.server._send_message(session, data_msg)

            # Send a cacheable message. It should be cached.
            send_data_msg()
            self.assertTrue(is_data_msg_cached())

            # End the report with a compile error. Nothing should change;
            # compile errors don't increase the age of items in the cache.
            finish_report(False)
            self.assertTrue(is_data_msg_cached())

            # End the report successfully. Nothing should change, because
            # the age of the cached message is now 1.
            finish_report(True)
            self.assertTrue(is_data_msg_cached())

            # Send the message again. This should reset its age to 0 in the
            # cache, so it won't be evicted when the report next finishes.
            send_data_msg()
            self.assertTrue(is_data_msg_cached())

            # Finish the report. The cached message age is now 1.
            finish_report(True)
            self.assertTrue(is_data_msg_cached())

            # Finish again. The cached message age will be 2, and so it
            # should be evicted from the cache.
            finish_report(True)
            self.assertFalse(is_data_msg_cached())

    @tornado.testing.gen_test
    def test_orphaned_upload_file_deletion(self):
        """An uploaded file with no associated AppSession should be
        deleted."""
        with patch(
            "streamlit.server.server.LocalSourcesWatcher"
        ), self._patch_app_session():
            yield self.start_server_loop()
            yield self.ws_connect()

            # "Upload a file" for a session that doesn't exist
            self.server._uploaded_file_mgr.add_file(
                session_id="no_such_session",
                widget_id="widget_id",
                file=UploadedFileRec(0, "file.txt", "type", b"123"),
            )

            self.assertEqual(
                self.server._uploaded_file_mgr.get_all_files(
                    "no_such_session", "widget_id"
                ),
                [],
            )


class ServerUtilsTest(unittest.TestCase):
    def test_is_url_from_allowed_origins_allowed_domains(self):
        self.assertTrue(is_url_from_allowed_origins("localhost"))
        self.assertTrue(is_url_from_allowed_origins("127.0.0.1"))

    def test_is_url_from_allowed_origins_CORS_off(self):
        with patch(
            "streamlit.server.server_util.config.get_option", side_effect=[False]
        ):
            self.assertTrue(is_url_from_allowed_origins("does not matter"))

    def test_is_url_from_allowed_origins_s3_bucket(self):
        with patch(
            "streamlit.server.server_util.config.get_option",
            side_effect=[True, "mybucket"],
        ):
            self.assertTrue(is_url_from_allowed_origins("mybucket"))

    def test_is_url_from_allowed_origins_browser_serverAddress(self):
        with patch(
            "streamlit.server.server_util.config.is_manually_set", side_effect=[True]
        ), patch(
            "streamlit.server.server_util.config.get_option",
            side_effect=[True, "browser.server.address"],
        ):
            self.assertTrue(is_url_from_allowed_origins("browser.server.address"))

    def test_is_url_from_allowed_origins_s3_url(self):
        with patch(
            "streamlit.server.server_util.config.is_manually_set", side_effect=[True]
        ), patch(
            "streamlit.server.server_util.config.get_option",
            side_effect=[True, "s3.amazon.com"],
        ):
            self.assertTrue(is_url_from_allowed_origins("s3.amazon.com"))

    def test_should_cache_msg(self):
        """Test server_util.should_cache_msg"""
        config._set_option("global.minCachedMessageSize", 0, "test")
        self.assertTrue(is_cacheable_msg(_create_dataframe_msg([1, 2, 3])))

        config._set_option("global.minCachedMessageSize", 1000, "test")
        self.assertFalse(is_cacheable_msg(_create_dataframe_msg([1, 2, 3])))

    def test_should_limit_msg_size(self):
        max_message_size_mb = 50
        # Set max message size to defined value
        from streamlit.server import server_util

        server_util._max_message_size_bytes = None  # Reset cached value
        config._set_option("server.maxMessageSize", max_message_size_mb, "test")

        # Set up a larger than limit ForwardMsg string
        large_msg = _create_dataframe_msg([1, 2, 3])
        large_msg.delta.new_element.markdown.body = (
            "X" * (max_message_size_mb + 10) * 1000 * 1000
        )
        # Create a copy, since serialize_forward_msg modifies the original proto
        large_msg_copy = ForwardMsg()
        large_msg_copy.CopyFrom(large_msg)
        deserialized_msg = ForwardMsg()
        deserialized_msg.ParseFromString(serialize_forward_msg(large_msg_copy))

        # The metadata should be the same, but contents should be replaced
        self.assertEqual(deserialized_msg.metadata, large_msg.metadata)
        self.assertNotEqual(deserialized_msg, large_msg)
        self.assertTrue(
            "exceeds the message size limit"
            in deserialized_msg.delta.new_element.exception.message
        )


class HealthHandlerTest(tornado.testing.AsyncHTTPTestCase):
    """Tests the /healthz endpoint"""

    def setUp(self):
        super(HealthHandlerTest, self).setUp()
        self._is_healthy = True

    async def is_healthy(self):
        return self._is_healthy, "ok"

    def get_app(self):
        return tornado.web.Application(
            [(r"/healthz", HealthHandler, dict(callback=self.is_healthy))]
        )

    def test_healthz(self):
        response = self.fetch("/healthz")
        self.assertEqual(200, response.code)
        self.assertEqual(b"ok", response.body)

        self._is_healthy = False
        response = self.fetch("/healthz")
        self.assertEqual(503, response.code)

    def test_healthz_without_csrf(self):
        config._set_option("server.enableXsrfProtection", False, "test")
        response = self.fetch("/healthz")
        self.assertEqual(200, response.code)
        self.assertEqual(b"ok", response.body)
        self.assertNotIn("Set-Cookie", response.headers)

    def test_healthz_with_csrf(self):
        config._set_option("server.enableXsrfProtection", True, "test")
        response = self.fetch("/healthz")
        self.assertEqual(200, response.code)
        self.assertEqual(b"ok", response.body)
        self.assertIn("Set-Cookie", response.headers)


class PortRotateAHundredTest(unittest.TestCase):
    """Tests port rotation handles a MAX_PORT_SEARCH_RETRIES attempts then sys exits"""

    def setUp(self) -> None:
        self.original_port = config.get_option("server.port")
        return super().setUp()

    def tearDown(self) -> None:
        config.set_option("server.port", self.original_port)
        return super().tearDown()

    @staticmethod
    def get_httpserver():
        httpserver = mock.MagicMock()

        httpserver.listen = mock.Mock()
        httpserver.listen.side_effect = OSError(errno.EADDRINUSE, "test", "asd")

        return httpserver

    def test_rotates_a_hundred_ports(self):
        app = mock.MagicMock()

        RetriesExceeded = streamlit.server.server.RetriesExceeded
        with pytest.raises(RetriesExceeded) as pytest_wrapped_e:
            with patch(
                "streamlit.server.server.HTTPServer", return_value=self.get_httpserver()
            ) as mock_server:
                start_listening(app)
                self.assertEqual(pytest_wrapped_e.type, SystemExit)
                self.assertEqual(pytest_wrapped_e.value.code, errno.EADDRINUSE)
                self.assertEqual(mock_server.listen.call_count, MAX_PORT_SEARCH_RETRIES)


class PortRotateOneTest(unittest.TestCase):
    """Tests port rotates one port"""

    which_port = mock.Mock()

    @staticmethod
    def get_httpserver():
        httpserver = mock.MagicMock()

        httpserver.listen = mock.Mock()
        httpserver.listen.side_effect = OSError(errno.EADDRINUSE, "test", "asd")

        return httpserver

    @mock.patch("streamlit.server.server.config._set_option")
    @mock.patch("streamlit.server.server.server_port_is_manually_set")
    def test_rotates_one_port(
        self, patched_server_port_is_manually_set, patched__set_option
    ):
        app = mock.MagicMock()

        patched_server_port_is_manually_set.return_value = False
        with pytest.raises(RetriesExceeded):
            with patch(
                "streamlit.server.server.HTTPServer", return_value=self.get_httpserver()
            ):
                start_listening(app)

                PortRotateOneTest.which_port.assert_called_with(8502)

                patched__set_option.assert_called_with(
                    "server.port", 8501, config.ConfigOption.STREAMLIT_DEFINITION
                )


class UnixSocketTest(unittest.TestCase):
    """Tests start_listening uses a unix socket when socket.address starts with
    unix://"""

    def setUp(self) -> None:
        self.original_address = config.get_option("server.address")
        return super().setUp()

    def tearDown(self) -> None:
        config.set_option("server.address", self.original_address)
        return super().tearDown()

    @staticmethod
    def get_httpserver():
        httpserver = mock.MagicMock()

        httpserver.add_socket = mock.Mock()

        return httpserver

    def test_unix_socket(self):
        app = mock.MagicMock()

        config.set_option("server.address", "unix://~/fancy-test/testasd")
        some_socket = object()

        mock_server = self.get_httpserver()
        with patch(
            "streamlit.server.server.HTTPServer", return_value=mock_server
        ), patch.object(
            tornado.netutil, "bind_unix_socket", return_value=some_socket
        ) as bind_unix_socket, patch.dict(
            os.environ, {"HOME": "/home/superfakehomedir"}
        ):
            start_listening(app)

            bind_unix_socket.assert_called_with(
                "/home/superfakehomedir/fancy-test/testasd"
            )
            mock_server.add_socket.assert_called_with(some_socket)


class DebugHandlerTest(tornado.testing.AsyncHTTPTestCase):
    """Tests the /debugz endpoint"""

    def get_app(self):
        return tornado.web.Application([(r"/debugz", DebugHandler)])

    def test_debug(self):
        # TODO - debugz is currently broken
        pass


class MessageCacheHandlerTest(tornado.testing.AsyncHTTPTestCase):
    def get_app(self):
        self._cache = ForwardMsgCache()
        return tornado.web.Application(
            [(r"/message", MessageCacheHandler, dict(cache=self._cache))]
        )

    def test_message_cache(self):
        # Create a new ForwardMsg and cache it
        msg = _create_dataframe_msg([1, 2, 3])
        msg_hash = populate_hash_if_needed(msg)
        self._cache.add_message(msg, MagicMock(), 0)

        # Cache hit
        response = self.fetch("/message?hash=%s" % msg_hash)
        self.assertEqual(200, response.code)
        self.assertEqual(serialize_forward_msg(msg), response.body)

        # Cache misses
        self.assertEqual(404, self.fetch("/message").code)
        self.assertEqual(404, self.fetch("/message?id=non_existent").code)


class ScriptCheckTest(tornado.testing.AsyncTestCase):
    def setUp(self) -> None:
        super().setUp()

        self._home = tempfile.mkdtemp()
        self._old_home = os.environ["HOME"]
        os.environ["HOME"] = self._home

        self._fd, self._path = tempfile.mkstemp()
        self._server = Server(self.io_loop, self._path, "test command line")

    def tearDown(self) -> None:
        self._server.stop()
        Server._singleton = None

        if event_based_file_watcher._MultiFileWatcher._singleton is not None:
            event_based_file_watcher._MultiFileWatcher.get_singleton().close()
            event_based_file_watcher._MultiFileWatcher._singleton = None

        os.environ["HOME"] = self._old_home
        os.remove(self._path)
        shutil.rmtree(self._home)

        super().tearDown()

    @pytest.mark.slow
    @tornado.testing.gen_test(timeout=30)
    async def test_invalid_script(self):
        await self._check_script_loading(
            "import streamlit as st\n\nst.deprecatedWrite('test')",
            False,
            "error",
        )

    @pytest.mark.slow
    @tornado.testing.gen_test(timeout=30)
    async def test_valid_script(self):
        await self._check_script_loading(
            "import streamlit as st\n\nst.write('test')", True, "ok"
        )

    @pytest.mark.slow
    @tornado.testing.gen_test(timeout=30)
    async def test_timeout_script(self):
        try:
            streamlit.server.server.SCRIPT_RUN_CHECK_TIMEOUT = 0.1
            await self._check_script_loading(
                "import time\n\ntime.sleep(5)", False, "timeout"
            )
        finally:
            streamlit.server.server.SCRIPT_RUN_CHECK_TIMEOUT = 60

    async def _check_script_loading(self, script, expected_loads, expected_msg):
        with os.fdopen(self._fd, "w") as tmp:
            tmp.write(script)

        ok, msg = await self._server.does_script_run_without_error()
        event_based_file_watcher._MultiFileWatcher.get_singleton().close()
        event_based_file_watcher._MultiFileWatcher._singleton = None
        self.assertEqual(expected_loads, ok)
        self.assertEqual(expected_msg, msg)


class ScriptCheckEndpointExistsTest(tornado.testing.AsyncHTTPTestCase):
    async def does_script_run_without_error(self):
        return True, "test_message"

    def setUp(self):
        self._server = Server(None, None, "test command line")
        self._server.does_script_run_without_error = self.does_script_run_without_error
        self._old_config = config.get_option("server.scriptHealthCheckEnabled")
        config._set_option("server.scriptHealthCheckEnabled", True, "test")
        super().setUp()

    def tearDown(self):
        config._set_option("server.scriptHealthCheckEnabled", self._old_config, "test")
        Server._singleton = None
        super().tearDown()

    def get_app(self):
        return self._server._create_app()

    def test_endpoint(self):
        response = self.fetch("/script-health-check")
        self.assertEqual(200, response.code)
        self.assertEqual(b"test_message", response.body)


class ScriptCheckEndpointDoesNotExistTest(tornado.testing.AsyncHTTPTestCase):
    async def does_script_run_without_error(self):
        self.fail("Should not be called")

    def setUp(self):
        self._server = Server(None, None, "test command line")
        self._server.does_script_run_without_error = self.does_script_run_without_error
        self._old_config = config.get_option("server.scriptHealthCheckEnabled")
        config._set_option("server.scriptHealthCheckEnabled", False, "test")
        super().setUp()

    def tearDown(self):
        config._set_option("server.scriptHealthCheckEnabled", self._old_config, "test")
        Server._singleton = None
        super().tearDown()

    def get_app(self):
        return self._server._create_app()

    def test_endpoint(self):
        response = self.fetch("/script-health-check")
        self.assertEqual(404, response.code)<|MERGE_RESOLUTION|>--- conflicted
+++ resolved
@@ -169,14 +169,10 @@
 
     @tornado.testing.gen_test
     def test_websocket_compression(self):
-<<<<<<< HEAD
-        with patch(
-            "streamlit.server.server.LocalSourcesWatcher"
-        ), self._patch_app_session():
-=======
-        with self._patch_report_session():
+        with patch(
+            "streamlit.server.server.LocalSourcesWatcher"
+        ), self._patch_app_session():
             config._set_option("server.enableWebsocketCompression", True, "test")
->>>>>>> 5c0adccc
             yield self.start_server_loop()
 
             # Connect to the server, and explicitly request compression.
