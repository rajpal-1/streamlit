--- conflicted
+++ resolved
@@ -28,7 +28,6 @@
     clear_memo_cache,
     clear_singleton_cache,
 )
-<<<<<<< HEAD
 from streamlit.forward_msg_queue import ForwardMsgQueue
 
 from streamlit.script_run_context import (
@@ -37,9 +36,7 @@
     ScriptRunContext,
 )
 from streamlit.state.session_state import SessionState
-=======
 from tests.testutil import DeltaGeneratorTestCase
->>>>>>> e4555c4c
 
 memo = st.experimental_memo
 singleton = st.experimental_singleton
