# Copyright 2018-2022 Streamlit Inc.
#
# Licensed under the Apache License, Version 2.0 (the "License");
# you may not use this file except in compliance with the License.
# You may obtain a copy of the License at
#
#    http://www.apache.org/licenses/LICENSE-2.0
#
# Unless required by applicable law or agreed to in writing, software
# distributed under the License is distributed on an "AS IS" BASIS,
# WITHOUT WARRANTIES OR CONDITIONS OF ANY KIND, either express or implied.
# See the License for the specific language governing permissions and
# limitations under the License.

"""Tests that are common to both st.memo and st.singleton"""

import threading
from unittest.mock import patch

from parameterized import parameterized

import streamlit as st
from streamlit.scriptrunner import script_run_context
from streamlit.caching import (
    MEMO_CALL_STACK,
    SINGLETON_CALL_STACK,
)
from streamlit.forward_msg_queue import ForwardMsgQueue

from streamlit.scriptrunner import (
    add_script_run_ctx,
    get_script_run_ctx,
    ScriptRunContext,
)
from streamlit.state.session_state import SessionState
from tests.testutil import DeltaGeneratorTestCase

memo = st.experimental_memo
singleton = st.experimental_singleton


class CommonCacheTest(DeltaGeneratorTestCase):
    def tearDown(self):
        # Some of these tests reach directly into CALL_STACK data and twiddle it.
        # Reset default values on teardown.
        MEMO_CALL_STACK._cached_func_stack = []
        MEMO_CALL_STACK._suppress_st_function_warning = 0
        SINGLETON_CALL_STACK._cached_func_stack = []
        SINGLETON_CALL_STACK._suppress_st_function_warning = 0

        # Clear caches
        st.experimental_memo.clear()
        st.experimental_singleton.clear()

        # And some tests create widgets, and can result in DuplicateWidgetID
        # errors on subsequent runs.
        ctx = script_run_context.get_script_run_ctx()
        if ctx is not None:
            ctx.widget_ids_this_run.clear()
        super().tearDown()

    @parameterized.expand([("memo", memo), ("singleton", singleton)])
    def test_simple(self, _, cache_decorator):
        @cache_decorator
        def foo():
            return 42

        self.assertEqual(foo(), 42)
        self.assertEqual(foo(), 42)

    @parameterized.expand([("memo", memo), ("singleton", singleton)])
    def test_multiple_int_like_floats(self, _, cache_decorator):
        @cache_decorator
        def foo(x):
            return x

        self.assertEqual(foo(1.0), 1.0)
        self.assertEqual(foo(3.0), 3.0)

    @parameterized.expand([("memo", memo), ("singleton", singleton)])
    def test_return_cached_object(self, _, cache_decorator):
        """If data has been cached, the cache function shouldn't be called."""
        with patch.object(st, "exception") as mock_exception:
            called = [False]

            @cache_decorator
            def f(x):
                called[0] = True
                return x

            self.assertFalse(called[0])
            f(0)

            self.assertTrue(called[0])

            called = [False]  # Reset called

            f(0)
            self.assertFalse(called[0])

            f(1)
            self.assertTrue(called[0])

            mock_exception.assert_not_called()

    @parameterized.expand([("memo", memo), ("singleton", singleton)])
    def test_mutate_args(self, _, cache_decorator):
        """Mutating an argument inside a memoized function doesn't throw
        an error (but it's probably not a great idea)."""
        with patch.object(st, "exception") as mock_exception:

            @cache_decorator
            def foo(d):
                d["answer"] += 1
                return d["answer"]

            d = {"answer": 0}

            self.assertEqual(foo(d), 1)
            self.assertEqual(foo(d), 2)

            mock_exception.assert_not_called()

    @parameterized.expand([("memo", memo), ("singleton", singleton)])
    def test_ignored_args(self, _, cache_decorator):
        """Args prefixed with _ are not used as part of the cache key."""
        call_count = [0]

        @cache_decorator
        def foo(arg1, _arg2, *args, kwarg1, _kwarg2=None, **kwargs):
            call_count[0] += 1

        foo(1, 2, 3, kwarg1=4, _kwarg2=5, kwarg3=6, _kwarg4=7)
        self.assertEqual([1], call_count)

        # Call foo again, but change the values for _arg2, _kwarg2, and _kwarg4.
        # The call count shouldn't change, because these args will not be part
        # of the hash.
        foo(1, None, 3, kwarg1=4, _kwarg2=None, kwarg3=6, _kwarg4=None)
        self.assertEqual([1], call_count)

        # Changing the value of any other argument will increase the call
        # count. We test each argument type:

        # arg1 (POSITIONAL_OR_KEYWORD)
        foo(None, 2, 3, kwarg1=4, _kwarg2=5, kwarg3=6, _kwarg4=7)
        self.assertEqual([2], call_count)

        # *arg (VAR_POSITIONAL)
        foo(1, 2, None, kwarg1=4, _kwarg2=5, kwarg3=6, _kwarg4=7)
        self.assertEqual([3], call_count)

        # kwarg1 (KEYWORD_ONLY)
        foo(1, 2, 3, kwarg1=None, _kwarg2=5, kwarg3=6, _kwarg4=7)
        self.assertEqual([4], call_count)

        # **kwarg (VAR_KEYWORD)
        foo(1, 2, 3, kwarg1=4, _kwarg2=5, kwarg3=None, _kwarg4=7)
        self.assertEqual([5], call_count)

    @parameterized.expand(
        [
            ("memo", memo, MEMO_CALL_STACK),
            ("singleton", singleton, SINGLETON_CALL_STACK),
        ]
    )
    def test_cached_st_function_warning(self, _, cache_decorator, call_stack):
        """Ensure we properly warn when st.foo functions are called
        inside a cached function.
        """
        forward_msg_queue = ForwardMsgQueue()
        orig_report_ctx = get_script_run_ctx()
        add_script_run_ctx(
            threading.current_thread(),
            ScriptRunContext(
                session_id="test session id",
                enqueue=forward_msg_queue.enqueue,
                query_string="",
                session_state=SessionState(),
                uploaded_file_mgr=None,
<<<<<<< HEAD
                user_info={"email": "test@test.com"},
=======
                page_name="",
>>>>>>> eca164ae
            ),
        )
        with patch.object(call_stack, "_show_cached_st_function_warning") as warning:
            st.text("foo")
            warning.assert_not_called()

            @cache_decorator
            def cached_func():
                st.text("Inside cached func")

            cached_func()
            warning.assert_called_once()

            warning.reset_mock()

            # Make sure everything got reset properly
            st.text("foo")
            warning.assert_not_called()

            # Test warning suppression
            @cache_decorator(suppress_st_warning=True)
            def suppressed_cached_func():
                st.text("No warnings here!")

            suppressed_cached_func()

            warning.assert_not_called()

            # Test nested st.cache functions
            @cache_decorator
            def outer():
                @cache_decorator
                def inner():
                    st.text("Inside nested cached func")

                return inner()

            outer()
            warning.assert_called_once()

            warning.reset_mock()

            # Test st.cache functions that raise errors
            with self.assertRaises(RuntimeError):

                @cache_decorator
                def cached_raise_error():
                    st.text("About to throw")
                    raise RuntimeError("avast!")

                cached_raise_error()

            warning.assert_called_once()
            warning.reset_mock()

            # Make sure everything got reset properly
            st.text("foo")
            warning.assert_not_called()

            # Test st.cache functions with widgets
            @cache_decorator
            def cached_widget():
                st.button("Press me!")

            cached_widget()

            warning.assert_called_once()
            warning.reset_mock()

            # Make sure everything got reset properly
            st.text("foo")
            warning.assert_not_called()

            add_script_run_ctx(threading.current_thread(), orig_report_ctx)

    @parameterized.expand(
        [("memo", MEMO_CALL_STACK), ("singleton", SINGLETON_CALL_STACK)]
    )
    def test_multithreaded_call_stack(self, _, call_stack):
        """CachedFunctionCallStack should work across multiple threads."""

        def get_counter():
            return len(call_stack._cached_func_stack)

        def set_counter(val):
            call_stack._cached_func_stack = ["foo"] * val

        self.assertEqual(0, get_counter())
        set_counter(1)
        self.assertEqual(1, get_counter())

        values_in_thread = []

        def thread_test():
            values_in_thread.append(get_counter())
            set_counter(55)
            values_in_thread.append(get_counter())

        thread = threading.Thread(target=thread_test)
        thread.start()
        thread.join()

        self.assertEqual([0, 55], values_in_thread)

        # The other thread should not have modified the main thread
        self.assertEqual(1, get_counter())

    @parameterized.expand(
        [
            ("memo", memo, memo.clear),
            ("singleton", singleton, singleton.clear),
        ]
    )
    def test_clear_all_caches(self, _, cache_decorator, clear_cache_func):
        """Calling a cache's global `clear_all` function should remove all
        items from all caches of the appropriate type.
        """
        foo_vals = []

        @cache_decorator
        def foo(x):
            foo_vals.append(x)
            return x

        bar_vals = []

        @cache_decorator
        def bar(x):
            bar_vals.append(x)
            return x

        foo(0), foo(1), foo(2)
        bar(0), bar(1), bar(2)
        self.assertEqual([0, 1, 2], foo_vals)
        self.assertEqual([0, 1, 2], bar_vals)

        # Clear the cache and access our original values again. They
        # should be recomputed.
        clear_cache_func()

        foo(0), foo(1), foo(2)
        bar(0), bar(1), bar(2)
        self.assertEqual([0, 1, 2, 0, 1, 2], foo_vals)
        self.assertEqual([0, 1, 2, 0, 1, 2], bar_vals)

    @parameterized.expand([("memo", memo), ("singleton", singleton)])
    def test_clear_single_cache(self, _, cache_decorator):
        foo_call_count = [0]

        @cache_decorator
        def foo():
            foo_call_count[0] += 1

        bar_call_count = [0]

        @cache_decorator
        def bar():
            bar_call_count[0] += 1

        foo(), foo(), foo()
        bar(), bar(), bar()
        self.assertEqual(1, foo_call_count[0])
        self.assertEqual(1, bar_call_count[0])

        # Clear just foo's cache, and call the functions again.
        foo.clear()

        foo(), foo(), foo()
        bar(), bar(), bar()

        # Foo will have been called a second time, and bar will still
        # have been called just once.
        self.assertEqual(2, foo_call_count[0])
        self.assertEqual(1, bar_call_count[0])<|MERGE_RESOLUTION|>--- conflicted
+++ resolved
@@ -178,11 +178,8 @@
                 query_string="",
                 session_state=SessionState(),
                 uploaded_file_mgr=None,
-<<<<<<< HEAD
+                page_name="",
                 user_info={"email": "test@test.com"},
-=======
-                page_name="",
->>>>>>> eca164ae
             ),
         )
         with patch.object(call_stack, "_show_cached_st_function_warning") as warning:
