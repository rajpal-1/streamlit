--- conflicted
+++ resolved
@@ -1022,10 +1022,7 @@
 except ModuleNotFoundError:
     print("Polars not installed. Skipping Polars dataframe integration tests.")  # noqa: T201
 
-<<<<<<< HEAD
-
-=======
->>>>>>> 1434d9c8
+
 ###################################
 ########### Xarray Types ##########
 ###################################
@@ -1073,8 +1070,7 @@
         ]
     )
 except ModuleNotFoundError:
-<<<<<<< HEAD
-    print("Xarray not installed. Skipping Xarray dataframe tests.")  # noqa: T201
+    print("Xarray not installed. Skipping Xarray dataframe integration tests.")  # noqa: T201
 
 
 ###################################
@@ -1108,7 +1104,4 @@
         ]
     )
 except ModuleNotFoundError:
-    print("Pydantic not installed. Skipping Pydantic dataframe tests.")  # noqa: T201
-=======
-    print("Xarray not installed. Skipping Xarray dataframe integration tests.")  # noqa: T201
->>>>>>> 1434d9c8
+    print("Pydantic not installed. Skipping Pydantic dataframe tests.")  # noqa: T201