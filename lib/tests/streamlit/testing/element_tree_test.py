# Copyright (c) Streamlit Inc. (2018-2022) Snowflake Inc. (2022)
#
# Licensed under the Apache License, Version 2.0 (the "License");
# you may not use this file except in compliance with the License.
# You may obtain a copy of the License at
#
#     http://www.apache.org/licenses/LICENSE-2.0
#
# Unless required by applicable law or agreed to in writing, software
# distributed under the License is distributed on an "AS IS" BASIS,
# WITHOUT WARRANTIES OR CONDITIONS OF ANY KIND, either express or implied.
# See the License for the specific language governing permissions and
# limitations under the License.

from datetime import date, datetime, time

import numpy as np
import pandas as pd
import pytest

from streamlit.elements.markdown import MARKDOWN_HORIZONTAL_RULE_EXPRESSION
from streamlit.testing.v1.app_test import AppTest


def test_alert():
    def script():
        import streamlit as st

        st.success("yay we did it", icon="🚨")
        st.info("something happened")
        st.warning("danger danger")
        st.error("something went terribly wrong", icon="💥")

    at = AppTest.from_function(script).run()
    assert at.error[0].value == "something went terribly wrong"
    assert at.error[0].icon == "💥"
    assert at.info[0].value == "something happened"
    assert at.success[0].value == "yay we did it"
    assert at.success[0].icon == "🚨"
    assert at.warning[0].value == "danger danger"


def test_button():
    sr = AppTest.from_string(
        """
        import streamlit as st

        st.button("button")
        st.button("second button")
        """,
    ).run()
    assert sr.button[0].value == False
    assert sr.button[1].value == False

    sr2 = sr.button[0].click().run()
    assert sr2.button[0].value == True
    assert sr2.button[1].value == False

    sr3 = sr2.run()
    assert sr3.button[0].value == False
    assert sr3.button[1].value == False


def test_chat():
    def script():
        import streamlit as st

        input = st.chat_input(placeholder="Type a thing")
        with st.chat_message("user"):
            st.write(input)

    at = AppTest.from_function(script).run()
    assert at.chat_input[0].value == None
    msg = at.chat_message[0]
    assert msg.name == "user"
    assert msg.markdown[0].value == "`None`"

    at.chat_input[0].set_value("hi").run()
    assert at.chat_input[0].value == "hi"
    assert at.chat_message[0].markdown[0].value == "hi"

    # verify value resets after use
    at.run()
    assert at.chat_input[0].value == None


def test_checkbox():
    def script():
        import streamlit as st

        st.checkbox("defaults")
        st.checkbox("defaulted on", True)

    at = AppTest.from_function(script).run()
    assert at.checkbox[0].label == "defaults"
    assert at.checkbox.values == [False, True]

    at.checkbox[0].check().run()
    assert at.checkbox.values == [True, True]

    at.checkbox[1].uncheck().run()
    assert at.checkbox.values == [True, False]


def test_color_picker():
    at = AppTest.from_string(
        """
        import streamlit as st

        st.color_picker("what is your favorite color?")
        st.color_picker("short hex", value="#ABC")
        st.color_picker("invalid", value="blue")
        """,
    ).run()
    assert at.color_picker.len == 2
    assert at.color_picker.values == ["#000000", "#ABC"]
    assert "blue" in at.exception[0].value

    at.color_picker[0].pick("#123456").run()
    assert at.color_picker[0].value == "#123456"


def test_columns():
    def script():
        import streamlit as st

        c1, c2 = st.columns(2)
        with c1:
            st.text("c1")
        c2.radio("c2", ["a", "b", "c"])

    at = AppTest.from_function(script).run()
    assert len(at.columns) == 2
    assert at.columns[0].weight == at.columns[1].weight
    assert at.columns[0].text[0].value == "c1"
    assert at.columns[1].radio[0].value == "a"


def test_dataframe():
    def script():
        import numpy as np
        import pandas as pd

        import streamlit as st

        df = pd.DataFrame(
            index=[[0, 1], ["i1", "i2"]],
            columns=[[2, 3, 4], ["c1", "c2", "c3"]],
            data=np.arange(0, 6, 1).reshape(2, 3),
        )
        st.dataframe(df)

    at = AppTest.from_function(script).run()
    d = at.dataframe[0]
    assert d.value.equals(
        pd.DataFrame(
            index=[[0, 1], ["i1", "i2"]],
            columns=[[2, 3, 4], ["c1", "c2", "c3"]],
            data=np.arange(0, 6, 1).reshape(2, 3),
        )
    )


def test_date_input():
    at = AppTest.from_string(
        """
        import streamlit as st
        import datetime

        st.date_input("date", value=datetime.date(2023, 4, 17))
        st.date_input("datetime", value=datetime.datetime(2023, 4, 17, 11))
        st.date_input("range", value=(datetime.date(2020, 1, 1), datetime.date(2030, 1, 1)))
        """,
    ).run()
    assert not at.exception
    assert at.date_input.values == [
        date(2023, 4, 17),
        datetime(2023, 4, 17).date(),
        (date(2020, 1, 1), date(2030, 1, 1)),
    ]
    ds = at.date_input
    ds[0].set_value(date(2023, 5, 1))
    ds[1].set_value(datetime(2023, 1, 1))
    ds[2].set_value((date(2023, 1, 1), date(2024, 1, 1)))

    at.run()
    assert at.date_input.values == [
        date(2023, 5, 1),
        date(2023, 1, 1),
        (date(2023, 1, 1), date(2024, 1, 1)),
    ]


def test_exception():
    script = AppTest.from_string(
        """
        import streamlit as st

        st.exception(RuntimeError("foo"))
        """,
    )
    sr = script.run()

    assert sr.exception[0].value == "foo"


def test_markdown_exception():
    script = AppTest.from_string(
        """
        import streamlit as st

        st.exception(st.errors.MarkdownFormattedException("# Oh no"))
        """,
    )
    sr = script.run()

    assert sr.exception[0].is_markdown


def test_title():
    script = AppTest.from_string(
        """
        import streamlit as st

        st.title("This is a title")
        st.title("This is a title with anchor", anchor="anchor text")
        st.title("This is a title with hidden anchor", anchor=False)
        """,
    )
    sr = script.run()

    assert len(sr.title) == 3
    assert sr.title[1].tag == "h1"
    assert sr.title[1].anchor == "anchor text"
    assert sr.title[1].value == "This is a title with anchor"
    assert sr.title[2].hide_anchor


def test_header():
    script = AppTest.from_string(
        """
        import streamlit as st

        st.header("This is a header")
        st.header("This is a header with anchor", anchor="header anchor text")
        st.header("This is a header with hidden anchor", anchor=False)
        """,
    )
    sr = script.run()

    assert len(sr.header) == 3
    assert sr.header[1].tag == "h2"
    assert sr.header[1].anchor == "header anchor text"
    assert sr.header[1].value == "This is a header with anchor"
    assert sr.header[2].hide_anchor


def test_subheader():
    script = AppTest.from_string(
        """
        import streamlit as st

        st.subheader("This is a subheader")
        st.subheader(
            "This is a subheader with anchor",
            anchor="subheader anchor text"
        )
        st.subheader("This is a subheader with hidden anchor", anchor=False)
        """,
    )
    sr = script.run()

    assert len(sr.subheader) == 3
    assert sr.subheader[1].tag == "h3"
    assert sr.subheader[1].anchor == "subheader anchor text"
    assert sr.subheader[1].value == "This is a subheader with anchor"
    assert sr.subheader[2].hide_anchor


def test_heading_elements_by_type():
    script = AppTest.from_string(
        """
        import streamlit as st

        st.title("title1")
        st.header("header1")
        st.subheader("subheader1")

        st.title("title2")
        st.header("header2")
        st.subheader("subheader2")
        """,
    )
    sr = script.run()

    assert len(sr.title) == 2
    assert len(sr.header) == 2
    assert len(sr.subheader) == 2


def test_markdown():
    script = AppTest.from_string(
        """
        import streamlit as st

        st.markdown("**This is a markdown**")
        """,
    )
    sr = script.run()

    assert sr.markdown
    assert sr.markdown[0].type == "markdown"
    assert sr.markdown[0].value == "**This is a markdown**"


def test_caption():
    script = AppTest.from_string(
        """
        import streamlit as st

        st.caption("This is a caption")
        """,
    )
    sr = script.run()

    assert sr.caption
    assert sr.caption[0].type == "caption"
    assert sr.caption[0].value == "This is a caption"
    assert sr.caption[0].is_caption


def test_code():
    script = AppTest.from_string(
        """
        import streamlit as st

        st.code("import streamlit as st")
        """,
    )
    sr = script.run()

    assert sr.code
    assert sr.code[0].type == "code"
    assert sr.code[0].value == "import streamlit as st"


def test_echo():
    script = AppTest.from_string(
        """
        import streamlit as st

        with st.echo():
            st.write("Hello")
        """
    )

    sr = script.run()

    assert sr.code
    assert sr.code[0].type == "code"
    assert sr.code[0].language == "python"
    assert sr.code[0].value == """st.write("Hello")"""


def test_latex():
    script = AppTest.from_string(
        """
        import streamlit as st

        st.latex("E=mc^2")
        """,
    )
    sr = script.run()

    assert sr.latex
    assert sr.latex[0].type == "latex"
    assert sr.latex[0].value == "$$\nE=mc^2\n$$"


def test_divider():
    script = AppTest.from_string(
        """
        import streamlit as st

        st.divider()
        """,
    )
    sr = script.run()

    assert sr.divider
    assert sr.divider[0].type == "divider"
    assert sr.divider[0].value == MARKDOWN_HORIZONTAL_RULE_EXPRESSION


def test_markdown_elements_by_type():
    script = AppTest.from_string(
        """
        import streamlit as st

        st.markdown("**This is a markdown1**")
        st.caption("This is a caption1")
        st.code("print('hello world1')")
        st.latex("sin(2x)=2sin(x)cos(x)")

        st.markdown("**This is a markdown2**")
        st.caption("This is a caption2")
        st.code("print('hello world2')")
        st.latex("cos(2x)=cos^2(x)-sin^2(x)")
        """,
    )
    sr = script.run()

    assert len(sr.markdown) == 2
    assert len(sr.caption) == 2
    assert len(sr.code) == 2
    assert len(sr.latex) == 2


def test_multiselect():
    script = AppTest.from_string(
        """
        import streamlit as st

        st.multiselect("one", options=["a", "b", "c"])
        st.multiselect("two", options=["zero", "one", "two"], default=["two"])
        """,
    )
    sr = script.run()
    assert sr.multiselect[0].value == []
    assert sr.multiselect[1].value == ["two"]

    sr2 = sr.multiselect[0].select("b").run()
    assert sr2.multiselect[0].value == ["b"]
    assert sr2.multiselect[1].value == ["two"]

    sr3 = sr2.multiselect[1].select("zero").select("one").run()
    assert sr3.multiselect[0].value == ["b"]
    assert set(sr3.multiselect[1].value) == set(["zero", "one", "two"])

    sr4 = sr3.multiselect[0].unselect("b").run()
    assert sr4.multiselect[0].value == []
    assert set(sr3.multiselect[1].value) == set(["zero", "one", "two"])


def test_number_input():
    script = AppTest.from_string(
        """
        import streamlit as st

        st.number_input("int", min_value=-10, max_value=10)
        st.number_input("float", min_value=-1.0, max_value=100.0)
        """,
    )
    sr = script.run()
    assert sr.number_input[0].value == -10
    assert sr.number_input[1].value == -1.0

    sr2 = sr.number_input[0].increment().run().number_input[1].increment().run()
    assert sr2.number_input[0].value == -9
    assert sr2.number_input[1].value == -0.99

    sr3 = sr2.number_input[0].decrement().run().number_input[1].decrement().run()
    assert sr3.number_input[0].value == -10
    assert sr3.number_input[1].value == -1.0

    sr4 = sr3.number_input[0].decrement().run().number_input[1].decrement().run()
    assert sr4.number_input[0].value == -10
    assert sr4.number_input[1].value == -1.0


def test_selectbox():
    script = AppTest.from_string(
        """
        import pandas as pd
        import streamlit as st

        options = ("male", "female")
        st.selectbox("selectbox 1", options, 1)
        st.selectbox("selectbox 2", options, 0)
        st.selectbox("selectbox 3", [])

        lst = ['Python', 'C', 'C++', 'Java', 'Scala', 'Lisp', 'JavaScript', 'Go']
        df = pd.DataFrame(lst)
        st.selectbox("selectbox 4", df)
        """,
    )
    sr = script.run()
    assert sr.selectbox[0].value == "female"
    assert sr.selectbox[1].value == "male"
    assert sr.selectbox[2].value is None
    assert sr.selectbox[3].value == "Python"

    sr2 = sr.selectbox[0].select("female").run()
    sr3 = sr2.selectbox[1].select("female").run()
    sr4 = sr3.selectbox[3].select("JavaScript").run()

    assert sr4.selectbox[0].value == "female"
    assert sr4.selectbox[1].value == "female"
    assert sr4.selectbox[2].value is None
    assert sr4.selectbox[3].value == "JavaScript"

    sr5 = sr4.selectbox[0].select_index(0).run()
    sr6 = sr5.selectbox[3].select_index(5).run()
    assert sr6.selectbox[0].value == "male"
    assert sr6.selectbox[3].value == "Lisp"

    with pytest.raises(ValueError):
        sr6.selectbox[0].select("invalid").run()

    with pytest.raises(IndexError):
        sr6.selectbox[0].select_index(42).run()


def test_select_slider():
    script = AppTest.from_string(
        """
        import streamlit as st

        options=['red', 'orange', 'yellow', 'green', 'blue', 'indigo', 'violet']
        st.select_slider("single", options=options, value='green')
        st.select_slider("range", options=options, value=['red', 'blue'])
        """,
    )
    sr = script.run()
    assert sr.select_slider[0].value == "green"
    assert sr.select_slider[1].value == ("red", "blue")

    sr2 = sr.select_slider[0].set_value("violet").run()
    sr3 = sr2.select_slider[1].set_range("yellow", "orange").run()
    assert sr3.select_slider[0].value == "violet"
    assert sr3.select_slider[1].value == ("orange", "yellow")


def test_access_methods():
    script = AppTest.from_string(
        """
        import streamlit as st

        st.sidebar.radio("foo", options=["a", "b", "c"])
        st.radio("bar", options=[1, 2, 3])
        """,
    )
    sr = script.run()
    assert len(sr.radio) == 2
    assert sr.sidebar.radio[0].value == "a"
    assert sr.main.radio[0].value == 1


def test_slider():
    script = AppTest.from_string(
        """
        import streamlit as st
        from datetime import datetime, time

        st.slider("defaults")
        st.slider("int", min_value=-100, max_value=100, step=5, value=10)
        st.slider("time", value=(time(11, 30), time(12, 45)))
        st.slider("datetime", value=datetime(2020, 1, 1, 9, 30))
        st.slider("float", min_value=0.0, max_value=1.0, step=0.01)
        """,
    )
    sr = script.run()
    s = sr.slider
    assert s[0].value == 0
    assert s[1].value == 10
    assert s[2].value == (time(11, 30), time(12, 45))
    assert s[3].value == datetime(2020, 1, 1, 9, 30)
    assert s[4].value == 0.0

    sr2 = sr.slider[1].set_value(50).run()
    sr3 = sr2.slider[2].set_range(time(12, 0), time(12, 15)).run()
    sr4 = sr3.slider[3].set_value(datetime(2020, 1, 10, 8, 0)).run()
    sr5 = sr4.slider[4].set_value(0.1).run()
    s = sr5.slider
    assert s[0].value == 0
    assert s[1].value == 50
    assert s[2].value == (time(12, 0), time(12, 15))
    assert s[3].value == datetime(2020, 1, 10, 8, 0)
    assert s[4].value == 0.1


def test_tabs():
    def script():
        import streamlit as st

        t1, t2 = st.tabs(["cat", "dog"])
        with t1:
            st.text("meow")
        t2.text("woof")

    at = AppTest.from_function(script).run()
    assert len(at.tabs) == 2
    assert at.tabs[0].label == "cat"
    assert at.tabs[0].text[0].value == "meow"
    assert at.tabs[1].label == "dog"
    assert at.tabs[1].text[0].value == "woof"


def test_text_area():
    script = AppTest.from_string(
        """
        import streamlit as st

        st.text_area("label")
        st.text_area("with default", value="default", max_chars=20)
        """,
    )
    sr = script.run()

    assert sr.text_area[0].value == ""
    assert sr.text_area[1].value == "default"

    long_string = "".join(["this is a long string fragment."] * 10)
    sr.text_area[0].input(long_string)
    sr2 = sr.text_area[1].input(long_string).run()

    assert sr2.text_area[0].value == long_string
    assert sr2.text_area[1].value == "default"


def test_text_input():
    script = AppTest.from_string(
        """
        import streamlit as st

        st.text_input("label")
        st.text_input("with default", value="default", max_chars=20)
        """,
    )
    sr = script.run()

    assert sr.text_input[0].value == ""
    assert sr.text_input[1].value == "default"

    long_string = "".join(["this is a long string fragment."] * 10)
    sr.text_input[0].input(long_string)
    sr2 = sr.text_input[1].input(long_string).run()

    assert sr2.text_input[0].value == long_string
    assert sr2.text_input[1].value == "default"
    # assert sr2.text_input[1].value == long_string[:20]


def test_time_input():
    script = AppTest.from_string(
        """
        import streamlit as st
        import datetime

<<<<<<< HEAD
            st.time_input("time", value=datetime.time(8, 30))
            st.time_input("datetime", value=datetime.datetime(2000,1,1, hour=17), step=3600)
            st.time_input("timedelta step", value=datetime.time(2), step=datetime.timedelta(minutes=1))
            """,
        )
        sr = script.run()
        assert not sr.exception
        assert [t.value for t in sr.time_input] == [
            time(8, 30),
            time(17),
            time(2),
        ]
        tis = sr.time_input
        tis[0].increment()
        tis[1].decrement()
        tis[2].increment()
        sr2 = sr.run()
        assert [t.value for t in sr2.time_input] == [
            time(8, 45),
            time(16),
            time(2, 1),
        ]


class TimeoutTest(InteractiveScriptTests):
    def test_short_timeout(self):
        script = self.script_from_string(
            """
            import time
            import streamlit as st

            st.write("start")
            time.sleep(0.5)
            st.write("end")
            """
        )
        with pytest.raises(RuntimeError):
            sr = script.run(timeout=0.2)


def test_state_access():
    def script():
        import streamlit as st

        if "foo" not in st.session_state:
            st.session_state.foo = "bar"
        st.write(st.session_state.foo)

    at = AppTest.from_function(script).run()
    assert at.markdown[0].value == "bar"

    at.session_state["foo"] = "baz"
    at.run()
    assert at.markdown[0].value == "baz"

    at.session_state.foo = "quux"
    at.run()
    assert at.markdown[0].value == "quux"
=======
        st.time_input("time", value=datetime.time(8, 30))
        st.time_input("datetime", value=datetime.datetime(2000,1,1, hour=17), step=3600)
        st.time_input("timedelta step", value=datetime.time(2), step=datetime.timedelta(minutes=1))
        """,
    )
    sr = script.run()
    assert not sr.exception
    assert [t.value for t in sr.time_input] == [
        time(8, 30),
        time(17),
        time(2),
    ]
    tis = sr.time_input
    tis[0].increment()
    tis[1].decrement()
    tis[2].increment()
    sr2 = sr.run()
    assert [t.value for t in sr2.time_input] == [
        time(8, 45),
        time(16),
        time(2, 1),
    ]


def test_short_timeout():
    script = AppTest.from_string(
        """
        import time
        import streamlit as st

        st.write("start")
        time.sleep(0.5)
        st.write("end")
        """
    )
    with pytest.raises(RuntimeError):
        sr = script.run(timeout=0.2)
>>>>>>> 88d732a1
<|MERGE_RESOLUTION|>--- conflicted
+++ resolved
@@ -647,66 +647,6 @@
         import streamlit as st
         import datetime
 
-<<<<<<< HEAD
-            st.time_input("time", value=datetime.time(8, 30))
-            st.time_input("datetime", value=datetime.datetime(2000,1,1, hour=17), step=3600)
-            st.time_input("timedelta step", value=datetime.time(2), step=datetime.timedelta(minutes=1))
-            """,
-        )
-        sr = script.run()
-        assert not sr.exception
-        assert [t.value for t in sr.time_input] == [
-            time(8, 30),
-            time(17),
-            time(2),
-        ]
-        tis = sr.time_input
-        tis[0].increment()
-        tis[1].decrement()
-        tis[2].increment()
-        sr2 = sr.run()
-        assert [t.value for t in sr2.time_input] == [
-            time(8, 45),
-            time(16),
-            time(2, 1),
-        ]
-
-
-class TimeoutTest(InteractiveScriptTests):
-    def test_short_timeout(self):
-        script = self.script_from_string(
-            """
-            import time
-            import streamlit as st
-
-            st.write("start")
-            time.sleep(0.5)
-            st.write("end")
-            """
-        )
-        with pytest.raises(RuntimeError):
-            sr = script.run(timeout=0.2)
-
-
-def test_state_access():
-    def script():
-        import streamlit as st
-
-        if "foo" not in st.session_state:
-            st.session_state.foo = "bar"
-        st.write(st.session_state.foo)
-
-    at = AppTest.from_function(script).run()
-    assert at.markdown[0].value == "bar"
-
-    at.session_state["foo"] = "baz"
-    at.run()
-    assert at.markdown[0].value == "baz"
-
-    at.session_state.foo = "quux"
-    at.run()
-    assert at.markdown[0].value == "quux"
-=======
         st.time_input("time", value=datetime.time(8, 30))
         st.time_input("datetime", value=datetime.datetime(2000,1,1, hour=17), step=3600)
         st.time_input("timedelta step", value=datetime.time(2), step=datetime.timedelta(minutes=1))
@@ -744,4 +684,23 @@
     )
     with pytest.raises(RuntimeError):
         sr = script.run(timeout=0.2)
->>>>>>> 88d732a1
+
+
+def test_state_access():
+    def script():
+        import streamlit as st
+
+        if "foo" not in st.session_state:
+            st.session_state.foo = "bar"
+        st.write(st.session_state.foo)
+
+    at = AppTest.from_function(script).run()
+    assert at.markdown[0].value == "bar"
+
+    at.session_state["foo"] = "baz"
+    at.run()
+    assert at.markdown[0].value == "baz"
+
+    at.session_state.foo = "quux"
+    at.run()
+    assert at.markdown[0].value == "quux"