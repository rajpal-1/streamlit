# Copyright (c) Streamlit Inc. (2018-2022) Snowflake Inc. (2022-2024)
#
# Licensed under the Apache License, Version 2.0 (the "License");
# you may not use this file except in compliance with the License.
# You may obtain a copy of the License at
#
#     http://www.apache.org/licenses/LICENSE-2.0
#
# Unless required by applicable law or agreed to in writing, software
# distributed under the License is distributed on an "AS IS" BASIS,
# WITHOUT WARRANTIES OR CONDITIONS OF ANY KIND, either express or implied.
# See the License for the specific language governing permissions and
# limitations under the License.

import json

import pandas as pd
import pyarrow as pa
from parameterized import parameterized

import streamlit as st
from streamlit.errors import StreamlitAPIException
from streamlit.type_util import bytes_to_data_frame, pyarrow_table_to_bytes
from tests.delta_generator_test_case import DeltaGeneratorTestCase

df1 = pd.DataFrame([["A", "B", "C", "D"], [28, 55, 43, 91]], index=["a", "b"]).T
df2 = pd.DataFrame([["E", "F", "G", "H"], [11, 12, 13, 14]], index=["a", "b"]).T
autosize_spec = {"autosize": {"type": "fit", "contains": "padding"}}


class ArrowVegaLiteTest(DeltaGeneratorTestCase):
    """Test ability to marshall arrow_vega_lite_chart protos."""

    def test_no_args(self):
        """Test that an error is raised when called with no args."""
        with self.assertRaises(ValueError):
            st.vega_lite_chart()

    def test_none_args(self):
        """Test that an error is raised when called with args set to None."""
        with self.assertRaises(ValueError):
            st.vega_lite_chart(None, None)

    def test_spec_but_no_data(self):
        """Test that it can be called with only data set to None."""
        st.vega_lite_chart(None, {"mark": "rect"})

        proto = self.get_delta_from_queue().new_element.arrow_vega_lite_chart
        self.assertEqual(proto.HasField("data"), False)
        self.assertDictEqual(
            json.loads(proto.spec), merge_dicts(autosize_spec, {"mark": "rect"})
        )

    def test_spec_in_arg1(self):
        """Test that it can be called with spec as the 1st arg."""
        st.vega_lite_chart({"mark": "rect"})

        proto = self.get_delta_from_queue().new_element.arrow_vega_lite_chart
        self.assertEqual(proto.HasField("data"), False)
        self.assertDictEqual(
            json.loads(proto.spec), merge_dicts(autosize_spec, {"mark": "rect"})
        )

    def test_data_in_spec(self):
        """Test passing data=df inside the spec."""
        st.vega_lite_chart({"mark": "rect", "data": df1})

        proto = self.get_delta_from_queue().new_element.arrow_vega_lite_chart
        pd.testing.assert_frame_equal(
            bytes_to_data_frame(proto.data.data), df1, check_dtype=False
        )
        self.assertDictEqual(
            json.loads(proto.spec), merge_dicts(autosize_spec, {"mark": "rect"})
        )

    def test_data_values_in_spec(self):
        """Test passing data={values: df} inside the spec."""
        st.vega_lite_chart({"mark": "rect", "data": {"values": df1}})

        proto = self.get_delta_from_queue().new_element.arrow_vega_lite_chart
        pd.testing.assert_frame_equal(
            bytes_to_data_frame(proto.data.data), df1, check_dtype=False
        )
        self.assertDictEqual(
            json.loads(proto.spec),
            merge_dicts(autosize_spec, {"mark": "rect"}),
        )

    def test_datasets_in_spec(self):
        """Test passing datasets={foo: df} inside the spec."""
        st.vega_lite_chart({"mark": "rect", "datasets": {"foo": df1}})

        proto = self.get_delta_from_queue().new_element.arrow_vega_lite_chart
        self.assertEqual(proto.HasField("data"), False)
        self.assertDictEqual(
            json.loads(proto.spec), merge_dicts(autosize_spec, {"mark": "rect"})
        )

    def test_datasets_correctly_in_spec(self):
        """Test passing datasets={foo: df}, data={name: 'foo'} in the spec."""
        st.vega_lite_chart(
            {"mark": "rect", "datasets": {"foo": df1}, "data": {"name": "foo"}}
        )

        proto = self.get_delta_from_queue().new_element.arrow_vega_lite_chart
        self.assertEqual(proto.HasField("data"), False)
        self.assertDictEqual(
            json.loads(proto.spec),
            merge_dicts(autosize_spec, {"data": {"name": "foo"}, "mark": "rect"}),
        )

    def test_dict_unflatten(self):
        """Test passing a spec as keywords."""
        st.vega_lite_chart(df1, x="foo", boink_boop=100, baz={"boz": "booz"})

        proto = self.get_delta_from_queue().new_element.arrow_vega_lite_chart
        pd.testing.assert_frame_equal(
            bytes_to_data_frame(proto.data.data), df1, check_dtype=False
        )
        self.assertDictEqual(
            json.loads(proto.spec),
            merge_dicts(
                autosize_spec,
                {
                    "baz": {"boz": "booz"},
                    "boink": {"boop": 100},
                    "encoding": {"x": "foo"},
                },
            ),
        )

    def test_pyarrow_table_data(self):
        """Test that you can pass pyarrow.Table as data."""
        table = pa.Table.from_pandas(df1)
        st.vega_lite_chart(table, {"mark": "rect"})

        proto = self.get_delta_from_queue().new_element.arrow_vega_lite_chart

        self.assertEqual(proto.HasField("data"), True)
        self.assertEqual(proto.data.data, pyarrow_table_to_bytes(table))

    def test_add_rows(self):
        """Test that you can call add_rows on arrow_vega_lite_chart (with data)."""
        chart = st.vega_lite_chart(df1, {"mark": "rect"})

        proto = self.get_delta_from_queue().new_element.arrow_vega_lite_chart
        self.assertEqual(proto.HasField("data"), True)

        chart.add_rows(df2)

        proto = self.get_delta_from_queue().arrow_add_rows
        pd.testing.assert_frame_equal(
            bytes_to_data_frame(proto.data.data), df2, check_dtype=False
        )

    def test_no_args_add_rows(self):
        """Test that you can call add_rows on a arrow_vega_lite_chart (without data)."""
        chart = st.vega_lite_chart({"mark": "rect"})

        proto = self.get_delta_from_queue().new_element.arrow_vega_lite_chart
        self.assertEqual(proto.HasField("data"), False)

        chart.add_rows(df1)

        proto = self.get_delta_from_queue().arrow_add_rows
        pd.testing.assert_frame_equal(
            bytes_to_data_frame(proto.data.data), df1, check_dtype=False
        )

    def test_use_container_width(self):
        """Test that use_container_width=True autosets to full width."""
        st.vega_lite_chart(df1, {"mark": "rect"}, use_container_width=True)

        proto = self.get_delta_from_queue().new_element.arrow_vega_lite_chart
        self.assertDictEqual(
            json.loads(proto.spec), merge_dicts(autosize_spec, {"mark": "rect"})
        )

        self.assertEqual(proto.use_container_width, True)

    @parameterized.expand(
        [
            ("streamlit", "streamlit"),
            (None, ""),
        ]
    )
    def test_theme(self, theme_value, proto_value):
        st.vega_lite_chart(
            df1, {"mark": "rect"}, use_container_width=True, theme=theme_value
        )

        el = self.get_delta_from_queue().new_element
        self.assertEqual(el.arrow_vega_lite_chart.theme, proto_value)

    def test_bad_theme(self):
        with self.assertRaises(StreamlitAPIException) as exc:
            st.vega_lite_chart(df1, theme="bad_theme")

        self.assertEqual(
            f'You set theme="bad_theme" while Streamlit charts only support theme=”streamlit” or theme=None to fallback to the default library theme.',
            str(exc.exception),
        )

    def test_width_inside_spec(self):
        """Test that Vega-Lite sets the width."""
        st.vega_lite_chart(df1, {"mark": "rect", "width": 200})

        proto = self.get_delta_from_queue().new_element.arrow_vega_lite_chart
        self.assertDictEqual(
            json.loads(proto.spec),
            merge_dicts(autosize_spec, {"mark": "rect", "width": 200}),
        )

<<<<<<< HEAD
    def callback():
        pass

    @parameterized.expand(
        [
            ("rerun", True),
            ("ignore", False),
            (callback, True),
        ]
    )
    def test_vega_lite_on_select(self, on_select, expected_is_select_enabled):
        st.vega_lite_chart(
            df1,
            {
                "mark": "rect",
                "width": 200,
                "params": [{"name": "name", "select": {"type": "point"}}],
            },
            on_select=on_select,
        )
        proto = self.get_delta_from_queue().new_element.arrow_vega_lite_chart
        self.assertEqual(
            proto.is_select_enabled,
            expected_is_select_enabled,
        )

    def test_vega_lite_interval_selection_enables_on_select(self):
        st.vega_lite_chart(
            df1,
            {
                "mark": "rect",
                "width": 200,
                "params": [{"name": "name", "select": {"type": "interval"}}],
            },
            on_select="rerun",
        )
        proto = self.get_delta_from_queue().new_element.arrow_vega_lite_chart
        self.assertEqual(
            proto.is_select_enabled,
            True,
        )

    def test_vega_lite_no_selection_throws_streamlit_exception(self):
        with self.assertRaises(StreamlitAPIException) as exc:
            st.vega_lite_chart(
                df1,
                {
                    "mark": "rect",
                    "width": 200,
                },
                on_select="rerun",
            )
=======
    @parameterized.expand(
        [
            (None, {}),
            (pd.DataFrame({"a": [1, 2, 3, 4], "b": [1, 3, 2, 4]}), {}),
            (pd.DataFrame({"a": [1, 2, 3, 4], "b": [1, 3, 2, 4]}), None),
            (None, None),
        ]
    )
    def test_empty_vega_lite_chart_throws_error(self, data, spec):
        with self.assertRaises(ValueError) as exc:
            st.vega_lite_chart(data, spec, use_container_width=True)
>>>>>>> 6a944793


def merge_dicts(x, y):
    z = x.copy()
    z.update(y)
    return z<|MERGE_RESOLUTION|>--- conflicted
+++ resolved
@@ -211,7 +211,6 @@
             merge_dicts(autosize_spec, {"mark": "rect", "width": 200}),
         )
 
-<<<<<<< HEAD
     def callback():
         pass
 
@@ -264,7 +263,7 @@
                 },
                 on_select="rerun",
             )
-=======
+
     @parameterized.expand(
         [
             (None, {}),
@@ -276,7 +275,6 @@
     def test_empty_vega_lite_chart_throws_error(self, data, spec):
         with self.assertRaises(ValueError) as exc:
             st.vega_lite_chart(data, spec, use_container_width=True)
->>>>>>> 6a944793
 
 
 def merge_dicts(x, y):
