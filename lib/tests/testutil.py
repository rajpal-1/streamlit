--- conflicted
+++ resolved
@@ -90,12 +90,8 @@
             query_string="",
             session_state=SafeSessionState(SessionState()),
             uploaded_file_mgr=UploadedFileManager(),
-<<<<<<< HEAD
-            page_name="",
+            page_script_hash="",
             user_info={"email": "test@test.com"},
-=======
-            page_script_hash="",
->>>>>>> 6720f172
         )
 
         if self.override_root:
