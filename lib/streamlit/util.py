--- conflicted
+++ resolved
@@ -24,9 +24,6 @@
 except ImportError:
     pass
 
-<<<<<<< HEAD
-STREAMLIT_ROOT_DIRECTORY = '.streamlit'
-=======
 
 STREAMLIT_ROOT_DIRECTORY = '.streamlit'
 
@@ -42,7 +39,6 @@
 
 # URL of Streamlit's help page.
 HELP_DOC = 'http://streamlit.io/docs/help/'
->>>>>>> 99d03595
 
 def _decode_ascii(str):
     """Decodes a string as ascii."""
