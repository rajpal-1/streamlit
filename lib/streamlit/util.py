# -*- coding: utf-8 -*-
# Copyright 2018-2019 Streamlit Inc.
#
# Licensed under the Apache License, Version 2.0 (the "License");
# you may not use this file except in compliance with the License.
# You may obtain a copy of the License at
#
#    http://www.apache.org/licenses/LICENSE-2.0
#
# Unless required by applicable law or agreed to in writing, software
# distributed under the License is distributed on an "AS IS" BASIS,
# WITHOUT WARRANTIES OR CONDITIONS OF ANY KIND, either express or implied.
# See the License for the specific language governing permissions and
# limitations under the License.

"""A bunch of useful utilities."""

# Python 2/3 compatibility
from __future__ import print_function, division, unicode_literals, absolute_import
from streamlit.compatibility import setup_2_3_shims

setup_2_3_shims(globals())

# flake8: noqa
import contextlib
import errno
import functools
import os
import platform
import re
import socket
import subprocess
import sys
import urllib

import click
import requests

from streamlit.logger import get_logger

LOGGER = get_logger(__name__)

STREAMLIT_ROOT_DIRECTORY = ".streamlit"

# Magic strings used to mark exceptions that have been handled by Streamlit's
# excepthook. These string should be printed to stderr.
EXCEPTHOOK_IDENTIFIER_STR = "Streamlit has caught the following unhandled exception..."

# URL for checking the current machine's external IP address.
_AWS_CHECK_IP = "http://checkip.amazonaws.com"

# URL of Streamlit's help page.
HELP_DOC = "https://streamlit.io/secret/docs/"


def _decode_ascii(string):
    """Decodes a string as ascii."""
    return string.decode("ascii")


@contextlib.contextmanager
def streamlit_read(path, binary=False):
    """Opens a context to read this file relative to the streamlit path.

    For example:

    with streamlit_read('foo.txt') as foo:
        ...

    opens the file `%s/foo.txt`

    path   - the path to write to (within the streamlit directory)
    binary - set to True for binary IO
    """ % STREAMLIT_ROOT_DIRECTORY
    filename = get_streamlit_file_path(path)
    if os.stat(filename).st_size == 0:
        raise Error('Read zero byte file: "%s"' % filename)

    mode = "r"
    if binary:
        mode += "b"
    with open(os.path.join(STREAMLIT_ROOT_DIRECTORY, path), mode) as handle:
        yield handle


@contextlib.contextmanager
def streamlit_write(path, binary=False):
    """
    Opens a file for writing within the streamlit path, and
    ensuring that the path exists. For example:

        with streamlit_write('foo/bar.txt') as bar:
            ...

    opens the file %s/foo/bar.txt for writing,
    creating any necessary directories along the way.

    path   - the path to write to (within the streamlit directory)
    binary - set to True for binary IO
    """ % STREAMLIT_ROOT_DIRECTORY
    mode = "w"
    if binary:
        mode += "b"
    path = get_streamlit_file_path(path)
    try:
        with open(path, mode) as handle:
            yield handle
    except OSError as e:
        msg = ["Unable to write file: %s" % os.path.abspath(path)]
        if e.errno == errno.EINVAL and platform.system() == "Darwin":
            msg.append(
                "Python is limited to files below 2GB on OSX. "
                "See https://bugs.python.org/issue24658"
            )
        raise Error("\n".join(msg))


def escape_markdown(raw_string):
    """Returns a new string which escapes all markdown metacharacters.

    Args
    ----
    raw_string : str
        A string, possibly with markdown metacharacters, e.g. "1 * 2"

    Returns
    -------
    A string with all metacharacters escaped.

    Examples
    --------
    ::
        escape_markdown("1 * 2") -> "1 \\* 2"
    """
    metacharacters = ["\\", "*", "-", "=", "`", "!", "#", "|"]
    result = raw_string
    for character in metacharacters:
        result = result.replace(character, "\\" + character)
    return result


def get_static_dir():
    """Get the folder where static HTML/JS/CSS files live."""
    dirname = os.path.dirname(os.path.normpath(__file__))
    return os.path.normpath(os.path.join(dirname, "static"))


def memoize(func):
    """Decorator to memoize the result of a no-args func."""
    result = []

    @functools.wraps(func)
    def wrapped_func():
        if not result:
            result.append(func())
        return result[0]

    return wrapped_func


def _make_blocking_http_get(url, timeout=5):
    try:
        return requests.get(url, timeout=timeout).text
    except Exception as e:
        return None


_external_ip = None


def get_external_ip():
    """Get the *external* IP address of the current machine.

    Returns
    -------
    string
        The external IPv4 address of the current machine.

    """
    global _external_ip

    if _external_ip is not None:
        return _external_ip

    response = _make_blocking_http_get(_AWS_CHECK_IP, timeout=5)

    if response is None:
        LOGGER.warning(
            "Did not auto detect external IP.\n" "Please go to %s for debugging hints.",
            HELP_DOC,
        )
    else:
        _external_ip = response.strip()

    return _external_ip


_internal_ip = None


def get_internal_ip():
    """Get the *local* IP address of the current machine.

    From: https://stackoverflow.com/a/28950776

    Returns
    -------
    string
        The local IPv4 address of the current machine.

    """
    global _internal_ip

    if _internal_ip is not None:
        return _internal_ip

    s = socket.socket(socket.AF_INET, socket.SOCK_DGRAM)
    try:
        # Doesn't even have to be reachable
        s.connect(("8.8.8.8", 1))
        _internal_ip = s.getsockname()[0]
    except Exception:
        _internal_ip = "127.0.0.1"
    finally:
        s.close()

    return _internal_ip


def open_browser(url):
    """Open a web browser pointing to a given URL.

    We use this function instead of Python's `webbrowser` module because this
    way we can capture stdout/stderr to avoid polluting the terminal with the
    browser's messages. For example, Chrome always prints things like "Created
    new window in existing browser session", and those get on the user's way.

    url : str
        The URL. Must include the protocol.

    """

    system = platform.system()

    if system == "Linux":
        cmd = ["xdg-open", url]
    elif system == "Darwin":
        cmd = ["open", url]
    elif system == "Windows":
        # Windows has a few bugs.
        # * os.devnull doesnt exist so the open command below fails
        # * subprocess doesnt actually pop up the browser even though
        #   'start url' works from the command prompt
        # * tornado for whatever reason doesnt map / to /index.html and
        #   you get a 404.
        data = urllib.parse.urlsplit(url)
        (scheme, netloc, path, query, fragment) = data
        if re.match(r"^/$", path):
            path = "/index.html"
        url = urllib.parse.urlunsplit((scheme, netloc, path, query, fragment))
        import webbrowser

        webbrowser.open(url)
        return
    else:
        raise Error('Cannot open browser in platform "%s"' % system)

    with open(os.devnull, "w") as devnull:
        subprocess.Popen(cmd, stdout=devnull, stderr=subprocess.STDOUT)


def is_type(obj, fqn_type_pattern):
    """Check type without importing expensive modules.

    Parameters
    ----------
    obj : any
        The object to type-check.
    fqn_type_pattern : str or regex
        The fully-qualified type string or a regular expression.
        Regexes should start with `^` and end with `$`.

    Example
    -------

    To check whether something is a Matplotlib Figure without importing
    matplotlib, use:

    >>> is_type(foo, 'matplotlib.figure.Figure')

    """
    the_type = type(obj)
    module = the_type.__module__
    name = the_type.__name__
    actual_fqn = "%s.%s" % (module, name)
    if isinstance(fqn_type_pattern, string_types):
        return fqn_type_pattern == actual_fqn
    else:
        return fqn_type_pattern.match(actual_fqn) is not None


class Error(Exception):
    pass


def is_pex():
    """Return if streamlit running in pex.

    Pex modifies sys.path so the pex file is the first path and that's
    how we determine we're running in the pex file.
    """
    if re.match(r".*pex$", sys.path[0]):
        return True
    return False


def is_altair_chart(obj):
    """True if input looks like an Altair chart."""
    return is_type(obj, re.compile(r"^altair\.vegalite\.v\d+\.api\.\w*Chart$"))


def is_keras_model(obj):
    """True if input looks like a Keras model."""
    return (
        is_type(obj, "keras.engine.sequential.Sequential")
        or is_type(obj, "keras.engine.training.Model")
        or is_type(obj, "tensorflow.python.keras.engine.sequential.Sequential")
        or is_type(obj, "tensorflow.python.keras.engine.training.Model")
    )


def is_plotly_chart(obj):
    """True if input looks like a Plotly chart."""
    return (
        is_type(obj, "plotly.graph_objs._figure.Figure")
        or _is_list_of_plotly_objs(obj)
        or _is_probably_plotly_dict(obj)
    )


def is_graphviz_chart(obj):
    """True if input looks like a GraphViz chart."""
    return is_type(obj, "graphviz.dot.Graph") or is_type(obj, "graphviz.dot.Digraph")


def _is_plotly_obj(obj):
    """True if input if from a type that lives in plotly.plotly_objs."""
    the_type = type(obj)
    return the_type.__module__.startswith("plotly.graph_objs")


def _is_list_of_plotly_objs(obj):
    if type(obj) is not list:
        return False
    if len(obj) == 0:
        return False
    return all(_is_plotly_obj(item) for item in obj)


def _is_probably_plotly_dict(obj):
    if type(obj) not in dict_types:
        return False

    if len(obj.keys()) == 0:
        return False

    if any(k not in ["config", "data", "frames", "layout"] for k in obj.keys()):
        return False

    if any(_is_plotly_obj(v) for v in obj.values()):
        return True

    if any(_is_list_of_plotly_objs(v) for v in obj.values()):
        return True

    return False


def is_repl():
    """Return True if running in the Python REPL."""
    import inspect

    root_frame = inspect.stack()[-1]
    filename = root_frame[1]  # 1 is the filename field in this tuple.

    if filename.endswith(os.path.join("bin", "ipython")):
        return True

    # <stdin> is what the basic Python REPL calls the root frame's
    # filename, and <string> is what iPython sometimes calls it.
    if filename in ("<stdin>", "<string>"):
        return True

    return False


_function_type = type(lambda: 0)


def is_function(x):
    """Return True if x is a function."""
    return type(x) == _function_type


def get_streamlit_file_path(*filepath):
    """Return the full path to a filepath in ~/.streamlit.

    Creates ~/.streamlit if needed.
    """
    # os.path.expanduser works on OSX, Linux and Windows
    home = os.path.expanduser("~")
    if home is None:
        raise RuntimeError("No home directory.")

    folder_path = filepath[:-1]
    st_path = os.path.join(home, STREAMLIT_ROOT_DIRECTORY, *folder_path)

    if not os.path.isdir(st_path):
        os.makedirs(st_path)

    return os.path.join(home, STREAMLIT_ROOT_DIRECTORY, *filepath)


def print_url(title, url):
    """Pretty-print a URL on the terminal."""
    click.secho("  %s: " % title, nl=False)
    click.secho(url, bold=True)


def get_hostname(url):
    """Return the hostname of a URL (with or without protocol)."""
    # Just so urllib can parse the URL, make sure there's a protocol.
    # (The actual protocol doesn't matter to us)
    if "://" not in url:
        url = "http://%s" % url

    parsed = urllib.parse.urlparse(url)
    return parsed.hostname


def is_namedtuple(x):
    t = type(x)
    b = t.__bases__
<<<<<<< HEAD
    if len(b) != 1 or b[0] != tuple: return False
    f = getattr(t, '_fields', None)
    if not isinstance(f, tuple): return False
    return all(type(n).__name__ == 'str' for n in f)


def is_darwin():
    return platform.system() == 'Darwin'
=======
    if len(b) != 1 or b[0] != tuple:
        return False
    f = getattr(t, "_fields", None)
    if not isinstance(f, tuple):
        return False
    return all(type(n).__name__ == "str" for n in f)
>>>>>>> c66b5487
<|MERGE_RESOLUTION|>--- conflicted
+++ resolved
@@ -441,20 +441,13 @@
 def is_namedtuple(x):
     t = type(x)
     b = t.__bases__
-<<<<<<< HEAD
-    if len(b) != 1 or b[0] != tuple: return False
-    f = getattr(t, '_fields', None)
-    if not isinstance(f, tuple): return False
-    return all(type(n).__name__ == 'str' for n in f)
-
-
-def is_darwin():
-    return platform.system() == 'Darwin'
-=======
     if len(b) != 1 or b[0] != tuple:
         return False
     f = getattr(t, "_fields", None)
     if not isinstance(f, tuple):
         return False
     return all(type(n).__name__ == "str" for n in f)
->>>>>>> c66b5487
+
+
+def is_darwin():
+    return platform.system() == "Darwin"