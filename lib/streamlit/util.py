--- conflicted
+++ resolved
@@ -57,170 +57,48 @@
 
     """
 
-<<<<<<< HEAD
-    system = platform.system()
-
-    if (system == "Windows"
-        or system == "Linux" and not _is_executable_in_path("xdg-open")):
-=======
-    if env_util.IS_WINDOWS:
->>>>>>> 34ccf6d1
-        # Treat Windows separately because:
-        # 1. /dev/null doesn't exist.
-        # 2. subprocess.Popen(['start', url]) doesn't actually pop up the
-        #    browser even though 'start url' works from the command prompt.
-        # Fun!
-        # Also, use webbrowser if we are on Linux and xdg-open is not installed.
-        import webbrowser
-
-        webbrowser.open(url)
-        return
-
+    # Treat Windows separately because:
+    # 1. /dev/null doesn't exist.
+    # 2. subprocess.Popen(['start', url]) doesn't actually pop up the
+    #    browser even though 'start url' works from the command prompt.
+    # Fun!
+    # Also, use webbrowser if we are on Linux and xdg-open is not installed.
+    #
     # We don't use the webbrowser module on Linux and Mac because some browsers
     # (ahem... Chrome) always print "Opening in existing browser session" to
     # the terminal, which is spammy and annoying. So instead we start the
     # browser ourselves and send all its output to /dev/null.
 
+    if env_util.IS_WINDOWS:
+        _open_browser_with_webbrowser(url)
+        return
     if env_util.IS_LINUX_OR_BSD:
-        cmd = ["xdg-open", url]
-    elif env_util.IS_DARWIN:
-        cmd = ["open", url]
-    else:
-        raise Error('Cannot open browser in platform "%s"' % system)
+        if env_util.is_executable_in_path("xdg-open"):
+            _open_browser_with_command("xdg-open", url)
+            return
+        _open_browser_with_webbrowser(url)
+        return
+    if env_util.IS_DARWIN:
+        _open_browser_with_command("open", url)
+        return
 
+    import platform
+
+    raise Error('Cannot open browser in platform "%s"' % platform.system())
+
+
+def _open_browser_with_webbrowser(url):
+    import webbrowser
+
+    webbrowser.open(url)
+
+
+def _open_browser_with_command(command, url):
+    cmd_line = [command, url]
     with open(os.devnull, "w") as devnull:
-        subprocess.Popen(cmd, stdout=devnull, stderr=subprocess.STDOUT)
+        subprocess.Popen(cmd_line, stdout=devnull, stderr=subprocess.STDOUT)
 
 
 # TODO: Move this into errors.py? Replace with StreamlitAPIException?
 class Error(Exception):
-<<<<<<< HEAD
-    pass
-
-
-def _is_executable_in_path(name):
-    from distutils.spawn import find_executable
-
-    return find_executable(name) is not None
-
-
-def is_pex():
-    """Return if streamlit running in pex.
-
-    Pex modifies sys.path so the pex file is the first path and that's
-    how we determine we're running in the pex file.
-    """
-    if re.match(r".*pex$", sys.path[0]):
-        return True
-    return False
-
-
-def is_repl():
-    """Return True if running in the Python REPL."""
-    import inspect
-
-    root_frame = inspect.stack()[-1]
-    filename = root_frame[1]  # 1 is the filename field in this tuple.
-
-    if filename.endswith(os.path.join("bin", "ipython")):
-        return True
-
-    # <stdin> is what the basic Python REPL calls the root frame's
-    # filename, and <string> is what iPython sometimes calls it.
-    if filename in ("<stdin>", "<string>"):
-        return True
-
-    return False
-
-
-def get_streamlit_file_path(*filepath):
-    """Return the full path to a file in ~/.streamlit.
-
-    This doesn't guarantee that the file (or its directory) exists.
-    """
-    # os.path.expanduser works on OSX, Linux and Windows
-    home = os.path.expanduser("~")
-    if home is None:
-        raise RuntimeError("No home directory.")
-
-    return os.path.join(home, CONFIG_FOLDER_NAME, *filepath)
-
-
-def get_project_streamlit_file_path(*filepath):
-    """Return the full path to a filepath in ${CWD}/.streamlit.
-
-    This doesn't guarantee that the file (or its directory) exists.
-    """
-    return os.path.join(os.getcwd(), CONFIG_FOLDER_NAME, *filepath)
-
-
-def print_url(title, url):
-    """Pretty-print a URL on the terminal."""
-    click.secho("  %s: " % title, nl=False, fg="blue")
-    click.secho(url, bold=True)
-
-
-def process_gitblob_url(url):
-    """Check url to see if it describes a GitHub Gist "blob" URL.
-
-    If so, returns a new URL to get the "raw" script.
-    If not, returns URL unchanged.
-    """
-    # Matches github.com and gist.github.com.  Will not match githubusercontent.com.
-    # See this regex with explainer and sample text here: https://regexr.com/4odk3
-    match = GITBLOB_RE.match(url)
-    if match:
-        mdict = match.groupdict()
-        # If it has "blob" in the url, replace this with "raw" and we're done.
-        if mdict["blob_or_raw"] == "blob":
-            return "{base}{account}raw{suffix}".format(**mdict)
-
-        # If it is a "raw" url already, return untouched.
-        if mdict["blob_or_raw"] == "raw":
-            return url
-
-        # It's a gist. Just tack "raw" on the end.
-        return url + "/raw"
-
-    return url
-
-
-def get_hostname(url):
-    """Return the hostname of a URL (with or without protocol)."""
-    # Just so urllib can parse the URL, make sure there's a protocol.
-    # (The actual protocol doesn't matter to us)
-    if "://" not in url:
-        url = "http://%s" % url
-
-    parsed = urllib.parse.urlparse(url)
-    return parsed.hostname
-
-
-def is_darwin():
-    return platform.system() == "Darwin"
-
-
-def file_is_in_folder_glob(filepath, folderpath_glob):
-    """Test whether a file is in some folder with globbing support.
-
-    Parameters
-    ----------
-    filepath : str
-        A file path.
-    folderpath_glob: str
-        A path to a folder that may include globbing.
-
-    """
-    # Make the glob always end with "/*" so we match files inside subfolders of
-    # folderpath_glob.
-    if not folderpath_glob.endswith("*"):
-        if folderpath_glob.endswith("/"):
-            folderpath_glob += "*"
-        else:
-            folderpath_glob += "/*"
-
-    file_dir = os.path.dirname(filepath) + "/"
-    return fnmatch.fnmatch(file_dir, folderpath_glob)
-=======
-    pass
->>>>>>> 34ccf6d1
+    pass