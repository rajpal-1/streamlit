--- conflicted
+++ resolved
@@ -63,19 +63,8 @@
         self._key_prefix = config.get_option("s3.keyPrefix")
         self._region = config.get_option("s3.region")
 
-<<<<<<< HEAD
-        if config.get_option("global.sharingMode") == "streamlit-public":
-            assert self._bucketname is not None, (
-                "Error fetching public credentials. "
-                "Are you connected to the internet?"
-            )
-
         user = os.getenv("USER", None)
 
-=======
-        user = os.getenv("USER", None)
-
->>>>>>> 7d0805db
         if self._url and "{USER}" in self._url:
             self._url = self._url.replace("{USER}", user)
         if self._key_prefix and "{USER}" in self._key_prefix:
