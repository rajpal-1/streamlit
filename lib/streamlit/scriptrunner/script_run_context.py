# Copyright 2018-2022 Streamlit Inc.
#
# Licensed under the Apache License, Version 2.0 (the "License");
# you may not use this file except in compliance with the License.
# You may obtain a copy of the License at
#
#    http://www.apache.org/licenses/LICENSE-2.0
#
# Unless required by applicable law or agreed to in writing, software
# distributed under the License is distributed on an "AS IS" BASIS,
# WITHOUT WARRANTIES OR CONDITIONS OF ANY KIND, either express or implied.
# See the License for the specific language governing permissions and
# limitations under the License.

import threading
from typing import Dict, Optional, List, Callable, Set

import attr

from streamlit.errors import StreamlitAPIException
from streamlit.logger import get_logger
from streamlit.proto.ForwardMsg_pb2 import ForwardMsg
from streamlit.state import SafeSessionState
from streamlit.uploaded_file_manager import UploadedFileManager

LOGGER = get_logger(__name__)


@attr.s(auto_attribs=True, slots=True)
class ScriptRunContext:
    """A context object that contains data for a "script run" - that is,
    data that's scoped to a single ScriptRunner execution (and therefore also
    scoped to a single connected "session").

    ScriptRunContext is used internally by virtually every `st.foo()` function.
    It is accessed only from the script thread that's created by ScriptRunner.

    Streamlit code typically retrieves the active ScriptRunContext via the
    `get_script_run_ctx` function.
    """

    session_id: str
    _enqueue: Callable[[ForwardMsg], None]
    query_string: str
    session_state: SafeSessionState
    uploaded_file_mgr: UploadedFileManager
<<<<<<< HEAD
    user_info: Dict[str, Optional[str]]
=======
    page_name: str
>>>>>>> eca164ae

    _set_page_config_allowed: bool = True
    _has_script_started: bool = False
    widget_ids_this_run: Set[str] = attr.Factory(set)
    form_ids_this_run: Set[str] = attr.Factory(set)
    cursors: Dict[int, "streamlit.cursor.RunningCursor"] = attr.Factory(dict)
    dg_stack: List["streamlit.delta_generator.DeltaGenerator"] = attr.Factory(list)

    def reset(self, query_string: str = "", page_name: str = "") -> None:
        self.cursors = {}
        self.widget_ids_this_run = set()
        self.form_ids_this_run = set()
        self.query_string = query_string
        self.page_name = page_name
        # Permit set_page_config when the ScriptRunContext is reused on a rerun
        self._set_page_config_allowed = True
        self._has_script_started = False

    def on_script_start(self) -> None:
        self._has_script_started = True

    def enqueue(self, msg: ForwardMsg) -> None:
        """Enqueue a ForwardMsg for this context's session."""
        if msg.HasField("page_config_changed") and not self._set_page_config_allowed:
            raise StreamlitAPIException(
                "`set_page_config()` can only be called once per app, "
                + "and must be called as the first Streamlit command in your script.\n\n"
                + "For more information refer to the [docs]"
                + "(https://docs.streamlit.io/library/api-reference/utilities/st.set_page_config)."
            )

        # We want to disallow set_page config if one of the following occurs:
        # - set_page_config was called on this message
        # - The script has already started and a different st call occurs (a delta)
        if msg.HasField("page_config_changed") or (
            msg.HasField("delta") and self._has_script_started
        ):
            self._set_page_config_allowed = False

        # Pass the message up to our associated ScriptRunner.
        self._enqueue(msg)


SCRIPT_RUN_CONTEXT_ATTR_NAME = "streamlit_script_run_ctx"


def add_script_run_ctx(
    thread: Optional[threading.Thread] = None, ctx: Optional[ScriptRunContext] = None
):
    """Adds the current ScriptRunContext to a newly-created thread.

    This should be called from this thread's parent thread,
    before the new thread starts.

    Parameters
    ----------
    thread : threading.Thread
        The thread to attach the current ScriptRunContext to.
    ctx : ScriptRunContext or None
        The ScriptRunContext to add, or None to use the current thread's
        ScriptRunContext.

    Returns
    -------
    threading.Thread
        The same thread that was passed in, for chaining.

    """
    if thread is None:
        thread = threading.current_thread()
    if ctx is None:
        ctx = get_script_run_ctx()
    if ctx is not None:
        setattr(thread, SCRIPT_RUN_CONTEXT_ATTR_NAME, ctx)
    return thread


def get_script_run_ctx() -> Optional[ScriptRunContext]:
    """
    Returns
    -------
    ScriptRunContext | None
        The current thread's ScriptRunContext, or None if it doesn't have one.

    """
    thread = threading.current_thread()
    ctx: Optional[ScriptRunContext] = getattr(
        thread, SCRIPT_RUN_CONTEXT_ATTR_NAME, None
    )
    if ctx is None and streamlit._is_running_with_streamlit:
        # Only warn about a missing ScriptRunContext if we were started
        # via `streamlit run`. Otherwise, the user is likely running a
        # script "bare", and doesn't need to be warned about streamlit
        # bits that are irrelevant when not connected to a session.
        LOGGER.warning("Thread '%s': missing ScriptRunContext", thread.name)

    return ctx


# Needed to avoid circular dependencies while running tests.
import streamlit<|MERGE_RESOLUTION|>--- conflicted
+++ resolved
@@ -44,11 +44,8 @@
     query_string: str
     session_state: SafeSessionState
     uploaded_file_mgr: UploadedFileManager
-<<<<<<< HEAD
+    page_name: str
     user_info: Dict[str, Optional[str]]
-=======
-    page_name: str
->>>>>>> eca164ae
 
     _set_page_config_allowed: bool = True
     _has_script_started: bool = False
