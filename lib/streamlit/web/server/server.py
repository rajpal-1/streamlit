--- conflicted
+++ resolved
@@ -218,30 +218,6 @@
     def main_script_path(self) -> str:
         return self._main_script_path
 
-<<<<<<< HEAD
-=======
-    def on_files_updated(self, session_id: str) -> None:
-        """Event handler for UploadedFileManager.on_file_added.
-        Ensures that uploaded files from stale sessions get deleted.
-        """
-        session_info = self._get_session_info(session_id)
-        if session_info is None:
-            # If an uploaded file doesn't belong to an existing session,
-            # remove it so it doesn't stick around forever.
-            self._uploaded_file_mgr.remove_session_files(session_id)
-
-    def _get_session_info(self, session_id: str) -> Optional[SessionInfo]:
-        """Return the SessionInfo with the given id, or None if no such
-        session exists.
-
-        """
-        return self._session_info_by_id.get(session_id, None)
-
-    def is_active_session(self, session_id: str) -> bool:
-        """True if the session_id belongs to an active session."""
-        return session_id in self._session_info_by_id
-
->>>>>>> e3bd18ba
     def start(self, on_started: Callable[["Server"], Any]) -> None:
         """Start the server.
 
@@ -297,13 +273,8 @@
                 ),
                 UploadFileRequestHandler,
                 dict(
-<<<<<<< HEAD
                     file_mgr=self._runtime.uploaded_file_mgr,
-                    get_session_info=self._get_session_info,
-=======
-                    file_mgr=self._uploaded_file_mgr,
                     is_active_session=self.is_active_session,
->>>>>>> e3bd18ba
                 ),
             ),
             (
