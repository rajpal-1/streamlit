--- conflicted
+++ resolved
@@ -172,45 +172,12 @@
         _set_tornado_log_levels()
 
         self._main_script_path = main_script_path
-<<<<<<< HEAD
-
-        self._ioloop = ioloop
 
         self._runtime = Runtime(
-            ioloop.asyncio_loop,
             RuntimeConfig(
                 script_path=main_script_path,
                 command_line=command_line,
             ),
-=======
-        self._command_line = command_line if command_line is not None else ""
-
-        # Will be set when we start.
-        self._eventloop: Optional[asyncio.AbstractEventLoop] = None
-
-        # Mapping of AppSession.id -> SessionInfo.
-        self._session_info_by_id: Dict[str, SessionInfo] = {}
-
-        self._must_stop = tornado.locks.Event()
-        self._state = State.INITIAL
-        self._message_cache = ForwardMsgCache()
-        self._uploaded_file_mgr = UploadedFileManager()
-        self._uploaded_file_mgr.on_files_updated.connect(self.on_files_updated)
-        self._session_data: Optional[SessionData] = None
-        self._has_connection = tornado.locks.Condition()
-        self._need_send_data = tornado.locks.Event()
-
-        # StatsManager
-        self._stats_mgr = StatsManager()
-        self._stats_mgr.register_provider(get_memo_stats_provider())
-        self._stats_mgr.register_provider(get_singleton_stats_provider())
-        self._stats_mgr.register_provider(_mem_caches)
-        self._stats_mgr.register_provider(self._message_cache)
-        self._stats_mgr.register_provider(in_memory_file_manager)
-        self._stats_mgr.register_provider(self._uploaded_file_mgr)
-        self._stats_mgr.register_provider(
-            SessionStateStatProvider(self._session_info_by_id)
->>>>>>> 2346e378
         )
 
     def __repr__(self) -> str:
@@ -220,32 +187,7 @@
     def main_script_path(self) -> str:
         return self._main_script_path
 
-<<<<<<< HEAD
-    def start(self, on_started: Callable[["Server"], Any]) -> None:
-=======
-    def on_files_updated(self, session_id: str) -> None:
-        """Event handler for UploadedFileManager.on_file_added.
-        Ensures that uploaded files from stale sessions get deleted.
-        """
-        session_info = self._get_session_info(session_id)
-        if session_info is None:
-            # If an uploaded file doesn't belong to an existing session,
-            # remove it so it doesn't stick around forever.
-            self._uploaded_file_mgr.remove_session_files(session_id)
-
-    def _get_session_info(self, session_id: str) -> Optional[SessionInfo]:
-        """Return the SessionInfo with the given id, or None if no such
-        session exists.
-
-        """
-        return self._session_info_by_id.get(session_id, None)
-
-    def is_active_session(self, session_id: str) -> bool:
-        """True if the session_id belongs to an active session."""
-        return session_id in self._session_info_by_id
-
     async def start(self, on_started: Callable[["Server"], Any]) -> None:
->>>>>>> 2346e378
         """Start the server.
 
         Parameters
@@ -264,11 +206,7 @@
         port = config.get_option("server.port")
         LOGGER.debug("Server started on port %s", port)
 
-<<<<<<< HEAD
-        self._runtime.start(on_started=lambda: on_started(self))
-=======
-        await self._loop_coroutine(on_started)
->>>>>>> 2346e378
+        await self._runtime.start(on_started=lambda: on_started(self))
 
     def _create_app(self) -> tornado.web.Application:
         """Create our tornado web app."""
@@ -368,59 +306,6 @@
             **TORNADO_SETTINGS,  # type: ignore[arg-type]
         )
 
-<<<<<<< HEAD
-=======
-    def _set_state(self, new_state: State) -> None:
-        LOGGER.debug("Server state: %s -> %s" % (self._state, new_state))
-        self._state = new_state
-
-    @property
-    async def is_ready_for_browser_connection(self) -> Tuple[bool, str]:
-        if self._state not in (State.INITIAL, State.STOPPING, State.STOPPED):
-            return True, "ok"
-
-        return False, "unavailable"
-
-    async def does_script_run_without_error(self) -> Tuple[bool, str]:
-        """Load and execute the app's script to verify it runs without an error.
-
-        Returns
-        -------
-        (True, "ok") if the script completes without error, or (False, err_msg)
-        if the script raises an exception.
-        """
-        session_data = SessionData(self._main_script_path, self._command_line)
-        local_sources_watcher = LocalSourcesWatcher(session_data)
-        session = AppSession(
-            event_loop=self._get_eventloop(),
-            session_data=session_data,
-            uploaded_file_manager=self._uploaded_file_mgr,
-            message_enqueued_callback=self._enqueued_some_message,
-            local_sources_watcher=local_sources_watcher,
-            user_info={"email": "test@test.com"},
-        )
-
-        try:
-            session.request_rerun(None)
-
-            now = time.perf_counter()
-            while (
-                SCRIPT_RUN_WITHOUT_ERRORS_KEY not in session.session_state
-                and (time.perf_counter() - now) < SCRIPT_RUN_CHECK_TIMEOUT
-            ):
-                await asyncio.sleep(0.1)
-
-            if SCRIPT_RUN_WITHOUT_ERRORS_KEY not in session.session_state:
-                return False, "timeout"
-
-            ok = session.session_state[SCRIPT_RUN_WITHOUT_ERRORS_KEY]
-            msg = "ok" if ok else "error"
-
-            return ok, msg
-        finally:
-            session.shutdown()
-
->>>>>>> 2346e378
     @property
     def browser_is_connected(self) -> bool:
         return self._runtime.state == RuntimeState.ONE_OR_MORE_SESSIONS_CONNECTED
@@ -431,242 +316,10 @@
 
         return self._main_script_path == Hello.__file__
 
-<<<<<<< HEAD
-    def stop(self, from_signal=False) -> None:
+    def stop(self) -> None:
         click.secho("  Stopping...", fg="blue")
         self._runtime.stop()
 
-    def _on_stopped(self) -> None:
-        """Called when our runloop is exiting, to shut down the ioloop.
-        This will end our process.
-
-        (Tests can patch this method out, to prevent the test's ioloop
-        from being shutdown.)
-        """
-        self._ioloop.stop()
-
-=======
-    async def _loop_coroutine(
-        self, on_started: Optional[Callable[["Server"], Any]] = None
-    ) -> None:
-        try:
-            if self._state == State.INITIAL:
-                self._set_state(State.WAITING_FOR_FIRST_SESSION)
-            elif self._state == State.ONE_OR_MORE_SESSIONS_CONNECTED:
-                pass
-            else:
-                raise RuntimeError(f"Bad server state at start: {self._state}")
-
-            # Store the eventloop we're running on so that we can schedule
-            # callbacks on it when necessary. (We can't just call
-            # `asyncio.get_running_loop()` whenever we like, because we have
-            # some functions, e.g. `stop`, that can be called from other
-            # threads, and `asyncio.get_running_loop()` is thread-specific.)
-            self._eventloop = asyncio.get_running_loop()
-
-            if on_started is not None:
-                on_started(self)
-
-            while not self._must_stop.is_set():
-                if self._state == State.WAITING_FOR_FIRST_SESSION:
-                    await asyncio.wait(
-                        [self._must_stop.wait(), self._has_connection.wait()],
-                        return_when=asyncio.FIRST_COMPLETED,
-                    )
-
-                elif self._state == State.ONE_OR_MORE_SESSIONS_CONNECTED:
-                    self._need_send_data.clear()
-
-                    # Shallow-clone our sessions into a list, so we can iterate
-                    # over it and not worry about whether it's being changed
-                    # outside this coroutine.
-                    session_infos = list(self._session_info_by_id.values())
-
-                    for session_info in session_infos:
-                        msg_list = session_info.session.flush_browser_queue()
-                        for msg in msg_list:
-                            try:
-                                self._send_message(session_info, msg)
-                            except SessionClientDisconnectedError:
-                                self._close_app_session(session_info.session.id)
-                            await asyncio.sleep(0)
-                        await asyncio.sleep(0)
-                    await asyncio.sleep(0.01)
-
-                elif self._state == State.NO_SESSIONS_CONNECTED:
-                    await asyncio.wait(
-                        [self._must_stop.wait(), self._has_connection.wait()],
-                        return_when=asyncio.FIRST_COMPLETED,
-                    )
-
-                else:
-                    # Break out of the thread loop if we encounter any other state.
-                    break
-
-                await asyncio.wait(
-                    [self._must_stop.wait(), self._need_send_data.wait()],
-                    return_when=asyncio.FIRST_COMPLETED,
-                )
-
-            # Shut down all AppSessions
-            for session_info in list(self._session_info_by_id.values()):
-                session_info.session.shutdown()
-
-            self._set_state(State.STOPPED)
-
-        except Exception:
-            # Can't just re-raise here because co-routines use Tornado
-            # exceptions for control flow, which appears to swallow the reraised
-            # exception.
-            traceback.print_exc()
-            LOGGER.info(
-                """
-Please report this bug at https://github.com/streamlit/streamlit/issues.
-"""
-            )
-
-    def _send_message(self, session_info: SessionInfo, msg: ForwardMsg) -> None:
-        """Send a message to a client.
-
-        If the client is likely to have already cached the message, we may
-        instead send a "reference" message that contains only the hash of the
-        message.
-
-        Parameters
-        ----------
-        session_info : SessionInfo
-            The SessionInfo associated with websocket
-        msg : ForwardMsg
-            The message to send to the client
-
-        """
-        msg.metadata.cacheable = is_cacheable_msg(msg)
-        msg_to_send = msg
-        if msg.metadata.cacheable:
-            populate_hash_if_needed(msg)
-
-            if self._message_cache.has_message_reference(
-                msg, session_info.session, session_info.script_run_count
-            ):
-                # This session has probably cached this message. Send
-                # a reference instead.
-                LOGGER.debug("Sending cached message ref (hash=%s)", msg.hash)
-                msg_to_send = create_reference_msg(msg)
-
-            # Cache the message so it can be referenced in the future.
-            # If the message is already cached, this will reset its
-            # age.
-            LOGGER.debug("Caching message (hash=%s)", msg.hash)
-            self._message_cache.add_message(
-                msg, session_info.session, session_info.script_run_count
-            )
-
-        # If this was a `script_finished` message, we increment the
-        # script_run_count for this session, and update the cache
-        if (
-            msg.WhichOneof("type") == "script_finished"
-            and msg.script_finished == ForwardMsg.FINISHED_SUCCESSFULLY
-        ):
-            LOGGER.debug(
-                "Script run finished successfully; "
-                "removing expired entries from MessageCache "
-                "(max_age=%s)",
-                config.get_option("global.maxCachedMessageAge"),
-            )
-            session_info.script_run_count += 1
-            self._message_cache.remove_expired_session_entries(
-                session_info.session, session_info.script_run_count
-            )
-
-        # Ship it off!
-        session_info.client.write_forward_msg(msg_to_send)
-
-    def _enqueued_some_message(self) -> None:
-        self._get_eventloop().call_soon_threadsafe(self._need_send_data.set)
-
-    def stop(self) -> None:
-        click.secho("  Stopping...", fg="blue")
-        self._set_state(State.STOPPING)
-        self._get_eventloop().call_soon_threadsafe(self._must_stop.set)
-
-    def _create_app_session(
-        self, client: SessionClient, user_info: Dict[str, Optional[str]]
-    ) -> AppSession:
-        """Register a connected browser with the server.
-
-        Parameters
-        ----------
-        client : SessionClient
-            The SessionClient for sending data to the session's client.
-
-        user_info: Dict
-            A dict that contains information about the current user. For now,
-            it only contains the user's email address.
-
-            {
-                "email": "example@example.com"
-            }
-
-        Returns
-        -------
-        AppSession
-            The newly-created AppSession for this browser connection.
-
-        """
-        session_data = SessionData(self._main_script_path, self._command_line)
-        local_sources_watcher = LocalSourcesWatcher(session_data)
-
-        session = AppSession(
-            event_loop=self._get_eventloop(),
-            session_data=session_data,
-            uploaded_file_manager=self._uploaded_file_mgr,
-            message_enqueued_callback=self._enqueued_some_message,
-            local_sources_watcher=local_sources_watcher,
-            user_info=user_info,
-        )
-
-        LOGGER.debug(
-            "Created new session for client %s. Session ID: %s", id(client), session.id
-        )
-
-        assert (
-            session.id not in self._session_info_by_id
-        ), f"session.id '{session.id}' registered multiple times!"
-
-        self._session_info_by_id[session.id] = SessionInfo(client, session)
-        self._set_state(State.ONE_OR_MORE_SESSIONS_CONNECTED)
-        self._has_connection.notify_all()
-
-        return session
-
-    def _close_app_session(self, session_id: str) -> None:
-        """Shutdown and remove a AppSession.
-
-        This function may be called multiple times for the same session,
-        which is not an error. (Subsequent calls just no-op.)
-
-        Parameters
-        ----------
-        session_id : str
-            The AppSession's id string.
-        """
-        if session_id in self._session_info_by_id:
-            session_info = self._session_info_by_id[session_id]
-            del self._session_info_by_id[session_id]
-            session_info.session.shutdown()
-
-        if len(self._session_info_by_id) == 0:
-            self._set_state(State.NO_SESSIONS_CONNECTED)
-
-    def _get_eventloop(self) -> asyncio.AbstractEventLoop:
-        """Return the asyncio eventloop that the Server was started with.
-        If the Server hasn't been started, this will raise an error.
-        """
-        if self._eventloop is None:
-            raise RuntimeError("Server hasn't started yet!")
-        return self._eventloop
-
->>>>>>> 2346e378
 
 def _set_tornado_log_levels() -> None:
     if not config.get_option("global.developmentMode"):
