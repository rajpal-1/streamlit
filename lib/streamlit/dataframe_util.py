# Copyright (c) Streamlit Inc. (2018-2022) Snowflake Inc. (2022-2024)
#
# Licensed under the Apache License, Version 2.0 (the "License");
# you may not use this file except in compliance with the License.
# You may obtain a copy of the License at
#
#     http://www.apache.org/licenses/LICENSE-2.0
#
# Unless required by applicable law or agreed to in writing, software
# distributed under the License is distributed on an "AS IS" BASIS,
# WITHOUT WARRANTIES OR CONDITIONS OF ANY KIND, either express or implied.
# See the License for the specific language governing permissions and
# limitations under the License.

"""A bunch of useful utilities for dealing with dataframes."""

from __future__ import annotations

import contextlib
import dataclasses
import inspect
import math
import re
from collections import ChainMap, UserDict, UserList, deque
from collections.abc import ItemsView, Mapping
from enum import Enum, EnumMeta, auto
from types import MappingProxyType
from typing import (
    TYPE_CHECKING,
    Any,
    Final,
    Iterable,
    List,
    Protocol,
    Sequence,
    TypeVar,
    Union,
    cast,
    runtime_checkable,
)

from typing_extensions import TypeAlias, TypeGuard

from streamlit import config, errors, logger, string_util
from streamlit.type_util import (
    CustomDict,
    has_callable_attr,
    is_custom_dict,
    is_dataclass_instance,
    is_list_like,
    is_namedtuple,
    is_pandas_version_less_than,
    is_pydantic_model,
    is_type,
)

if TYPE_CHECKING:
    import numpy as np
    import pyarrow as pa
    from pandas import DataFrame, Index, Series
    from pandas.core.indexing import _iLocIndexer
    from pandas.io.formats.style import Styler

_LOGGER: Final = logger.get_logger(__name__)


# Maximum number of rows to request from an unevaluated (out-of-core) dataframe
_MAX_UNEVALUATED_DF_ROWS = 10000

_PANDAS_DATA_OBJECT_TYPE_RE: Final = re.compile(r"^pandas.*$")
_PANDAS_STYLER_TYPE_STR: Final = "pandas.io.formats.style.Styler"
_XARRAY_DATA_ARRAY_TYPE_STR: Final = "xarray.core.dataarray.DataArray"
_XARRAY_DATASET_TYPE_STR: Final = "xarray.core.dataset.Dataset"
_SNOWPARK_DF_TYPE_STR: Final = "snowflake.snowpark.dataframe.DataFrame"
_SNOWPARK_DF_ROW_TYPE_STR: Final = "snowflake.snowpark.row.Row"
_SNOWPARK_TABLE_TYPE_STR: Final = "snowflake.snowpark.table.Table"
_PYSPARK_DF_TYPE_STR: Final = "pyspark.sql.dataframe.DataFrame"
_MODIN_DF_TYPE_STR: Final = "modin.pandas.dataframe.DataFrame"
_MODIN_SERIES_TYPE_STR: Final = "modin.pandas.series.Series"
_SNOWPANDAS_DF_TYPE_STR: Final = "snowflake.snowpark.modin.pandas.dataframe.DataFrame"
_SNOWPANDAS_SERIES_TYPE_STR: Final = "snowflake.snowpark.modin.pandas.series.Series"
_SNOWPANDAS_INDEX_TYPE_STR: Final = (
    "snowflake.snowpark.modin.plugin.extensions.index.Index"
)
_POLARS_DATAFRAME: Final = "polars.dataframe.frame.DataFrame"
_POLARS_SERIES: Final = "polars.series.series.Series"
_POLARS_LAZYFRAME: Final = "polars.lazyframe.frame.LazyFrame"
_DASK_DATAFRAME: Final = "dask.dataframe.core.DataFrame"
_DASK_SERIES: Final = "dask.dataframe.core.Series"
_DASK_INDEX: Final = "dask.dataframe.core.Index"
<<<<<<< HEAD
_RAY_MATERIALIZED_DATASET: Final = "ray.data.dataset.MaterializedDataset"
_RAY_DATASET: Final = "ray.data.dataset.Dataset"
_HUGGINGFACE_DATASET: Final = "datasets.arrow_dataset.Dataset"
=======
>>>>>>> 77803849

V_co = TypeVar(
    "V_co",
    covariant=True,  # https://peps.python.org/pep-0484/#covariance-and-contravariance
)


class DataFrameGenericAlias(Protocol[V_co]):
    """Technically not a GenericAlias, but serves the same purpose in
    OptionSequence below, in that it is a type which admits DataFrame,
    but is generic. This allows OptionSequence to be a fully generic type,
    significantly increasing its usefulness.

    We can't use types.GenericAlias, as it is only available from python>=3.9,
    and isn't easily back-ported.
    """

    @property
    def iloc(self) -> _iLocIndexer: ...


class PandasCompatible(Protocol[V_co]):
    """Protocol for Pandas compatible objects."""

    def to_pandas(self) -> DataFrame | Series: ...


class ArrowCompatible(Protocol[V_co]):
    """Protocol for Arrow compatible objects."""

    def to_arrow(self) -> pa.Table: ...


class DataframeInterchangeCompatible(Protocol[V_co]):
    """Protocol for objects support the dataframe-interchange protocol."""

    def __dataframe__(self) -> Any: ...


@runtime_checkable
class DBAPICursor(Protocol):
    """Protocol for DBAPI 2.0 Cursor objects (PEP 249).

    This is a simplified version of the DBAPI Cursor protocol.

    Specification: https://peps.python.org/pep-0249/
    Inspired by: https://github.com/python/typeshed/blob/main/stdlib/_typeshed/dbapi.pyi
    """

    @property
    def description(
        self,
    ) -> (
        Sequence[
            tuple[
                str,
                Any | None,
                int | None,
                int | None,
                int | None,
                int | None,
                bool | None,
            ]
        ]
        | None
    ): ...
    def fetchmany(self, size: int = ..., /) -> Sequence[Sequence[Any]]: ...
    def fetchall(self) -> Sequence[Sequence[Any]]: ...


OptionSequence: TypeAlias = Union[
    Iterable[V_co],
    DataFrameGenericAlias[V_co],
    PandasCompatible[V_co],
    ArrowCompatible[V_co],
    DataframeInterchangeCompatible[V_co],
]

# Various data types supported by our dataframe processing
# used for commands like `st.dataframe`, `st.table`, `st.map`,
# st.line_chart`...
Data: TypeAlias = Union[
    "DataFrame",
    "Series",
    "Styler",
    "Index",
    "pa.Table",
    "pa.Array",
    "np.ndarray",
    Iterable[Any],
    Mapping[Any, Any],
    PandasCompatible,
    ArrowCompatible,
    DataframeInterchangeCompatible,
    DBAPICursor,
    CustomDict,
    None,
]


class DataFormat(Enum):
    """DataFormat is used to determine the format of the data."""

    UNKNOWN = auto()
    EMPTY = auto()  # None
    PANDAS_DATAFRAME = auto()  # pd.DataFrame
    PANDAS_SERIES = auto()  # pd.Series
    PANDAS_INDEX = auto()  # pd.Index
    PANDAS_ARRAY = auto()  # pd.array
    NUMPY_LIST = auto()  # np.array[Scalar]
    NUMPY_MATRIX = auto()  # np.array[List[Scalar]]
    PYARROW_TABLE = auto()  # pyarrow.Table
    PYARROW_ARRAY = auto()  # pyarrow.Array
    SNOWPARK_OBJECT = auto()  # Snowpark DataFrame, Table, List[Row]
    PYSPARK_OBJECT = auto()  # pyspark.DataFrame
    MODIN_OBJECT = auto()  # Modin DataFrame, Series
    SNOWPANDAS_OBJECT = auto()  # Snowpandas DataFrame, Series
    PANDAS_STYLER = auto()  # pandas Styler
    POLARS_DATAFRAME = auto()  # polars.dataframe.frame.DataFrame
    POLARS_LAZYFRAME = auto()  # polars.lazyframe.frame.LazyFrame
    POLARS_SERIES = auto()  # polars.series.series.Series
    XARRAY_DATASET = auto()  # xarray.Dataset
    XARRAY_DATA_ARRAY = auto()  # xarray.DataArray
<<<<<<< HEAD
    RAY_DATASET = auto()  # ray.data.dataset.Dataset
    DASK_OBJECT = auto()  # dask.dataframe.core.DataFrame, Series
    HUGGINGFACE_DATASET = auto()  # datasets.arrow_dataset.Dataset
=======
    DASK_OBJECT = auto()  # dask.dataframe.core.DataFrame, Series, Index
>>>>>>> 77803849
    LIST_OF_RECORDS = auto()  # List[Dict[str, Scalar]]
    LIST_OF_ROWS = auto()  # List[List[Scalar]]
    LIST_OF_VALUES = auto()  # List[Scalar]
    TUPLE_OF_VALUES = auto()  # Tuple[Scalar]
    SET_OF_VALUES = auto()  # Set[Scalar]
    COLUMN_INDEX_MAPPING = auto()  # {column: {index: value}}
    COLUMN_VALUE_MAPPING = auto()  # {column: List[values]}
    COLUMN_SERIES_MAPPING = auto()  # {column: Series(values)}
    KEY_VALUE_DICT = auto()  # {index: value}
    DBAPI_CURSOR = auto()  # DBAPI Cursor (PEP 249)


def is_dataframe_like(obj: object) -> bool:
    """True if the object is a dataframe-like object.

    This does not include basic collection types like list, dict, tuple, etc.
    """

    # We exclude list and dict here since there are some cases where a list or dict is
    # considered a dataframe-like object.
    if obj is None or isinstance(obj, (tuple, set, str, bytes, int, float, bool)):
        # Basic types are not considered dataframe-like, so we can
        # return False early to avoid unnecessary checks.
        return False

    return determine_data_format(obj) in [
        DataFormat.PANDAS_DATAFRAME,
        DataFormat.PANDAS_SERIES,
        DataFormat.PANDAS_INDEX,
        DataFormat.PANDAS_STYLER,
        DataFormat.PANDAS_ARRAY,
        DataFormat.NUMPY_LIST,
        DataFormat.NUMPY_MATRIX,
        DataFormat.PYARROW_TABLE,
        DataFormat.PYARROW_ARRAY,
        DataFormat.SNOWPARK_OBJECT,
        DataFormat.PYSPARK_OBJECT,
        DataFormat.MODIN_OBJECT,
        DataFormat.SNOWPANDAS_OBJECT,
        DataFormat.POLARS_SERIES,
        DataFormat.POLARS_DATAFRAME,
        DataFormat.POLARS_LAZYFRAME,
        DataFormat.XARRAY_DATASET,
        DataFormat.XARRAY_DATA_ARRAY,
        DataFormat.DASK_OBJECT,
<<<<<<< HEAD
        DataFormat.RAY_DATASET,
        DataFormat.HUGGINGFACE_DATASET,
=======
>>>>>>> 77803849
        DataFormat.COLUMN_SERIES_MAPPING,
        DataFormat.DBAPI_CURSOR,
    ]


def is_unevaluated_data_object(obj: object) -> bool:
    """True if the object is one of the supported unevaluated data objects:

    Currently supported objects are:
    - Snowpark DataFrame / Table
    - PySpark DataFrame
    - Modin DataFrame / Series
    - Snowpandas DataFrame / Series / Index
<<<<<<< HEAD
    - Dask DataFrame / Series
    - Ray Dataset
=======
    - Dask DataFrame / Series / Index
>>>>>>> 77803849
    - Polars LazyFrame
    - Generator functions
    - DB API Cursor

    Unevaluated means that the data is not yet in the local memory.
    Unevaluated data objects are treated differently from other data objects by only
    requesting a subset of the data instead of loading all data into th memory
    """
    return (
        is_snowpark_data_object(obj)
        or is_pyspark_data_object(obj)
        or is_snowpandas_data_object(obj)
        or is_modin_data_object(obj)
        or is_dask_object(obj)
        or is_ray_dataset(obj)
        or is_polars_lazyframe(obj)
        or is_dask_object(obj)
        or inspect.isgeneratorfunction(obj)
        or is_dbapi_cursor(obj)
    )


def is_pandas_data_object(obj: object) -> bool:
    """True if obj is a Pandas object (e.g. DataFrame, Series, Index, Styler, ...)."""
    return is_type(obj, _PANDAS_DATA_OBJECT_TYPE_RE)


def is_snowpark_data_object(obj: object) -> bool:
    """True if obj is a Snowpark DataFrame or Table."""
    return is_type(obj, _SNOWPARK_TABLE_TYPE_STR) or is_type(obj, _SNOWPARK_DF_TYPE_STR)


def is_snowpark_row_list(obj: object) -> bool:
    """True if obj is a list of snowflake.snowpark.row.Row."""
    return (
        isinstance(obj, list)
        and len(obj) > 0
        and is_type(obj[0], _SNOWPARK_DF_ROW_TYPE_STR)
        and has_callable_attr(obj[0], "as_dict")
    )


def is_pyspark_data_object(obj: object) -> bool:
    """True if obj is of type pyspark.sql.dataframe.DataFrame"""
    return (
        is_type(obj, _PYSPARK_DF_TYPE_STR)
        and hasattr(obj, "toPandas")
        and callable(obj.toPandas)
    )


<<<<<<< HEAD
def is_huggingface_dataset(obj: object) -> bool:
    """True if obj is a HuggingFace Dataset."""
    return is_type(obj, _HUGGINGFACE_DATASET)
=======
def is_dask_object(obj: object) -> bool:
    """True if obj is a Dask DataFrame, Series, or Index."""
    return (
        is_type(obj, _DASK_DATAFRAME)
        or is_type(obj, _DASK_SERIES)
        or is_type(obj, _DASK_INDEX)
    )
>>>>>>> 77803849


def is_modin_data_object(obj: object) -> bool:
    """True if obj is of Modin Dataframe or Series"""
    return is_type(obj, _MODIN_DF_TYPE_STR) or is_type(obj, _MODIN_SERIES_TYPE_STR)


def is_snowpandas_data_object(obj: object) -> bool:
    """True if obj is a Snowpark Pandas DataFrame or Series."""
    return (
        is_type(obj, _SNOWPANDAS_DF_TYPE_STR)
        or is_type(obj, _SNOWPANDAS_SERIES_TYPE_STR)
        or is_type(obj, _SNOWPANDAS_INDEX_TYPE_STR)
    )


def is_polars_dataframe(obj: object) -> bool:
    """True if obj is a Polars Dataframe."""
    return is_type(obj, _POLARS_DATAFRAME)


def is_xarray_dataset(obj: object) -> bool:
    """True if obj is a Xarray Dataset."""
    return is_type(obj, _XARRAY_DATASET_TYPE_STR)


def is_xarray_data_array(obj: object) -> bool:
    """True if obj is a Xarray DataArray."""
    return is_type(obj, _XARRAY_DATA_ARRAY_TYPE_STR)


def is_polars_series(obj: object) -> bool:
    """True if obj is a Polars Series."""
    return is_type(obj, _POLARS_SERIES)


def is_polars_lazyframe(obj: object) -> bool:
    """True if obj is a Polars Lazyframe."""
    return is_type(obj, _POLARS_LAZYFRAME)


def is_ray_dataset(obj: object) -> bool:
    """True if obj is a Ray Dataset."""
    return is_type(obj, _RAY_DATASET) or is_type(obj, _RAY_MATERIALIZED_DATASET)


def is_dask_object(obj: object) -> bool:
    """True if obj is a Dask DataFrame or Series."""
    return (
        is_type(obj, _DASK_DATAFRAME)
        or is_type(obj, _DASK_SERIES)
        or is_type(obj, _DASK_INDEX)
    )


def is_pandas_styler(obj: object) -> TypeGuard[Styler]:
    """True if obj is a pandas Styler."""
    return is_type(obj, _PANDAS_STYLER_TYPE_STR)


def is_dbapi_cursor(obj: object) -> TypeGuard[DBAPICursor]:
    """True if obj looks like a DBAPI Cursor."""
    return isinstance(obj, DBAPICursor)


def _is_list_of_scalars(data: Iterable[Any]) -> bool:
    """Check if the list only contains scalar values."""
    from pandas.api.types import infer_dtype

    # Overview on all value that are interpreted as scalar:
    # https://pandas.pydata.org/docs/reference/api/pandas.api.types.is_scalar.html
    return infer_dtype(data, skipna=True) not in ["mixed", "unknown-array"]


def _iterable_to_list(
    iterable: Iterable[Any], max_iterations: int | None = None
) -> list[Any]:
    """Convert an iterable to a list.

    Parameters
    ----------
    iterable : Iterable
        The iterable to convert to a list.

    max_iterations : int or None
        The maximum number of iterations to perform. If None, all iterations are performed.

    Returns
    -------
    list
        The converted list.
    """
    if max_iterations is None:
        return list(iterable)

    result = []
    for i, item in enumerate(iterable):
        if i >= max_iterations:
            break
        result.append(item)
    return result


def _fix_column_naming(data_df: DataFrame) -> DataFrame:
    """Rename the first column to "value" if it is not named
    and if there is only one column in the dataframe.

    The default name of the first column is 0 if it is not named
    which is not very descriptive.
    """

    if len(data_df.columns) == 1 and data_df.columns[0] == 0:
        # Pandas automatically names the first column with 0 if it is not named.
        # We rename it to "value" to make it more descriptive if there is only
        # one column in the dataframe.
        data_df.rename(columns={0: "value"}, inplace=True)
    return data_df


def _dict_to_pandas_df(data: dict[Any, Any]) -> DataFrame:
    """Convert a key-value dict to a Pandas DataFrame.

    Parameters
    ----------
    data : dict
        The dict to convert to a Pandas DataFrame.

    Returns
    -------
    pandas.DataFrame
        The converted Pandas DataFrame.
    """
    import pandas as pd

    return _fix_column_naming(pd.DataFrame.from_dict(data, orient="index"))


def convert_anything_to_pandas_df(
    data: Any,
    max_unevaluated_rows: int = _MAX_UNEVALUATED_DF_ROWS,
    ensure_copy: bool = False,
) -> DataFrame:
    """Try to convert different formats to a Pandas Dataframe.

    Parameters
    ----------
    data : any
        The data to convert to a Pandas DataFrame.

    max_unevaluated_rows: int
        If unevaluated data is detected this func will evaluate it,
        taking max_unevaluated_rows, defaults to 10k.

    ensure_copy: bool
        If True, make sure to always return a copy of the data. If False, it depends on
        the type of the data. For example, a Pandas DataFrame will be returned as-is.

    Returns
    -------
    pandas.DataFrame

    """
    import array

    import numpy as np
    import pandas as pd

    if isinstance(data, pd.DataFrame):
        return data.copy() if ensure_copy else cast(pd.DataFrame, data)

    if isinstance(data, (pd.Series, pd.Index, pd.api.extensions.ExtensionArray)):
        return pd.DataFrame(data)

    if is_pandas_styler(data):
        return cast(pd.DataFrame, data.data.copy() if ensure_copy else data.data)

    if isinstance(data, np.ndarray):
        return (
            pd.DataFrame([])
            if len(data.shape) == 0
            else _fix_column_naming(pd.DataFrame(data))
        )

    if is_polars_dataframe(data):
        data = data.clone() if ensure_copy else data
        return data.to_pandas()

    if is_polars_series(data):
        data = data.clone() if ensure_copy else data
        return data.to_pandas().to_frame()

    if is_polars_lazyframe(data):
        data = data.limit(max_unevaluated_rows).collect().to_pandas()
        if data.shape[0] == max_unevaluated_rows:
            _show_data_information(
                f"⚠️ Showing only {string_util.simplify_number(max_unevaluated_rows)} "
                "rows. Call `collect()` on the dataframe to show more."
            )
        return cast(pd.DataFrame, data)

    if is_huggingface_dataset(data):
        return data.to_pandas()

    if is_xarray_dataset(data):
        if ensure_copy:
            data = data.copy(deep=True)
        return data.to_dataframe()

    if is_xarray_data_array(data):
        if ensure_copy:
            data = data.copy(deep=True)
        return pd.DataFrame(data.to_series())

    if is_ray_dataset(data):
        data = data.limit(max_unevaluated_rows).to_pandas()

        if data.shape[0] == max_unevaluated_rows:
            _show_data_information(
                f"⚠️ Showing only {string_util.simplify_number(max_unevaluated_rows)} "
                "rows. Call `to_pandas()` on the data object to show more."
            )
        return cast(pd.DataFrame, data)

    if is_dask_object(data):
        data = data.head(max_unevaluated_rows, compute=True)

        if isinstance(data, (pd.Series, pd.Index)):
            data = data.to_frame()

        if data.shape[0] == max_unevaluated_rows:
            _show_data_information(
                f"⚠️ Showing only {string_util.simplify_number(max_unevaluated_rows)} "
                "rows. Call `compute()` on the data object to show more."
            )
        return cast(pd.DataFrame, data)

    if is_dask_object(data):
        data = data.head(max_unevaluated_rows, compute=True)

        # Dask returns a Pandas object (DataFrame, Series, Index) when
        # executing operations like `head`.
        if isinstance(data, (pd.Series, pd.Index)):
            data = data.to_frame()

        if data.shape[0] == max_unevaluated_rows:
            _show_data_information(
                f"⚠️ Showing only {string_util.simplify_number(max_unevaluated_rows)} "
                "rows. Call `compute()` on the data object to show more."
            )
        return cast(pd.DataFrame, data)

    if is_modin_data_object(data):
        data = data.head(max_unevaluated_rows)._to_pandas()

        if isinstance(data, (pd.Series, pd.Index)):
            data = data.to_frame()

        if data.shape[0] == max_unevaluated_rows:
            _show_data_information(
                f"⚠️ Showing only {string_util.simplify_number(max_unevaluated_rows)} "
                "rows. Call `_to_pandas()` on the data object to show more."
            )
        return cast(pd.DataFrame, data)

    if is_pyspark_data_object(data):
        data = data.limit(max_unevaluated_rows).toPandas()
        if data.shape[0] == max_unevaluated_rows:
            _show_data_information(
                f"⚠️ Showing only {string_util.simplify_number(max_unevaluated_rows)} "
                "rows. Call `toPandas()` on the data object to show more."
            )
        return cast(pd.DataFrame, data)

    if is_snowpandas_data_object(data):
        data = data[:max_unevaluated_rows].to_pandas()

        if isinstance(data, (pd.Series, pd.Index)):
            data = data.to_frame()

        if data.shape[0] == max_unevaluated_rows:
            _show_data_information(
                f"⚠️ Showing only {string_util.simplify_number(max_unevaluated_rows)} "
                "rows. Call `to_pandas()` on the data object to show more."
            )
        return cast(pd.DataFrame, data)

    if is_snowpark_data_object(data):
        data = data.limit(max_unevaluated_rows).to_pandas()
        if data.shape[0] == max_unevaluated_rows:
            _show_data_information(
                f"⚠️ Showing only {string_util.simplify_number(max_unevaluated_rows)} "
                "rows. Call `to_pandas()` on the data object to show more."
            )
        return cast(pd.DataFrame, data)

    if is_type(data, "duckdb.duckdb.DuckDBPyRelation"):
        data = data.limit(max_unevaluated_rows).df()
        if data.shape[0] == max_unevaluated_rows:
            _show_data_information(
                f"⚠️ Showing only {string_util.simplify_number(max_unevaluated_rows)} "
                "rows. Call `df()` on the relation to show more."
            )
        return data

    if is_dbapi_cursor(data):
        columns = [d[0] for d in data.description] if data.description else None
        data = pd.DataFrame(data.fetchmany(max_unevaluated_rows), columns=columns)
        if data.shape[0] == max_unevaluated_rows:
            _show_data_information(
                f"⚠️ Showing only {string_util.simplify_number(max_unevaluated_rows)} "
                "rows. Call `fetchall()` on the Cursor to show more."
            )
        return data

    if is_snowpark_row_list(data):
        return pd.DataFrame([row.as_dict() for row in data])

    if has_callable_attr(data, "to_pandas"):
        return pd.DataFrame(data.to_pandas())

    if has_callable_attr(data, "toPandas"):
        return pd.DataFrame(data.toPandas())

    # Check for dataframe interchange protocol
    # Only available in pandas >= 1.5.0
    # https://pandas.pydata.org/docs/whatsnew/v1.5.0.html#dataframe-interchange-protocol-implementation
    if is_pandas_version_less_than("1.5.0") is False and has_callable_attr(
        data, "__dataframe__"
    ):
        data_df = pd.api.interchange.from_dataframe(data)
        return data_df.copy() if ensure_copy else data_df

    # Support for generator functions
    if inspect.isgeneratorfunction(data):
        data = _fix_column_naming(
            pd.DataFrame(_iterable_to_list(data(), max_iterations=max_unevaluated_rows))
        )

        if data.shape[0] == max_unevaluated_rows:
            _show_data_information(
                f"⚠️ Showing only {string_util.simplify_number(max_unevaluated_rows)} "
                "rows. Convert the data to a list to show more."
            )
        return data

    if isinstance(data, EnumMeta):
        # Support for enum classes
        return _fix_column_naming(pd.DataFrame([c.value for c in data]))  # type: ignore

    # Support for some list like objects
    if isinstance(data, (deque, map, array.ArrayType, UserList)):
        return _fix_column_naming(pd.DataFrame(list(data)))

    # Support for Streamlit's custom dict-like objects
    if is_custom_dict(data):
        return _dict_to_pandas_df(data.to_dict())

    # Support for named tuples
    if is_namedtuple(data):
        return _dict_to_pandas_df(data._asdict())

    # Support for dataclass instances
    if is_dataclass_instance(data):
        return _dict_to_pandas_df(dataclasses.asdict(data))

    # Support for dict-like objects
    if isinstance(data, (ChainMap, MappingProxyType, UserDict)) or is_pydantic_model(
        data
    ):
        return _dict_to_pandas_df(dict(data))

    # Try to convert to pandas.DataFrame. This will raise an error is df is not
    # compatible with the pandas.DataFrame constructor.
    try:
        return _fix_column_naming(pd.DataFrame(data))
    except ValueError as ex:
        if isinstance(data, dict):
            with contextlib.suppress(ValueError):
                # Try to use index orient as back-up to support key-value dicts
                return _dict_to_pandas_df(data)
        raise errors.StreamlitAPIException(
            f"""
Unable to convert object of type `{type(data)}` to `pandas.DataFrame`.
Offending object:
```py
{data}
```"""
        ) from ex


def convert_arrow_table_to_arrow_bytes(table: pa.Table) -> bytes:
    """Serialize pyarrow.Table to Arrow IPC bytes.

    Parameters
    ----------
    table : pyarrow.Table
        A table to convert.

    Returns
    -------
    bytes
        The serialized Arrow IPC bytes.
    """
    try:
        table = _maybe_truncate_table(table)
    except RecursionError as err:
        # This is a very unlikely edge case, but we want to make sure that
        # it doesn't lead to unexpected behavior.
        # If there is a recursion error, we just return the table as-is
        # which will lead to the normal message limit exceed error.
        _LOGGER.warning(
            "Recursion error while truncating Arrow table. This is not "
            "supposed to happen.",
            exc_info=err,
        )

    import pyarrow as pa

    # Convert table to bytes
    sink = pa.BufferOutputStream()
    writer = pa.RecordBatchStreamWriter(sink, table.schema)
    writer.write_table(table)
    writer.close()
    return cast(bytes, sink.getvalue().to_pybytes())


def convert_pandas_df_to_arrow_bytes(df: DataFrame) -> bytes:
    """Serialize pandas.DataFrame to Arrow IPC bytes.

    Parameters
    ----------
    df : pandas.DataFrame
        A dataframe to convert.

    Returns
    -------
    bytes
        The serialized Arrow IPC bytes.
    """
    import pyarrow as pa

    try:
        table = pa.Table.from_pandas(df)
    except (pa.ArrowTypeError, pa.ArrowInvalid, pa.ArrowNotImplementedError) as ex:
        _LOGGER.info(
            "Serialization of dataframe to Arrow table was unsuccessful due to: %s. "
            "Applying automatic fixes for column types to make the dataframe "
            "Arrow-compatible.",
            ex,
        )
        df = fix_arrow_incompatible_column_types(df)
        table = pa.Table.from_pandas(df)
    return convert_arrow_table_to_arrow_bytes(table)


def convert_arrow_bytes_to_pandas_df(source: bytes) -> DataFrame:
    """Convert Arrow bytes (IPC format) to pandas.DataFrame.

    Using this function in production needs to make sure that
    the pyarrow version >= 14.0.1, because of a critical
    security vulnerability in pyarrow < 14.0.1.

    Parameters
    ----------
    source : bytes
        A bytes object to convert.

    Returns
    -------
    pandas.DataFrame
        The converted dataframe.
    """
    import pyarrow as pa

    reader = pa.RecordBatchStreamReader(source)
    return reader.read_pandas()


def _show_data_information(msg: str) -> None:
    """Show a message to the user with important information
    about the processed dataset."""
    from streamlit.delta_generator import main_dg

    main_dg.caption(msg)


def convert_anything_to_arrow_bytes(
    data: Any,
    max_unevaluated_rows: int = _MAX_UNEVALUATED_DF_ROWS,
) -> bytes:
    """Try to convert different formats to Arrow IPC format (bytes).

    This method tries to directly convert the input data to Arrow bytes
    for some supported formats, but falls back to conversion to a Pandas
    DataFrame and then to Arrow bytes.

    Parameters
    ----------
    data : any
        The data to convert to Arrow bytes.

    max_unevaluated_rows: int
        If unevaluated data is detected this func will evaluate it,
        taking max_unevaluated_rows, defaults to 10k.

    Returns
    -------
    bytes
        The serialized Arrow IPC bytes.
    """

    import pyarrow as pa

    if isinstance(data, pa.Table):
        return convert_arrow_table_to_arrow_bytes(data)

    if is_pandas_data_object(data):
        # All pandas data objects should be handled via our pandas
        # conversion logic. We are already calling it here
        # to ensure that its not handled via the interchange
        # protocol support below.
        df = convert_anything_to_pandas_df(data, max_unevaluated_rows)
        return convert_pandas_df_to_arrow_bytes(df)

    if is_polars_dataframe(data):
        return convert_arrow_table_to_arrow_bytes(data.to_arrow())

    if is_polars_series(data):
        return convert_arrow_table_to_arrow_bytes(data.to_frame().to_arrow())

    if is_huggingface_dataset(data) and hasattr(data, "data"):
        return convert_arrow_table_to_arrow_bytes(data.data)

    if is_type(data, "duckdb.duckdb.DuckDBPyRelation"):
        return convert_arrow_table_to_arrow_bytes(
            data.limit(max_unevaluated_rows).arrow()
        )

    # https://arrow.apache.org/adbc/current/python/quickstart.html
    # if isinstance(data, DBAPICursor) and has_callable_attr(data, "fetch_arrow_table"):
    #     return convert_arrow_table_to_arrow_bytes(data.fetch_arrow_table())

    # Check for dataframe interchange protocol
    if has_callable_attr(data, "__dataframe__"):
        from pyarrow import interchange as pa_interchange

        arrow_table = pa_interchange.from_dataframe(data)
        return convert_arrow_table_to_arrow_bytes(arrow_table)

    # Check if data structure supports to_arrow or to_pyarrow methods
    # and assume that it is converting to a pyarrow.Table
    if has_callable_attr(data, "to_arrow"):
        arrow_table = cast(pa.Table, data.to_arrow())
        return convert_arrow_table_to_arrow_bytes(arrow_table)

    if has_callable_attr(data, "to_pyarrow"):
        arrow_table = cast(pa.Table, data.to_pyarrow())
        return convert_arrow_table_to_arrow_bytes(arrow_table)

    # Fallback: try to convert to pandas DataFrame
    # and then to Arrow bytes.
    df = convert_anything_to_pandas_df(data, max_unevaluated_rows)
    return convert_pandas_df_to_arrow_bytes(df)


def convert_anything_to_sequence(obj: OptionSequence[V_co]) -> list[V_co]:
    """Try to convert different formats to a list.

    If the input is a dataframe-like object, we just select the first
    column to iterate over. Non sequence-like objects and scalar types,
    will just be wrapped into a list.

    Parameters
    ----------

    obj : OptionSequence
        The object to convert to a list.

    Returns
    -------
    list
        The converted list.
    """
    if obj is None:
        return []  # type: ignore

    if isinstance(obj, (str, int, float, bool)):
        # Wrap basic objects into a list
        return [obj]

    if isinstance(obj, EnumMeta):
        # Support for enum classes. For string enums, we return the string value
        # of the enum members. For other enums, we just return the enum member.
        return [member.value if isinstance(member, str) else member for member in obj]  # type: ignore

    if isinstance(obj, Mapping):
        return list(obj.keys())

    if is_list_like(obj) and not is_snowpark_row_list(obj):
        # This also ensures that the sequence is copied to prevent
        # potential mutations to the original object.
        return list(obj)

    # Fallback to our DataFrame conversion logic:
    try:
        # We use ensure_copy here because the return value of this function is
        # saved in a widget serde class instance to be used in later script runs,
        # and we don't want mutations to the options object passed to a
        # widget affect the widget.
        # (See https://github.com/streamlit/streamlit/issues/7534)
        data_df = convert_anything_to_pandas_df(obj, ensure_copy=True)
        # Return first column as a list:
        return (
            []
            if data_df.empty
            else cast(List[V_co], list(data_df.iloc[:, 0].to_list()))
        )
    except errors.StreamlitAPIException:
        # Wrap the object into a list
        return [obj]  # type: ignore


def _maybe_truncate_table(
    table: pa.Table, truncated_rows: int | None = None
) -> pa.Table:
    """Experimental feature to automatically truncate tables that
    are larger than the maximum allowed message size. It needs to be enabled
    via the server.enableArrowTruncation config option.

    Parameters
    ----------
    table : pyarrow.Table
        A table to truncate.

    truncated_rows : int or None
        The number of rows that have been truncated so far. This is used by
        the recursion logic to keep track of the total number of truncated
        rows.

    """

    if config.get_option("server.enableArrowTruncation"):
        # This is an optimization problem: We don't know at what row
        # the perfect cut-off is to comply with the max size. But we want to figure
        # it out in as few iterations as possible. We almost always will cut out
        # more than required to keep the iterations low.

        # The maximum size allowed for protobuf messages in bytes:
        max_message_size = int(config.get_option("server.maxMessageSize") * 1e6)
        # We add 1 MB for other overhead related to the protobuf message.
        # This is a very conservative estimate, but it should be good enough.
        table_size = int(table.nbytes + 1 * 1e6)
        table_rows = table.num_rows

        if table_rows > 1 and table_size > max_message_size:
            # targeted rows == the number of rows the table should be truncated to.
            # Calculate an approximation of how many rows we need to truncate to.
            targeted_rows = math.ceil(table_rows * (max_message_size / table_size))
            # Make sure to cut out at least a couple of rows to avoid running
            # this logic too often since it is quite inefficient and could lead
            # to infinity recursions without these precautions.
            targeted_rows = math.floor(
                max(
                    min(
                        # Cut out:
                        # an additional 5% of the estimated num rows to cut out:
                        targeted_rows - math.floor((table_rows - targeted_rows) * 0.05),
                        # at least 1% of table size:
                        table_rows - (table_rows * 0.01),
                        # at least 5 rows:
                        table_rows - 5,
                    ),
                    1,  # but it should always have at least 1 row
                )
            )
            sliced_table = table.slice(0, targeted_rows)
            return _maybe_truncate_table(
                sliced_table, (truncated_rows or 0) + (table_rows - targeted_rows)
            )

        if truncated_rows:
            displayed_rows = string_util.simplify_number(table.num_rows)
            total_rows = string_util.simplify_number(table.num_rows + truncated_rows)

            if displayed_rows == total_rows:
                # If the simplified numbers are the same,
                # we just display the exact numbers.
                displayed_rows = str(table.num_rows)
                total_rows = str(table.num_rows + truncated_rows)
            _show_data_information(
                f"⚠️ Showing {displayed_rows} out of {total_rows} "
                "rows due to data size limitations."
            )

    return table


def is_colum_type_arrow_incompatible(column: Series[Any] | Index) -> bool:
    """Return True if the column type is known to cause issues during
    Arrow conversion."""
    from pandas.api.types import infer_dtype, is_dict_like, is_list_like

    if column.dtype.kind in [
        "c",  # complex64, complex128, complex256
    ]:
        return True

    if str(column.dtype) in {
        # These period types are not yet supported by our frontend impl.
        # See comments in Quiver.ts for more details.
        "period[B]",
        "period[N]",
        "period[ns]",
        "period[U]",
        "period[us]",
        "geometry",
    }:
        return True

    if column.dtype == "object":
        # The dtype of mixed type columns is always object, the actual type of the column
        # values can be determined via the infer_dtype function:
        # https://pandas.pydata.org/docs/reference/api/pandas.api.types.infer_dtype.html
        inferred_type = infer_dtype(column, skipna=True)

        if inferred_type in [
            "mixed-integer",
            "complex",
        ]:
            return True
        elif inferred_type == "mixed":
            # This includes most of the more complex/custom types (objects, dicts,
            # lists, ...)
            if len(column) == 0 or not hasattr(column, "iloc"):
                # The column seems to be invalid, so we assume it is incompatible.
                # But this would most likely never happen since empty columns
                # cannot be mixed.
                return True

            # Get the first value to check if it is a supported list-like type.
            first_value = column.iloc[0]

            if (
                not is_list_like(first_value)
                # dicts are list-like, but have issues in Arrow JS (see comments in
                # Quiver.ts)
                or is_dict_like(first_value)
                # Frozensets are list-like, but are not compatible with pyarrow.
                or isinstance(first_value, frozenset)
            ):
                # This seems to be an incompatible list-like type
                return True
            return False
    # We did not detect an incompatible type, so we assume it is compatible:
    return False


def fix_arrow_incompatible_column_types(
    df: DataFrame, selected_columns: list[str] | None = None
) -> DataFrame:
    """Fix column types that are not supported by Arrow table.

    This includes mixed types (e.g. mix of integers and strings)
    as well as complex numbers (complex128 type). These types will cause
    errors during conversion of the dataframe to an Arrow table.
    It is fixed by converting all values of the column to strings
    This is sufficient for displaying the data on the frontend.

    Parameters
    ----------
    df : pandas.DataFrame
        A dataframe to fix.

    selected_columns: List[str] or None
        A list of columns to fix. If None, all columns are evaluated.

    Returns
    -------
    The fixed dataframe.
    """
    import pandas as pd

    # Make a copy, but only initialize if necessary to preserve memory.
    df_copy: DataFrame | None = None
    for col in selected_columns or df.columns:
        if is_colum_type_arrow_incompatible(df[col]):
            if df_copy is None:
                df_copy = df.copy()
            df_copy[col] = df[col].astype("string")

    # The index can also contain mixed types
    # causing Arrow issues during conversion.
    # Skipping multi-indices since they won't return
    # the correct value from infer_dtype
    if not selected_columns and (
        not isinstance(
            df.index,
            pd.MultiIndex,
        )
        and is_colum_type_arrow_incompatible(df.index)
    ):
        if df_copy is None:
            df_copy = df.copy()
        df_copy.index = df.index.astype("string")
    return df_copy if df_copy is not None else df


def determine_data_format(input_data: Any) -> DataFormat:
    """Determine the data format of the input data.

    Parameters
    ----------
    input_data : Any
        The input data to determine the data format of.

    Returns
    -------
    DataFormat
        The data format of the input data.
    """

    import numpy as np
    import pandas as pd
    import pyarrow as pa

    if input_data is None:
        return DataFormat.EMPTY
    elif isinstance(input_data, pd.DataFrame):
        return DataFormat.PANDAS_DATAFRAME
    elif isinstance(input_data, np.ndarray):
        if len(input_data.shape) == 1:
            # For technical reasons, we need to distinguish one
            # one-dimensional numpy array from multidimensional ones.
            return DataFormat.NUMPY_LIST
        return DataFormat.NUMPY_MATRIX
    elif isinstance(input_data, pa.Table):
        return DataFormat.PYARROW_TABLE
    elif isinstance(input_data, pa.Array):
        return DataFormat.PYARROW_ARRAY
    elif isinstance(input_data, pd.Series):
        return DataFormat.PANDAS_SERIES
    elif isinstance(input_data, pd.Index):
        return DataFormat.PANDAS_INDEX
    elif is_pandas_styler(input_data):
        return DataFormat.PANDAS_STYLER
    elif isinstance(input_data, pd.api.extensions.ExtensionArray):
        return DataFormat.PANDAS_ARRAY
    elif is_polars_series(input_data):
        return DataFormat.POLARS_SERIES
    elif is_polars_dataframe(input_data):
        return DataFormat.POLARS_DATAFRAME
    elif is_polars_lazyframe(input_data):
        return DataFormat.POLARS_LAZYFRAME
    elif is_huggingface_dataset(input_data):
        return DataFormat.HUGGINGFACE_DATASET
    elif is_modin_data_object(input_data):
        return DataFormat.MODIN_OBJECT
    elif is_snowpandas_data_object(input_data):
        return DataFormat.SNOWPANDAS_OBJECT
    elif is_pyspark_data_object(input_data):
        return DataFormat.PYSPARK_OBJECT
    elif is_xarray_dataset(input_data):
        return DataFormat.XARRAY_DATASET
    elif is_xarray_data_array(input_data):
        return DataFormat.XARRAY_DATA_ARRAY
<<<<<<< HEAD
    elif is_ray_dataset(input_data):
        return DataFormat.RAY_DATASET
=======
>>>>>>> 77803849
    elif is_dask_object(input_data):
        return DataFormat.DASK_OBJECT
    elif is_snowpark_data_object(input_data) or is_snowpark_row_list(input_data):
        return DataFormat.SNOWPARK_OBJECT
    elif is_dbapi_cursor(input_data):
        return DataFormat.DBAPI_CURSOR
    elif (
        isinstance(
            input_data,
            (ChainMap, UserDict, MappingProxyType),
        )
        or is_dataclass_instance(input_data)
        or is_namedtuple(input_data)
        or is_custom_dict(input_data)
        or is_pydantic_model(input_data)
    ):
        return DataFormat.KEY_VALUE_DICT
    elif isinstance(input_data, (ItemsView, enumerate)):
        return DataFormat.LIST_OF_ROWS
    elif isinstance(input_data, (list, tuple, set, frozenset)):
        if _is_list_of_scalars(input_data):
            # -> one-dimensional data structure
            if isinstance(input_data, tuple):
                return DataFormat.TUPLE_OF_VALUES
            if isinstance(input_data, (set, frozenset)):
                return DataFormat.SET_OF_VALUES
            return DataFormat.LIST_OF_VALUES
        else:
            # -> Multi-dimensional data structure
            # This should always contain at least one element,
            # otherwise the values type from infer_dtype would have been empty
            first_element = next(iter(input_data))
            if isinstance(first_element, dict):
                return DataFormat.LIST_OF_RECORDS
            if isinstance(first_element, (list, tuple, set, frozenset)):
                return DataFormat.LIST_OF_ROWS
    elif isinstance(input_data, (dict, Mapping)):
        if not input_data:
            return DataFormat.KEY_VALUE_DICT
        if len(input_data) > 0:
            first_value = next(iter(input_data.values()))
            # In the future, we could potentially also support tight & split formats
            if isinstance(first_value, dict):
                return DataFormat.COLUMN_INDEX_MAPPING
            if isinstance(first_value, (list, tuple)):
                return DataFormat.COLUMN_VALUE_MAPPING
            if isinstance(first_value, pd.Series):
                return DataFormat.COLUMN_SERIES_MAPPING
            # Use key-value dict as fallback. However, if the values of the dict
            # contains mixed types, it will become non-editable in the frontend.
            return DataFormat.KEY_VALUE_DICT
    elif is_list_like(input_data):
        return DataFormat.LIST_OF_VALUES

    return DataFormat.UNKNOWN


def _unify_missing_values(df: DataFrame) -> DataFrame:
    """Unify all missing values in a DataFrame to None.

    Pandas uses a variety of values to represent missing values, including np.nan,
    NaT, None, and pd.NA. This function replaces all of these values with None,
    which is the only missing value type that is supported by all data
    """
    import numpy as np

    return df.fillna(np.nan).replace([np.nan], [None])


def _pandas_df_to_series(df: DataFrame) -> Series[Any]:
    """Convert a Pandas DataFrame to a Pandas Series by selecting the first column.

    Raises
    ------
    ValueError
        If the DataFrame has more than one column.
    """
    # Select first column in dataframe and create a new series based on the values
    if len(df.columns) != 1:
        raise ValueError(
            "DataFrame is expected to have a single column but "
            f"has {len(df.columns)}."
        )
    return df[df.columns[0]]


def convert_pandas_df_to_data_format(
    df: DataFrame, data_format: DataFormat
) -> (
    DataFrame
    | Series[Any]
    | pa.Table
    | pa.Array
    | np.ndarray[Any, np.dtype[Any]]
    | tuple[Any]
    | list[Any]
    | set[Any]
    | dict[str, Any]
):
    """Convert a Pandas DataFrame to the specified data format.

    Parameters
    ----------
    df : pd.DataFrame
        The dataframe to convert.

    data_format : DataFormat
        The data format to convert to.

    Returns
    -------
    pd.DataFrame, pd.Series, pyarrow.Table, np.ndarray, xarray.Dataset, xarray.DataArray, polars.Dataframe, polars.Series, list, set, tuple, or dict.
        The converted dataframe.
    """

    if data_format in [
        DataFormat.EMPTY,
        DataFormat.PANDAS_DATAFRAME,
        DataFormat.SNOWPARK_OBJECT,
        DataFormat.PYSPARK_OBJECT,
        DataFormat.PANDAS_INDEX,
        DataFormat.PANDAS_STYLER,
        DataFormat.PANDAS_ARRAY,
        DataFormat.MODIN_OBJECT,
        DataFormat.SNOWPANDAS_OBJECT,
        DataFormat.DASK_OBJECT,
<<<<<<< HEAD
        DataFormat.RAY_DATASET,
        DataFormat.DBAPI_CURSOR,
=======
>>>>>>> 77803849
    ]:
        return df
    elif data_format == DataFormat.NUMPY_LIST:
        import numpy as np

        # It's a 1-dimensional array, so we only return
        # the first column as numpy array
        # Calling to_numpy() on the full DataFrame would result in:
        # [[1], [2]] instead of [1, 2]
        return np.ndarray(0) if df.empty else df.iloc[:, 0].to_numpy()
    elif data_format == DataFormat.NUMPY_MATRIX:
        import numpy as np

        return np.ndarray(0) if df.empty else df.to_numpy()
    elif data_format == DataFormat.PYARROW_TABLE:
        import pyarrow as pa

        return pa.Table.from_pandas(df)
    elif data_format == DataFormat.PYARROW_ARRAY:
        import pyarrow as pa

        return pa.Array.from_pandas(_pandas_df_to_series(df))
    elif data_format == DataFormat.PANDAS_SERIES:
        return _pandas_df_to_series(df)
    elif data_format in [DataFormat.POLARS_DATAFRAME, DataFormat.POLARS_LAZYFRAME]:
        import polars as pl

        return pl.from_pandas(df)
    elif data_format == DataFormat.POLARS_SERIES:
        import polars as pl

        return pl.from_pandas(_pandas_df_to_series(df))
    elif data_format == DataFormat.XARRAY_DATASET:
        import xarray as xr

        return xr.Dataset.from_dataframe(df)
    elif data_format == DataFormat.XARRAY_DATA_ARRAY:
        import xarray as xr

        return xr.DataArray.from_series(_pandas_df_to_series(df))
    elif data_format == DataFormat.HUGGINGFACE_DATASET:
        from datasets import Dataset  # type: ignore[import-not-found]

        return Dataset.from_pandas(df)
    elif data_format == DataFormat.LIST_OF_RECORDS:
        return _unify_missing_values(df).to_dict(orient="records")
    elif data_format == DataFormat.LIST_OF_ROWS:
        # to_numpy converts the dataframe to a list of rows
        return _unify_missing_values(df).to_numpy().tolist()
    elif data_format == DataFormat.COLUMN_INDEX_MAPPING:
        return _unify_missing_values(df).to_dict(orient="dict")
    elif data_format == DataFormat.COLUMN_VALUE_MAPPING:
        return _unify_missing_values(df).to_dict(orient="list")
    elif data_format == DataFormat.COLUMN_SERIES_MAPPING:
        return df.to_dict(orient="series")
    elif data_format in [
        DataFormat.LIST_OF_VALUES,
        DataFormat.TUPLE_OF_VALUES,
        DataFormat.SET_OF_VALUES,
    ]:
        df = _unify_missing_values(df)
        return_list = []
        if len(df.columns) == 1:
            #  Get the first column and convert to list
            return_list = df[df.columns[0]].tolist()
        elif len(df.columns) >= 1:
            raise ValueError(
                "DataFrame is expected to have a single column but "
                f"has {len(df.columns)}."
            )
        if data_format == DataFormat.TUPLE_OF_VALUES:
            return tuple(return_list)
        if data_format == DataFormat.SET_OF_VALUES:
            return set(return_list)
        return return_list
    elif data_format == DataFormat.KEY_VALUE_DICT:
        df = _unify_missing_values(df)
        # The key is expected to be the index -> this will return the first column
        # as a dict with index as key.
        return {} if df.empty else df.iloc[:, 0].to_dict()

    raise ValueError(f"Unsupported input data format: {data_format}")<|MERGE_RESOLUTION|>--- conflicted
+++ resolved
@@ -88,12 +88,9 @@
 _DASK_DATAFRAME: Final = "dask.dataframe.core.DataFrame"
 _DASK_SERIES: Final = "dask.dataframe.core.Series"
 _DASK_INDEX: Final = "dask.dataframe.core.Index"
-<<<<<<< HEAD
 _RAY_MATERIALIZED_DATASET: Final = "ray.data.dataset.MaterializedDataset"
 _RAY_DATASET: Final = "ray.data.dataset.Dataset"
 _HUGGINGFACE_DATASET: Final = "datasets.arrow_dataset.Dataset"
-=======
->>>>>>> 77803849
 
 V_co = TypeVar(
     "V_co",
@@ -217,13 +214,9 @@
     POLARS_SERIES = auto()  # polars.series.series.Series
     XARRAY_DATASET = auto()  # xarray.Dataset
     XARRAY_DATA_ARRAY = auto()  # xarray.DataArray
-<<<<<<< HEAD
+    DASK_OBJECT = auto()  # dask.dataframe.core.DataFrame, Series
     RAY_DATASET = auto()  # ray.data.dataset.Dataset
-    DASK_OBJECT = auto()  # dask.dataframe.core.DataFrame, Series
     HUGGINGFACE_DATASET = auto()  # datasets.arrow_dataset.Dataset
-=======
-    DASK_OBJECT = auto()  # dask.dataframe.core.DataFrame, Series, Index
->>>>>>> 77803849
     LIST_OF_RECORDS = auto()  # List[Dict[str, Scalar]]
     LIST_OF_ROWS = auto()  # List[List[Scalar]]
     LIST_OF_VALUES = auto()  # List[Scalar]
@@ -269,11 +262,8 @@
         DataFormat.XARRAY_DATASET,
         DataFormat.XARRAY_DATA_ARRAY,
         DataFormat.DASK_OBJECT,
-<<<<<<< HEAD
         DataFormat.RAY_DATASET,
         DataFormat.HUGGINGFACE_DATASET,
-=======
->>>>>>> 77803849
         DataFormat.COLUMN_SERIES_MAPPING,
         DataFormat.DBAPI_CURSOR,
     ]
@@ -287,12 +277,8 @@
     - PySpark DataFrame
     - Modin DataFrame / Series
     - Snowpandas DataFrame / Series / Index
-<<<<<<< HEAD
-    - Dask DataFrame / Series
+    - Dask DataFrame / Series / Index
     - Ray Dataset
-=======
-    - Dask DataFrame / Series / Index
->>>>>>> 77803849
     - Polars LazyFrame
     - Generator functions
     - DB API Cursor
@@ -344,11 +330,11 @@
     )
 
 
-<<<<<<< HEAD
 def is_huggingface_dataset(obj: object) -> bool:
     """True if obj is a HuggingFace Dataset."""
     return is_type(obj, _HUGGINGFACE_DATASET)
-=======
+
+
 def is_dask_object(obj: object) -> bool:
     """True if obj is a Dask DataFrame, Series, or Index."""
     return (
@@ -356,7 +342,6 @@
         or is_type(obj, _DASK_SERIES)
         or is_type(obj, _DASK_INDEX)
     )
->>>>>>> 77803849
 
 
 def is_modin_data_object(obj: object) -> bool:
@@ -401,15 +386,6 @@
 def is_ray_dataset(obj: object) -> bool:
     """True if obj is a Ray Dataset."""
     return is_type(obj, _RAY_DATASET) or is_type(obj, _RAY_MATERIALIZED_DATASET)
-
-
-def is_dask_object(obj: object) -> bool:
-    """True if obj is a Dask DataFrame or Series."""
-    return (
-        is_type(obj, _DASK_DATAFRAME)
-        or is_type(obj, _DASK_SERIES)
-        or is_type(obj, _DASK_INDEX)
-    )
 
 
 def is_pandas_styler(obj: object) -> TypeGuard[Styler]:
@@ -1222,11 +1198,8 @@
         return DataFormat.XARRAY_DATASET
     elif is_xarray_data_array(input_data):
         return DataFormat.XARRAY_DATA_ARRAY
-<<<<<<< HEAD
     elif is_ray_dataset(input_data):
         return DataFormat.RAY_DATASET
-=======
->>>>>>> 77803849
     elif is_dask_object(input_data):
         return DataFormat.DASK_OBJECT
     elif is_snowpark_data_object(input_data) or is_snowpark_row_list(input_data):
@@ -1353,11 +1326,8 @@
         DataFormat.MODIN_OBJECT,
         DataFormat.SNOWPANDAS_OBJECT,
         DataFormat.DASK_OBJECT,
-<<<<<<< HEAD
         DataFormat.RAY_DATASET,
         DataFormat.DBAPI_CURSOR,
-=======
->>>>>>> 77803849
     ]:
         return df
     elif data_format == DataFormat.NUMPY_LIST:
