# Copyright 2018-2020 Streamlit Inc.
#
# Licensed under the Apache License, Version 2.0 (the "License");
# you may not use this file except in compliance with the License.
# You may obtain a copy of the License at
#
#    http://www.apache.org/licenses/LICENSE-2.0
#
# Unless required by applicable law or agreed to in writing, software
# distributed under the License is distributed on an "AS IS" BASIS,
# WITHOUT WARRANTIES OR CONDITIONS OF ANY KIND, either express or implied.
# See the License for the specific language governing permissions and
# limitations under the License.

"""Streamlit.

How to use Streamlit in 3 seconds:

    1. Write an app
    >>> import streamlit as st
    >>> st.write(anything_you_want)

    2. Run your app
    $ streamlit run my_script.py

    3. Use your app
    A new tab will open on your browser. That's your Streamlit app!

    4. Modify your code, save it, and watch changes live on your browser.

Take a look at the other commands in this module to find out what else
Streamlit can do:

    >>> dir(streamlit)

Or try running our "Hello World":

    $ streamlit hello

For more detailed info, see https://docs.streamlit.io.
"""

# IMPORTANT: Prefix with an underscore anything that the user shouldn't see.

# NOTE: You'll see lots of "noqa: F821" in this file. That's because we
# manually mess with the local namespace so the linter can't know that some
# identifiers actually exist in the namespace.

# Must be at the top, to avoid circular dependency.
from streamlit import logger as _logger
from streamlit import config as _config

_LOGGER = _logger.get_logger("root")

# Give the package a version.
import pkg_resources as _pkg_resources
import uuid as _uuid
import subprocess
import platform
import os
from typing import Any, List, Tuple, Type

# This used to be pkg_resources.require('streamlit') but it would cause
# pex files to fail. See #394 for more details.
__version__ = _pkg_resources.get_distribution("streamlit").version

# Deterministic Unique Streamlit User ID
if (
    platform.system() == "Linux"
    and os.path.isfile("/etc/machine-id") == False
    and os.path.isfile("/var/lib/dbus/machine-id") == False
):
    print("Generate machine-id")
    subprocess.run(["sudo", "dbus-uuidgen", "--ensure"])

machine_id = str(_uuid.getnode())
if os.path.isfile("/etc/machine-id"):
    with open("/etc/machine-id", "r") as f:
        machine_id = f.read()
elif os.path.isfile("/var/lib/dbus/machine-id"):
    with open("/var/lib/dbus/machine-id", "r") as f:
        machine_id = f.read()

__installation_id__ = str(_uuid.uuid5(_uuid.NAMESPACE_DNS, machine_id))


import contextlib as _contextlib
import re as _re
import sys as _sys
import textwrap as _textwrap
import threading as _threading
import traceback as _traceback
import types as _types
import json as _json
import numpy as _np

from streamlit import code_util as _code_util
from streamlit import env_util as _env_util
from streamlit import source_util as _source_util
from streamlit import string_util as _string_util
from streamlit import type_util as _type_util
from streamlit.DeltaGenerator import DeltaGenerator as _DeltaGenerator
from streamlit.ReportThread import add_report_ctx as _add_report_ctx
from streamlit.ReportThread import get_report_ctx as _get_report_ctx
from streamlit.errors import StreamlitAPIException
from streamlit.proto import BlockPath_pb2 as _BlockPath_pb2
from streamlit.util import functools_wraps as _functools_wraps

# Modules that the user should have access to. These are imported with "as"
# syntax pass mypy checking with implicit_reexport disabled.
from streamlit.caching import cache as cache  # noqa: F401
<<<<<<< HEAD
from streamlit.components import register_component as register_component
=======
>>>>>>> 2847478f
from streamlit.components import declare_component as declare_component

# This is set to True inside cli._main_run(), and is False otherwise.
# If False, we should assume that DeltaGenerator functions are effectively
# no-ops, and adapt gracefully.
_is_running_with_streamlit = False


def _set_log_level():
    _logger.set_log_level(_config.get_option("global.logLevel").upper())
    _logger.init_tornado_logs()


# Make this file only depend on config option in an asynchronous manner. This
# avoids a race condition when another file (such as a test file) tries to pass
# in an alternative config.
_config.on_config_parsed(_set_log_level, True)


_main = _DeltaGenerator(container=_BlockPath_pb2.BlockPath.MAIN)
sidebar = _DeltaGenerator(container=_BlockPath_pb2.BlockPath.SIDEBAR)

# DeltaGenerator methods:

altair_chart = _main.altair_chart  # noqa: E221
area_chart = _main.area_chart  # noqa: E221
audio = _main.audio  # noqa: E221
balloons = _main.balloons  # noqa: E221
bar_chart = _main.bar_chart  # noqa: E221
bokeh_chart = _main.bokeh_chart  # noqa: E221
button = _main.button  # noqa: E221
checkbox = _main.checkbox  # noqa: E221
code = _main.code  # noqa: E221
dataframe = _main.dataframe  # noqa: E221
date_input = _main.date_input  # noqa: E221
deck_gl_chart = _main.deck_gl_chart  # noqa: E221
pydeck_chart = _main.pydeck_chart  # noqa: E221
empty = _main.empty  # noqa: E221
error = _main.error  # noqa: E221
exception = _main.exception  # noqa: E221
file_uploader = _main.file_uploader  # noqa: E221
graphviz_chart = _main.graphviz_chart  # noqa: E221
header = _main.header  # noqa: E221
help = _main.help  # noqa: E221
html = _main.html  # noqa: E221
iframe = _main.iframe  # noqa: E221
image = _main.image  # noqa: E221
info = _main.info  # noqa: E221
json = _main.json  # noqa: E221
latex = _main.latex  # noqa: E221
line_chart = _main.line_chart  # noqa: E221
map = _main.map  # noqa: E221
markdown = _main.markdown  # noqa: E221
multiselect = _main.multiselect  # noqa: E221
number_input = _main.number_input  # noqa: E221
plotly_chart = _main.plotly_chart  # noqa: E221
progress = _main.progress  # noqa: E221
pyplot = _main.pyplot  # noqa: E221
radio = _main.radio  # noqa: E221
selectbox = _main.selectbox  # noqa: E221
slider = _main.slider  # noqa: E221
subheader = _main.subheader  # noqa: E221
success = _main.success  # noqa: E221
table = _main.table  # noqa: E221
text = _main.text  # noqa: E221
text_area = _main.text_area  # noqa: E221
text_input = _main.text_input  # noqa: E221
time_input = _main.time_input  # noqa: E221
title = _main.title  # noqa: E221
vega_lite_chart = _main.vega_lite_chart  # noqa: E221
video = _main.video  # noqa: E221
warning = _main.warning  # noqa: E221
beta_color_picker = _main.beta_color_picker  # noqa: E221

# Config

get_option = _config.get_option


def set_option(key, value):
    """Set config option.

    Currently, only two config options can be set within the script itself:
        * client.caching
        * client.displayEnabled

    Calling with any other options will raise StreamlitAPIException.

    Run `streamlit config show` in the terminal to see all available options.

    Parameters
    ----------
    key : str
        The config option key of the form "section.optionName". To see all
        available options, run `streamlit config show` on a terminal.

    value
        The new value to assign to this config option.

    """
    opt = _config._config_options[key]
    if opt.scriptable:
        _config.set_option(key, value)
        return

    raise StreamlitAPIException(
        "{key} cannot be set on the fly. Set as command line option, e.g. streamlit run script.py --{key}, or in config.toml instead.".format(
            key=key
        )
    )


# Special methods:

_HELP_TYPES = (
    _types.BuiltinFunctionType,
    _types.BuiltinMethodType,
    _types.FunctionType,
    _types.MethodType,
    _types.ModuleType,
)  # type: Tuple[Type[Any], ...]


def write(*args, **kwargs):
    """Write arguments to the app.

    This is the Swiss Army knife of Streamlit commands: it does different
    things depending on what you throw at it. Unlike other Streamlit commands,
    write() has some unique properties:

    1. You can pass in multiple arguments, all of which will be written.
    2. Its behavior depends on the input types as follows.
    3. It returns None, so it's "slot" in the App cannot be reused.

    Parameters
    ----------
    *args : any
        One or many objects to print to the App.

        Arguments are handled as follows:

        - write(string)     : Prints the formatted Markdown string, with
            support for LaTeX expression and emoji shortcodes.
            See docs for st.markdown for more.
        - write(data_frame) : Displays the DataFrame as a table.
        - write(error)      : Prints an exception specially.
        - write(func)       : Displays information about a function.
        - write(module)     : Displays information about the module.
        - write(dict)       : Displays dict in an interactive widget.
        - write(obj)        : The default is to print str(obj).
        - write(mpl_fig)    : Displays a Matplotlib figure.
        - write(altair)     : Displays an Altair chart.
        - write(keras)      : Displays a Keras model.
        - write(graphviz)   : Displays a Graphviz graph.
        - write(plotly_fig) : Displays a Plotly figure.
        - write(bokeh_fig)  : Displays a Bokeh figure.
        - write(sympy_expr) : Prints SymPy expression using LaTeX.

    unsafe_allow_html : bool
        This is a keyword-only argument that defaults to False.

        By default, any HTML tags found in strings will be escaped and
        therefore treated as pure text. This behavior may be turned off by
        setting this argument to True.

        That said, *we strongly advise* against it*. It is hard to write secure
        HTML, so by using this argument you may be compromising your users'
        security. For more information, see:

        https://github.com/streamlit/streamlit/issues/152

        **Also note that `unsafe_allow_html` is a temporary measure and may be
        removed from Streamlit at any time.**

        If you decide to turn on HTML anyway, we ask you to please tell us your
        exact use case here:
        https://discuss.streamlit.io/t/96 .

        This will help us come up with safe APIs that allow you to do what you
        want.

    Example
    -------

    Its simplest use case is to draw Markdown-formatted text, whenever the
    input is a string:

    >>> write('Hello, *World!* :sunglasses:')

    .. output::
       https://share.streamlit.io/0.50.2-ZWk9/index.html?id=Pn5sjhgNs4a8ZbiUoSTRxE
       height: 50px

    As mentioned earlier, `st.write()` also accepts other data formats, such as
    numbers, data frames, styled data frames, and assorted objects:

    >>> st.write(1234)
    >>> st.write(pd.DataFrame({
    ...     'first column': [1, 2, 3, 4],
    ...     'second column': [10, 20, 30, 40],
    ... }))

    .. output::
       https://share.streamlit.io/0.25.0-2JkNY/index.html?id=FCp9AMJHwHRsWSiqMgUZGD
       height: 250px

    Finally, you can pass in multiple arguments to do things like:

    >>> st.write('1 + 1 = ', 2)
    >>> st.write('Below is a DataFrame:', data_frame, 'Above is a dataframe.')

    .. output::
       https://share.streamlit.io/0.25.0-2JkNY/index.html?id=DHkcU72sxYcGarkFbf4kK1
       height: 300px

    Oh, one more thing: `st.write` accepts chart objects too! For example:

    >>> import pandas as pd
    >>> import numpy as np
    >>> import altair as alt
    >>>
    >>> df = pd.DataFrame(
    ...     np.random.randn(200, 3),
    ...     columns=['a', 'b', 'c'])
    ...
    >>> c = alt.Chart(df).mark_circle().encode(
    ...     x='a', y='b', size='c', color='c', tooltip=['a', 'b', 'c'])
    >>>
    >>> st.write(c)

    .. output::
       https://share.streamlit.io/0.25.0-2JkNY/index.html?id=8jmmXR8iKoZGV4kXaKGYV5
       height: 200px

    """
    try:
        string_buffer = []  # type: List[str]
        unsafe_allow_html = kwargs.get("unsafe_allow_html", False)

        def flush_buffer():
            if string_buffer:
                markdown(
                    " ".join(string_buffer), unsafe_allow_html=unsafe_allow_html,
                )  # noqa: F821
                string_buffer[:] = []

        for arg in args:
            # Order matters!
            if isinstance(arg, str):
                string_buffer.append(arg)
            elif _type_util.is_dataframe_like(arg):
                flush_buffer()
                if len(_np.shape(arg)) > 2:
                    text(arg)
                else:
                    dataframe(arg)  # noqa: F821
            elif isinstance(arg, Exception):
                flush_buffer()
                exception(arg)  # noqa: F821
            elif isinstance(arg, _HELP_TYPES):
                flush_buffer()
                help(arg)
            elif _type_util.is_altair_chart(arg):
                flush_buffer()
                altair_chart(arg)
            elif _type_util.is_type(arg, "matplotlib.figure.Figure"):
                flush_buffer()
                pyplot(arg)
            elif _type_util.is_plotly_chart(arg):
                flush_buffer()
                plotly_chart(arg)
            elif _type_util.is_type(arg, "bokeh.plotting.figure.Figure"):
                flush_buffer()
                bokeh_chart(arg)
            elif _type_util.is_graphviz_chart(arg):
                flush_buffer()
                graphviz_chart(arg)
            elif _type_util.is_sympy_expession(arg):
                flush_buffer()
                latex(arg)
            elif _type_util.is_keras_model(arg):
                from tensorflow.python.keras.utils import vis_utils

                flush_buffer()
                dot = vis_utils.model_to_dot(arg)
                graphviz_chart(dot.to_string())
            elif isinstance(arg, (dict, list)):
                flush_buffer()
                json(arg)
            elif _type_util.is_namedtuple(arg):
                flush_buffer()
                json(_json.dumps(arg._asdict()))
            elif _type_util.is_pydeck(arg):
                flush_buffer()
                pydeck_chart(arg)
            else:
                string_buffer.append("`%s`" % str(arg).replace("`", "\\`"))

        flush_buffer()

    except Exception:
        _, exc, exc_tb = _sys.exc_info()
        exception(exc, exc_tb)  # noqa: F821


def experimental_show(*args):
    """Write arguments and *argument names* to your app for debugging purposes.

    Show() has similar properties to write():

        1. You can pass in multiple arguments, all of which will be debugged.
        2. It returns None, so it's "slot" in the app cannot be reused.

    Note: This is an experimental feature. See
    https://docs.streamlit.io/en/latest/pre_release_features.html for more information.

    Parameters
    ----------
    *args : any
        One or many objects to debug in the App.

    Example
    -------

    >>> dataframe = pd.DataFrame({
    ...     'first column': [1, 2, 3, 4],
    ...     'second column': [10, 20, 30, 40],
    ... }))
    >>> st.experimental_show(dataframe)

    Notes
    -----

    This is an experimental feature with usage limitations:

    - The method must be called with the name `show`.
    - Must be called in one line of code, and only once per line.
    - When passing multiple arguments the inclusion of `,` or `)` in a string
    argument may cause an error.

    """
    if not args:
        return

    try:
        import inspect

        # Get the calling line of code
        current_frame = inspect.currentframe()
        if current_frame is None:
            warning("`show` not enabled in the shell")
            return
        lines = inspect.getframeinfo(current_frame.f_back)[3]

        if not lines:
            warning("`show` not enabled in the shell")
            return

        # Parse arguments from the line
        line = lines[0].split("show", 1)[1]
        inputs = _code_util.get_method_args_from_code(args, line)

        # Escape markdown and add deltas
        for idx, input in enumerate(inputs):
            escaped = _string_util.escape_markdown(input)

            markdown("**%s**" % escaped)
            write(args[idx])

    except Exception:
        _, exc, exc_tb = _sys.exc_info()
        exception(exc, exc_tb)  # noqa: F821


@_contextlib.contextmanager
def spinner(text="In progress..."):
    """Temporarily displays a message while executing a block of code.

    Parameters
    ----------
    text : str
        A message to display while executing that block

    Example
    -------

    >>> with st.spinner('Wait for it...'):
    >>>     time.sleep(5)
    >>> st.success('Done!')

    """
    import streamlit.caching as caching

    # @st.cache optionally uses spinner for long-running computations.
    # Normally, streamlit warns the user when they call st functions
    # from within an @st.cache'd function. But we do *not* want to show
    # these warnings for spinner's message, so we create and mutate this
    # message delta within the "suppress_cached_st_function_warning"
    # context.
    with caching.suppress_cached_st_function_warning():
        message = empty()

    try:
        # Set the message 0.1 seconds in the future to avoid annoying
        # flickering if this spinner runs too quickly.
        DELAY_SECS = 0.1
        display_message = True
        display_message_lock = _threading.Lock()

        def set_message():
            with display_message_lock:
                if display_message:
                    with caching.suppress_cached_st_function_warning():
                        message.warning(str(text))

        _add_report_ctx(_threading.Timer(DELAY_SECS, set_message)).start()

        # Yield control back to the context.
        yield
    finally:
        if display_message_lock:
            with display_message_lock:
                display_message = False
        with caching.suppress_cached_st_function_warning():
            message.empty()


_SPACES_RE = _re.compile("\\s*")


@_contextlib.contextmanager
def echo(code_location="above"):
    """Use in a `with` block to draw some code on the app, then execute it.

    Parameters
    ----------
    code_location : "above" or "below"
        Whether to show the echoed code before or after the results of the
        executed code block.

    Example
    -------

    >>> with st.echo():
    >>>     st.write('This code will be printed')

    """
    if code_location == "below":
        show_code = code
        show_warning = warning
    else:
        placeholder = empty()  # noqa: F821
        show_code = placeholder.code
        show_warning = placeholder.warning

    try:
        frame = _traceback.extract_stack()[-3]
        filename, start_line = frame.filename, frame.lineno
        yield
        frame = _traceback.extract_stack()[-3]
        end_line = frame.lineno
        lines_to_display = []  # type: List[str]
        with _source_util.open_python_file(filename) as source_file:
            source_lines = source_file.readlines()
            lines_to_display.extend(source_lines[start_line:end_line])
            match = _SPACES_RE.match(lines_to_display[0])
            initial_spaces = match.end() if match else 0
            for line in source_lines[end_line:]:
                match = _SPACES_RE.match(line)
                indentation = match.end() if match else 0
                # The != 1 is because we want to allow '\n' between sections.
                if indentation != 1 and indentation < initial_spaces:
                    break
                lines_to_display.append(line)
        line_to_display = _textwrap.dedent("".join(lines_to_display))

        show_code(line_to_display, "python")

    except FileNotFoundError as err:
        show_warning("Unable to display code. %s" % err)


def _transparent_write(*args):
    """This is just st.write, but returns the arguments you passed to it."""
    write(*args)
    if len(args) == 1:
        return args[0]
    return args


# We want to show a warning when the user runs a Streamlit script without
# 'streamlit run', but we need to make sure the warning appears only once no
# matter how many times __init__ gets loaded.
_repl_warning_has_been_displayed = False


def _maybe_print_repl_warning():
    global _repl_warning_has_been_displayed

    if not _repl_warning_has_been_displayed:
        _repl_warning_has_been_displayed = True

        if _env_util.is_repl():
            _LOGGER.warning(
                _textwrap.dedent(
                    """

                Will not generate Streamlit app

                  To generate an app, use Streamlit in a file and run it with:
                  $ streamlit run [FILE_NAME] [ARGUMENTS]

                """
                )
            )

        elif _config.get_option("global.showWarningOnDirectExecution"):
            script_name = _sys.argv[0]

            _LOGGER.warning(
                _textwrap.dedent(
                    """

                Will not generate Streamlit App

                  To generate an App, run this file with:
                  $ streamlit run %s [ARGUMENTS]

                """
                ),
                script_name,
            )<|MERGE_RESOLUTION|>--- conflicted
+++ resolved
@@ -109,10 +109,6 @@
 # Modules that the user should have access to. These are imported with "as"
 # syntax pass mypy checking with implicit_reexport disabled.
 from streamlit.caching import cache as cache  # noqa: F401
-<<<<<<< HEAD
-from streamlit.components import register_component as register_component
-=======
->>>>>>> 2847478f
 from streamlit.components import declare_component as declare_component
 
 # This is set to True inside cli._main_run(), and is False otherwise.
