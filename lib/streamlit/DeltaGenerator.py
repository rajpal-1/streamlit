# -*- coding: utf-8 -*-
# Copyright 2018-2019 Streamlit Inc.
#
# Licensed under the Apache License, Version 2.0 (the "License");
# you may not use this file except in compliance with the License.
# You may obtain a copy of the License at
#
#    http://www.apache.org/licenses/LICENSE-2.0
#
# Unless required by applicable law or agreed to in writing, software
# distributed under the License is distributed on an "AS IS" BASIS,
# WITHOUT WARRANTIES OR CONDITIONS OF ANY KIND, either express or implied.
# See the License for the specific language governing permissions and
# limitations under the License.

"""Allows us to create and absorb changes (aka Deltas) to elements."""

# Python 2/3 compatibility
from __future__ import print_function, division, unicode_literals, absolute_import
from streamlit.compatibility import setup_2_3_shims

setup_2_3_shims(globals())

import io
import functools
import json
import random
import textwrap
from datetime import datetime
from datetime import date
from datetime import time

from streamlit import caching
from streamlit import config
from streamlit import metrics
from streamlit import type_util
from streamlit.ReportThread import get_report_ctx
from streamlit.UploadedFileManager import UploadedFileManager
from streamlit.errors import DuplicateWidgetID
from streamlit.errors import StreamlitAPIException
from streamlit.proto import Alert_pb2
from streamlit.proto import Balloons_pb2
from streamlit.proto import BlockPath_pb2
from streamlit.proto import ForwardMsg_pb2
from streamlit.proto import Text_pb2
<<<<<<< HEAD
from streamlit import get_report_ctx
import streamlit.elements.map as streamlit_map
=======
>>>>>>> b5276f49

# setup logging
from streamlit.logger import get_logger

LOGGER = get_logger(__name__)

# Save the type built-in for when we override the name "type".
_type = type

MAX_DELTA_BYTES = 14 * 1024 * 1024  # 14MB

# List of Streamlit commands that perform a Pandas "melt" operation on
# input dataframes.
DELTAS_TYPES_THAT_MELT_DATAFRAMES = ("line_chart", "area_chart", "bar_chart")


def _wraps_with_cleaned_sig(wrapped, num_args_to_remove):
    """Simplify the function signature by removing arguments from it.

    Removes the first N arguments from function signature (where N is
    num_args_to_remove). This is useful since function signatures are visible
    in our user-facing docs, and many methods in DeltaGenerator have arguments
    that users have no access to.
    """
    # By passing (None, ...), we're removing (arg1, ...) from *args
    args_to_remove = (None,) * num_args_to_remove
    fake_wrapped = functools.partial(wrapped, *args_to_remove)
    fake_wrapped.__doc__ = wrapped.__doc__

    # These fields are used by wraps(), but in Python 2 partial() does not
    # produce them.
    fake_wrapped.__module__ = wrapped.__module__
    fake_wrapped.__name__ = wrapped.__name__

    return functools.wraps(fake_wrapped)


def _remove_self_from_sig(method):
    """Remove the `self` argument from `method`'s signature."""

    @_wraps_with_cleaned_sig(method, 1)  # Remove self from sig.
    def wrapped_method(self, *args, **kwargs):
        return method(self, *args, **kwargs)

    return wrapped_method


def _with_element(method):
    """Wrap function and pass a NewElement proto to be filled.

    This is a function decorator.

    Converts a method of the with arguments (self, element, ...) into a method
    with arguments (self, ...). Thus, the instantiation of the element proto
    object and creation of the element are handled automatically.

    Parameters
    ----------
    method : callable
        A DeltaGenerator method with arguments (self, element, ...)

    Returns
    -------
    callable
        A new DeltaGenerator method with arguments (self, ...)

    """

    @_wraps_with_cleaned_sig(method, 2)  # Remove self and element from sig.
    def wrapped_method(dg, *args, **kwargs):
        # Warn if we're called from within an @st.cache function
        caching.maybe_show_cached_st_function_warning(dg)

        delta_type = method.__name__
        last_index = None

        if delta_type in DELTAS_TYPES_THAT_MELT_DATAFRAMES and len(args) > 0:
            data = args[0]
            if type_util.is_dataframe_compatible(data):
                data = type_util.convert_anything_to_df(data)

                if data.index.size > 0:
                    last_index = data.index[-1]
                else:
                    last_index = None

        def marshall_element(element):
            return method(dg, element, *args, **kwargs)

        return dg._enqueue_new_element_delta(marshall_element, delta_type, last_index)

    return wrapped_method


def _build_duplicate_widget_message(widget_type, user_key=None):
    if user_key is not None:
        message = textwrap.dedent(
            """
            There are multiple identical `st.{widget_type}` widgets with
            `key='{user_key}'`.

            To fix this, please make sure that the `key` argument is unique for
            each `st.{widget_type}` you create.
            """
        )
    else:
        message = textwrap.dedent(
            """
            There are multiple identical `st.{widget_type}` widgets with the
            same generated key.

            (When a widget is created, it's assigned an internal key based on
            its structure. Multiple widgets with an identical structure will
            result in the same internal key, which causes this error.)

            To fix this, please pass a unique `key` argument to
            `st.{widget_type}`.
            """
        )

    return message.strip("\n").format(widget_type=widget_type, user_key=user_key)


def _set_widget_id(widget_type, element, user_key=None):
    """Set the widget id.

    Parameters
    ----------
    widget_type : str
        The type of the widget as stored in proto.
    element : proto
        The proto of the element
    user_key : str
        Optional user-specified key to use for the widget ID.
        If this is None, we'll generate an ID by hashing the element.

    """
    element_hash = hash(element.SerializeToString())
    if user_key is not None:
        widget_id = "%s-%s" % (user_key, element_hash)
    else:
        widget_id = "%s" % element_hash

    ctx = get_report_ctx()
    if ctx is not None:
        added = ctx.widget_ids_this_run.add(widget_id)
        if not added:
            raise DuplicateWidgetID(
                _build_duplicate_widget_message(widget_type, user_key)
            )
    el = getattr(element, widget_type)
    el.id = widget_id


def _get_widget_ui_value(widget_type, element, user_key=None):
    """Get the widget ui_value from the report context.
    NOTE: This function should be called after the proto has been filled.

    Parameters
    ----------
    widget_type : str
        The type of the widget as stored in proto.
    element : proto
        The proto of the element
    user_key : str
        Optional user-specified string to use as the widget ID.
        If this is None, we'll generate an ID by hashing the element.

    Returns
    -------
    ui_value : any
        The value of the widget set by the client or
        the default value passed. If the report context
        doesn't exist, None will be returned.

    """
    _set_widget_id(widget_type, element, user_key)
    el = getattr(element, widget_type)
    ctx = get_report_ctx()
    ui_value = ctx.widgets.get_widget_value(el.id) if ctx else None
    return ui_value


def _get_pandas_index_attr(data, attr):
    python3_attr = getattr(data.index, attr, None)
    python2_attr = getattr(data.index, "__dict__", None)

    if python3_attr:
        return python3_attr
    elif python2_attr:
        return data.index.__dict__["_" + attr]
    else:
        return None


class NoValue(object):
    """Return this from DeltaGenerator.foo_widget() when you want the st.foo_widget()
    call to return None. This is needed because `_enqueue_new_element_delta`
    replaces `None` with a `DeltaGenerator` (for use in non-widget elements).
    """

    pass


class DeltaGenerator(object):
    """Creator of Delta protobuf messages.

    Parameters
    ----------
    enqueue: callable or None
      Function that (maybe) enqueues ForwardMsg's and returns True if
        enqueued or False if not.
    id: int or None
      ID for deltas, or None to create the root DeltaGenerator (which
        produces DeltaGenerators with incrementing IDs)
    delta_type: string or None
      The name of the element passed in Element.proto's oneof.
      This is needed so we can transform dataframes for some elements when
      performing an `add_rows`.
    last_index: int or None
      The last index of the DataFrame for the element this DeltaGenerator
      created. Only applies to elements that transform dataframes,
      like line charts.
    is_root: bool
      If True, this will behave like a root DeltaGenerator which an
      auto-incrementing ID (in which case, `id` should be None).
      If False, this will have a fixed ID as determined
      by the `id` argument.
    container: BlockPath
      The root container for this DeltaGenerator. Can be MAIN or SIDEBAR.
    path: tuple of ints
      The full path of this DeltaGenerator, consisting of the IDs of
      all ancestors. The 0th item is the topmost ancestor.
    """

    # The pydoc below is for user consumption, so it doesn't talk about
    # DeltaGenerator constructor parameters (which users should never use). For
    # those, see above.
    def __init__(
        self,
        enqueue,
        id=0,
        delta_type=None,
        last_index=None,
        is_root=True,
        container=BlockPath_pb2.BlockPath.MAIN,
        path=(),
    ):
        """Inserts or updates elements in Streamlit apps.

        As a user, you should never initialize this object by hand. Instead,
        DeltaGenerator objects are initialized for you in two places:

        1) When you call `dg = st.foo()` for some method "foo", sometimes `dg`
        is a DeltaGenerator object. You can call methods on the `dg` object to
        update the element `foo` that appears in the Streamlit app.

        2) This is an internal detail, but `st.sidebar` itself is a
        DeltaGenerator. That's why you can call `st.sidebar.foo()` to place
        an element `foo` inside the sidebar.

        """
        self._enqueue = enqueue
        self._id = id
        self._delta_type = delta_type
        self._last_index = last_index
        self._is_root = is_root
        self._container = container
        self._path = path

    def __getattr__(self, name):
        import streamlit as st

        streamlit_methods = [
            method_name for method_name in dir(st) if callable(getattr(st, method_name))
        ]

        def wrapper(*args, **kwargs):
            if name in streamlit_methods:
                if self._container == BlockPath_pb2.BlockPath.SIDEBAR:
                    message = (
                        "Method `%(name)s()` does not exist for "
                        "`st.sidebar`. Did you mean `st.%(name)s()`?" % {"name": name}
                    )
                else:
                    message = (
                        "Method `%(name)s()` does not exist for "
                        "`DeltaGenerator` objects. Did you mean "
                        "`st.%(name)s()`?" % {"name": name}
                    )
            else:
                message = "`%(name)s()` is not a valid Streamlit command." % {
                    "name": name
                }

            raise StreamlitAPIException(message)

        return wrapper

    # Protected (should be used only by Streamlit, not by users).
    def _reset(self):
        """Reset delta generator so it starts from index 0."""
        assert self._is_root
        self._id = 0

    def _enqueue_new_element_delta(
        self,
        marshall_element,
        delta_type,
        last_index=None,
        elementWidth=None,
        elementHeight=None,
    ):
        """Create NewElement delta, fill it, and enqueue it.

        Parameters
        ----------
        marshall_element : callable
            Function which sets the fields for a NewElement protobuf.
        elementWidth : int or None
            Desired width for the element
        elementHeight : int or None
            Desired height for the element

        Returns
        -------
        DeltaGenerator
            A DeltaGenerator that can be used to modify the newly-created
            element.

        """

        def value_or_dg(value, dg):
            """Widgets have return values unlike other elements and may want to
            return `None`. We create a special `NoValue` class for this scenario
            since `None` return values get replaced with a DeltaGenerator.
            """
            if value is NoValue:
                return None
            if value is None:
                return dg
            return value

        rv = None
        if marshall_element:
            msg = ForwardMsg_pb2.ForwardMsg()
            rv = marshall_element(msg.delta.new_element)
            msg.metadata.parent_block.container = self._container
            msg.metadata.parent_block.path[:] = self._path
            msg.metadata.delta_id = self._id
            if elementWidth is not None:
                msg.metadata.element_dimension_spec.width = elementWidth
            if elementHeight is not None:
                msg.metadata.element_dimension_spec.height = elementHeight

        # "Null" delta generators (those without queues), don't send anything.
        if self._enqueue is None:
            return value_or_dg(rv, self)

        # Figure out if we need to create a new ID for this element.
        if self._is_root:
            output_dg = DeltaGenerator(
                enqueue=self._enqueue,
                id=msg.metadata.delta_id,
                delta_type=delta_type,
                last_index=last_index,
                container=self._container,
                is_root=False,
            )
        else:
            self._delta_type = delta_type
            self._last_index = last_index
            output_dg = self

        kind = msg.delta.new_element.WhichOneof("type")

        m = metrics.Client.get("streamlit_enqueue_deltas_total")
        m.labels(kind).inc()
        msg_was_enqueued = self._enqueue(msg)

        if not msg_was_enqueued:
            return value_or_dg(rv, self)

        if self._is_root:
            self._id += 1

        return value_or_dg(rv, output_dg)

    def _block(self):
        if self._enqueue is None:
            return self

        msg = ForwardMsg_pb2.ForwardMsg()
        msg.delta.new_block = True
        msg.metadata.parent_block.container = self._container
        msg.metadata.parent_block.path[:] = self._path
        msg.metadata.delta_id = self._id

        new_block_dg = DeltaGenerator(
            enqueue=self._enqueue,
            id=0,
            is_root=True,
            container=self._container,
            path=self._path + (self._id,),
        )

        self._enqueue(msg)
        self._id += 1

        return new_block_dg

    @_with_element
    def balloons(self, element):
        """Draw celebratory balloons.

        Example
        -------
        >>> st.balloons()

        ...then watch your app and get ready for a celebration!

        """
        element.balloons.type = Balloons_pb2.Balloons.DEFAULT
        element.balloons.execution_id = random.randrange(0xFFFFFFFF)

    @_with_element
    def text(self, element, body):
        """Write fixed-width and preformatted text.

        Parameters
        ----------
        body : str
            The string to display.

        Example
        -------
        >>> st.text('This is some text.')

        .. output::
           https://share.streamlit.io/0.25.0-2JkNY/index.html?id=PYxU1kee5ubuhGR11NsnT1
           height: 50px

        """

        element.text.body = _clean_text(body)

    @_with_element
    def markdown(self, element, body, unsafe_allow_html=False):
        """Display string formatted as Markdown.

        Parameters
        ----------
        body : str
            The string to display as Github-flavored Markdown. Syntax
            information can be found at: https://github.github.com/gfm.

            This also supports:
            * Emoji shortcodes, such as `:+1:`  and `:sunglasses:`.
            For a list of all supported codes,
            see https://www.webfx.com/tools/emoji-cheat-sheet/.
            * LaTeX expressions, by just wrapping them in "$" or "$$" (the "$$"
             must be on their own lines). Supported LaTeX functions are listed
             at https://katex.org/docs/supported.html.

        unsafe_allow_html : bool
            By default, any HTML tags found in the body will be escaped and
            therefore treated as pure text. This behavior may be turned off by
            setting this argument to True.

            That said, we *strongly advise against it*. It is hard to write
            secure HTML, so by using this argument you may be compromising your
            users' security. For more information, see:

            https://github.com/streamlit/streamlit/issues/152

            *Also note that `unsafe_allow_html` is a temporary measure and may
            be removed from Streamlit at any time.*

            If you decide to turn on HTML anyway, we ask you to please tell us
            your exact use case here:

            https://discuss.streamlit.io/t/96

            This will help us come up with safe APIs that allow you to do what
            you want.

        Example
        -------
        >>> st.markdown('Streamlit is **_really_ cool**.')

        .. output::
           https://share.streamlit.io/0.25.0-2JkNY/index.html?id=PXz9xgY8aB88eziDVEZLyS
           height: 50px

        """
        element.markdown.body = _clean_text(body)
        element.markdown.allow_html = unsafe_allow_html

    @_with_element
    def latex(self, element, body):
        # This docstring needs to be "raw" because of the backslashes in the
        # example below.
        r"""Display mathematical expressions formatted as LaTeX.

        Supported LaTeX functions are listed at
        https://katex.org/docs/supported.html.

        Parameters
        ----------
        body : str or SymPy expression
            The string or SymPy expression to display as LaTeX. If str, it's
            a good idea to use raw Python strings since LaTeX uses backslashes
            a lot.


        Example
        -------
        >>> st.latex(r'''
        ...     a + ar + a r^2 + a r^3 + \cdots + a r^{n-1} =
        ...     \sum_{k=0}^{n-1} ar^k =
        ...     a \left(\frac{1-r^{n}}{1-r}\right)
        ...     ''')

        .. output::
           https://share.streamlit.io/0.50.0-td2L/index.html?id=NJFsy6NbGTsH2RF9W6ioQ4
           height: 75px

        """
        if type_util.is_sympy_expession(body):
            import sympy

            body = sympy.latex(body)

        element.markdown.body = "$$\n%s\n$$" % _clean_text(body)

    @_with_element
    def code(self, element, body, language="python"):
        """Display a code block with optional syntax highlighting.

        (This is a convenience wrapper around `st.markdown()`)

        Parameters
        ----------
        body : str
            The string to display as code.

        language : str
            The language that the code is written in, for syntax highlighting.
            If omitted, the code will be unstyled.

        Example
        -------
        >>> code = '''def hello():
        ...     print("Hello, Streamlit!")'''
        >>> st.code(code, language='python')

        .. output::
           https://share.streamlit.io/0.27.0-kBtt/index.html?id=VDRnaCEZWSBCNUd5gNQZv2
           height: 100px

        """
        markdown = "```%(language)s\n%(body)s\n```" % {
            "language": language or "",
            "body": body,
        }
        element.markdown.body = _clean_text(markdown)

    @_with_element
    def json(self, element, body):
        """Display object or string as a pretty-printed JSON string.

        Parameters
        ----------
        body : Object or str
            The object to print as JSON. All referenced objects should be
            serializable to JSON as well. If object is a string, we assume it
            contains serialized JSON.

        Example
        -------
        >>> st.json({
        ...     'foo': 'bar',
        ...     'baz': 'boz',
        ...     'stuff': [
        ...         'stuff 1',
        ...         'stuff 2',
        ...         'stuff 3',
        ...         'stuff 5',
        ...     ],
        ... })

        .. output::
           https://share.streamlit.io/0.25.0-2JkNY/index.html?id=CTFkMQd89hw3yZbZ4AUymS
           height: 280px

        """
        element.json.body = (
            body
            if isinstance(body, string_types)  # noqa: F821
            else json.dumps(body, default=lambda o: str(type(o)))
        )

    @_with_element
    def title(self, element, body):
        """Display text in title formatting.

        Each document should have a single `st.title()`, although this is not
        enforced.

        Parameters
        ----------
        body : str
            The text to display.

        Example
        -------
        >>> st.title('This is a title')

        .. output::
           https://share.streamlit.io/0.25.0-2JkNY/index.html?id=SFcBGANWd8kWXF28XnaEZj
           height: 100px

        """
        element.markdown.body = "# %s" % _clean_text(body)

    @_with_element
    def header(self, element, body):
        """Display text in header formatting.

        Parameters
        ----------
        body : str
            The text to display.

        Example
        -------
        >>> st.header('This is a header')

        .. output::
           https://share.streamlit.io/0.25.0-2JkNY/index.html?id=AnfQVFgSCQtGv6yMUMUYjj
           height: 100px

        """
        element.markdown.body = "## %s" % _clean_text(body)

    @_with_element
    def subheader(self, element, body):
        """Display text in subheader formatting.

        Parameters
        ----------
        body : str
            The text to display.

        Example
        -------
        >>> st.subheader('This is a subheader')

        .. output::
           https://share.streamlit.io/0.25.0-2JkNY/index.html?id=LBKJTfFUwudrbWENSHV6cJ
           height: 100px

        """
        element.markdown.body = "### %s" % _clean_text(body)

    @_with_element
    def error(self, element, body):
        """Display error message.

        Parameters
        ----------
        body : str
            The error text to display.

        Example
        -------
        >>> st.error('This is an error')

        """
        element.alert.body = _clean_text(body)
        element.alert.format = Alert_pb2.Alert.ERROR

    @_with_element
    def warning(self, element, body):
        """Display warning message.

        Parameters
        ----------
        body : str
            The warning text to display.

        Example
        -------
        >>> st.warning('This is a warning')

        """
        element.alert.body = _clean_text(body)
        element.alert.format = Alert_pb2.Alert.WARNING

    @_with_element
    def info(self, element, body):
        """Display an informational message.

        Parameters
        ----------
        body : str
            The info text to display.

        Example
        -------
        >>> st.info('This is a purely informational message')

        """
        element.alert.body = _clean_text(body)
        element.alert.format = Alert_pb2.Alert.INFO

    @_with_element
    def success(self, element, body):
        """Display a success message.

        Parameters
        ----------
        body : str
            The success text to display.

        Example
        -------
        >>> st.success('This is a success message!')

        """
        element.alert.body = _clean_text(body)
        element.alert.format = Alert_pb2.Alert.SUCCESS

    @_with_element
    def help(self, element, obj):
        """Display object's doc string, nicely formatted.

        Displays the doc string for this object.

        Parameters
        ----------
        obj : Object
            The object whose docstring should be displayed.

        Example
        -------

        Don't remember how to initialize a dataframe? Try this:

        >>> st.help(pandas.DataFrame)

        Want to quickly check what datatype is output by a certain function?
        Try:

        >>> x = my_poorly_documented_function()
        >>> st.help(x)

        """
        import streamlit.elements.doc_string as doc_string

        doc_string.marshall(element, obj)

    @_with_element
    def exception(self, element, exception, exception_traceback=None):
        """Display an exception.

        Parameters
        ----------
        exception : Exception
            The exception to display.
        exception_traceback : Exception Traceback or None
            If None or False, does not show display the trace. If True,
            tries to capture a trace automatically. If a Traceback object,
            displays the given traceback.

        Example
        -------
        >>> e = RuntimeError('This is an exception of type RuntimeError')
        >>> st.exception(e)

        """
        import streamlit.elements.exception_proto as exception_proto

        exception_proto.marshall(element.exception, exception, exception_traceback)

    @_remove_self_from_sig
    def dataframe(self, data=None, width=None, height=None):
        """Display a dataframe as an interactive table.

        Parameters
        ----------
        data : pandas.DataFrame, pandas.Styler, numpy.ndarray, Iterable, dict,
            or None
            The data to display.

            If 'data' is a pandas.Styler, it will be used to style its
            underyling DataFrame. Streamlit supports custom cell
            values and colors. (It does not support some of the more exotic
            pandas styling features, like bar charts, hovering, and captions.)
            Styler support is experimental!
        width : int or None
            Desired width of the UI element expressed in pixels. If None, a
            default width based on the page width is used.
        height : int or None
            Desired height of the UI element expressed in pixels. If None, a
            default height is used.

        Examples
        --------
        >>> df = pd.DataFrame(
        ...    np.random.randn(50, 20),
        ...    columns=('col %d' % i for i in range(20)))
        ...
        >>> st.dataframe(df)  # Same as st.write(df)

        .. output::
           https://share.streamlit.io/0.25.0-2JkNY/index.html?id=165mJbzWdAC8Duf8a4tjyQ
           height: 330px

        >>> st.dataframe(df, 200, 100)

        You can also pass a Pandas Styler object to change the style of
        the rendered DataFrame:

        >>> df = pd.DataFrame(
        ...    np.random.randn(10, 20),
        ...    columns=('col %d' % i for i in range(20)))
        ...
        >>> st.dataframe(df.style.highlight_max(axis=0))

        .. output::
           https://share.streamlit.io/0.29.0-dV1Y/index.html?id=Hb6UymSNuZDzojUNybzPby
           height: 285px

        """
        import streamlit.elements.data_frame_proto as data_frame_proto

        def set_data_frame(delta):
            data_frame_proto.marshall_data_frame(data, delta.data_frame)

        return self._enqueue_new_element_delta(
            set_data_frame, "dataframe", elementWidth=width, elementHeight=height
        )

    @_with_element
    def line_chart(self, element, data=None, width=0, height=0):
        """Display a line chart.

        This is just syntax-sugar around st.altair_chart. The main difference
        is this command uses the data's own column and indices to figure out
        the chart's spec. As a result this is easier to use for many "just plot
        this" scenarios, while being less customizable.

        Parameters
        ----------
        data : pandas.DataFrame, pandas.Styler, numpy.ndarray, Iterable, dict
            or None
            Data to be plotted.

        width : int
            The chart width in pixels, or 0 for full width.

        height : int
            The chart width in pixels, or 0 for default height.

        Example
        -------
        >>> chart_data = pd.DataFrame(
        ...     np.random.randn(20, 3),
        ...     columns=['a', 'b', 'c'])
        ...
        >>> st.line_chart(chart_data)

        .. output::
           https://share.streamlit.io/0.50.0-td2L/index.html?id=BdxXG3MmrVBfJyqS2R2ki8
           height: 220px

        """

        import streamlit.elements.altair as altair

        chart = altair.generate_chart("line", data)
        altair.marshall(element.vega_lite_chart, chart, width, height=height)

    @_with_element
    def area_chart(self, element, data=None, width=0, height=0):
        """Display a area chart.

        This is just syntax-sugar around st.altair_chart. The main difference
        is this command uses the data's own column and indices to figure out
        the chart's spec. As a result this is easier to use for many "just plot
        this" scenarios, while being less customizable.

        Parameters
        ----------
        data : pandas.DataFrame, pandas.Styler, numpy.ndarray, Iterable, or dict
            Data to be plotted.

        width : int
            The chart width in pixels, or 0 for full width.

        height : int
            The chart width in pixels, or 0 for default height.

        Example
        -------
        >>> chart_data = pd.DataFrame(
        ...     np.random.randn(20, 3),
        ...     columns=['a', 'b', 'c'])
        ...
        >>> st.area_chart(chart_data)

        .. output::
           https://share.streamlit.io/0.50.0-td2L/index.html?id=Pp65STuFj65cJRDfhGh4Jt
           height: 220px

        """
        import streamlit.elements.altair as altair

        chart = altair.generate_chart("area", data)
        altair.marshall(element.vega_lite_chart, chart, width, height=height)

    @_with_element
    def bar_chart(self, element, data=None, width=0, height=0):
        """Display a bar chart.

        This is just syntax-sugar around st.altair_chart. The main difference
        is this command uses the data's own column and indices to figure out
        the chart's spec. As a result this is easier to use for many "just plot
        this" scenarios, while being less customizable.

        Parameters
        ----------
        data : pandas.DataFrame, pandas.Styler, numpy.ndarray, Iterable, or dict
            Data to be plotted.

        width : int
            The chart width in pixels, or 0 for full width.

        height : int
            The chart width in pixels, or 0 for default height.

        Example
        -------
        >>> chart_data = pd.DataFrame(
        ...     np.random.randn(50, 3),
        ...     columns=["a", "b", "c"])
        ...
        >>> st.bar_chart(chart_data)

        .. output::
           https://share.streamlit.io/0.50.0-td2L/index.html?id=5U5bjR2b3jFwnJdDfSvuRk
           height: 220px

        """
        import streamlit.elements.altair as altair

        chart = altair.generate_chart("bar", data)
        altair.marshall(element.vega_lite_chart, chart, width, height=height)

    @_with_element
    def vega_lite_chart(self, element, data=None, spec=None, width=0, **kwargs):
        """Display a chart using the Vega-Lite library.

        Parameters
        ----------
        data : pandas.DataFrame, pandas.Styler, numpy.ndarray, Iterable, dict,
            or None
            Either the data to be plotted or a Vega-Lite spec containing the
            data (which more closely follows the Vega-Lite API).

        spec : dict or None
            The Vega-Lite spec for the chart. If the spec was already passed in
            the previous argument, this must be set to None. See
            https://vega.github.io/vega-lite/docs/ for more info.

        width : number
            If 0 (default), stretch chart to the full document width. If -1,
            use the default from Vega-Lite. If greater than 0, sets the width.
            Note that if spec['width'] is defined, it takes precedence over
            this argument.

        **kwargs : any
            Same as spec, but as keywords.

        Example
        -------

        >>> import pandas as pd
        >>> import numpy as np
        >>>
        >>> df = pd.DataFrame(
        ...     np.random.randn(200, 3),
        ...     columns=['a', 'b', 'c'])
        >>>
        >>> st.vega_lite_chart(df, {
        ...     'mark': 'circle',
        ...     'encoding': {
        ...         'x': {'field': 'a', 'type': 'quantitative'},
        ...         'y': {'field': 'b', 'type': 'quantitative'},
        ...         'size': {'field': 'c', 'type': 'quantitative'},
        ...         'color': {'field': 'c', 'type': 'quantitative'},
        ...     },
        ... })

        .. output::
           https://share.streamlit.io/0.25.0-2JkNY/index.html?id=8jmmXR8iKoZGV4kXaKGYV5
           height: 200px

        Examples of Vega-Lite usage without Streamlit can be found at
        https://vega.github.io/vega-lite/examples/. Most of those can be easily
        translated to the syntax shown above.

        """
        import streamlit.elements.vega_lite as vega_lite

        vega_lite.marshall(element.vega_lite_chart, data, spec, width, **kwargs)

    @_with_element
    def altair_chart(self, element, altair_chart, width=0):
        """Display a chart using the Altair library.

        Parameters
        ----------
        altair_chart : altair.vegalite.v2.api.Chart
            The Altair chart object to display.

        width : number
            If 0 (default), stretch chart to the full document width. If -1,
            use the default from Altair. If greater than 0, sets the width.
            Note that if the top-level width  is defined, it takes precedence
            over this argument.

        Example
        -------

        >>> import pandas as pd
        >>> import numpy as np
        >>> import altair as alt
        >>>
        >>> df = pd.DataFrame(
        ...     np.random.randn(200, 3),
        ...     columns=['a', 'b', 'c'])
        ...
        >>> c = alt.Chart(df).mark_circle().encode(
        ...     x='a', y='b', size='c', color='c')
        >>>
        >>> st.altair_chart(c, width=-1)

        .. output::
           https://share.streamlit.io/0.25.0-2JkNY/index.html?id=8jmmXR8iKoZGV4kXaKGYV5
           height: 200px

        Examples of Altair charts can be found at
        https://altair-viz.github.io/gallery/.

        """
        import streamlit.elements.altair as altair

        altair.marshall(element.vega_lite_chart, altair_chart, width)

    @_with_element
    def graphviz_chart(self, element, figure_or_dot, width=0, height=0):
        """Display a graph using the dagre-d3 library.

        Parameters
        ----------
        figure_or_dot : graphviz.dot.Graph, graphviz.dot.Digraph, str
            The Graphlib graph object or dot string to display
        width : type
            The chart width in pixels, or 0 for full width.
        height : type
            The chart height in pixels, or 0 for default height.

        Example
        -------

        >>> import streamlit as st
        >>> import graphviz as graphviz
        >>>
        >>> # Create a graphlib graph object
        >>> graph = graphviz.DiGraph()
        >>> graph.edge('run', 'intr')
        >>> graph.edge('intr', 'runbl')
        >>> graph.edge('runbl', 'run')
        >>> graph.edge('run', 'kernel')
        >>> graph.edge('kernel', 'zombie')
        >>> graph.edge('kernel', 'sleep')
        >>> graph.edge('kernel', 'runmem')
        >>> graph.edge('sleep', 'swap')
        >>> graph.edge('swap', 'runswap')
        >>> graph.edge('runswap', 'new')
        >>> graph.edge('runswap', 'runmem')
        >>> graph.edge('new', 'runmem')
        >>> graph.edge('sleep', 'runmem')
        >>>
        >>> st.graphviz_chart(graph)

        Or you can render the chart from the graph using GraphViz's Dot
        language:

        >>> st.graphviz_chart('''
            digraph {
                run -> intr
                intr -> runbl
                runbl -> run
                run -> kernel
                kernel -> zombie
                kernel -> sleep
                kernel -> runmem
                sleep -> swap
                swap -> runswap
                runswap -> new
                runswap -> runmem
                new -> runmem
                sleep -> runmem
            }
        ''')

        .. output::
           https://share.streamlit.io/0.37.0-2PGsB/index.html?id=QFXRFT19mzA3brW8XCAcK8
           height: 400px

        """
        import streamlit.elements.graphviz_chart as graphviz_chart

        graphviz_chart.marshall(
            element.graphviz_chart, figure_or_dot, width=width, height=height
        )

    @_with_element
    def plotly_chart(
        self, element, figure_or_data, width=0, height=0, sharing="streamlit", **kwargs
    ):
        """Display an interactive Plotly chart.

        Plotly is a charting library for Python. The arguments to this function
        closely follow the ones for Plotly's `plot()` function. You can find
        more about Plotly at https://plot.ly/python.

        Parameters
        ----------
        figure_or_data : plotly.graph_objs.Figure, plotly.graph_objs.Data,
            dict/list of plotly.graph_objs.Figure/Data, or
            matplotlib.figure.Figure

            See https://plot.ly/python/ for examples of graph descriptions.

            If a Matplotlib Figure, converts it to a Plotly figure and displays
            it.

        width : int
            The chart width in pixels, or 0 for full width.

        height : int
            The chart height in pixels, or 0 for default height.

        sharing : {'streamlit', 'private', 'secret', 'public'}
            Use 'streamlit' to insert the plot and all its dependencies
            directly in the Streamlit app, which means it works offline too.
            This is the default.
            Use any other sharing mode to send the app to Plotly's servers,
            and embed the result into the Streamlit app. See
            https://plot.ly/python/privacy/ for more. Note that these sharing
            modes require a Plotly account.

        **kwargs
            Any argument accepted by Plotly's `plot()` function.


        To show Plotly charts in Streamlit, just call `st.plotly_chart`
        wherever you would call Plotly's `py.plot` or `py.iplot`.

        Example
        -------

        The example below comes straight from the examples at
        https://plot.ly/python:

        >>> import streamlit as st
        >>> import plotly.figure_factory as ff
        >>> import numpy as np
        >>>
        >>> # Add histogram data
        >>> x1 = np.random.randn(200) - 2
        >>> x2 = np.random.randn(200)
        >>> x3 = np.random.randn(200) + 2
        >>>
        >>> # Group data together
        >>> hist_data = [x1, x2, x3]
        >>>
        >>> group_labels = ['Group 1', 'Group 2', 'Group 3']
        >>>
        >>> # Create distplot with custom bin_size
        >>> fig = ff.create_distplot(
        ...         hist_data, group_labels, bin_size=[.1, .25, .5])
        >>>
        >>> # Plot!
        >>> st.plotly_chart(fig)

        .. output::
           https://share.streamlit.io/0.32.0-2KznC/index.html?id=NbyKJnNQ2XcrpWTno643uD
           height: 400px

        """
        # NOTE: "figure_or_data" is the name used in Plotly's .plot() method
        # for their main parameter. I don't like the name, but its best to keep
        # it in sync with what Plotly calls it.
        import streamlit.elements.plotly_chart as plotly_chart

        plotly_chart.marshall(
            element.plotly_chart, figure_or_data, width, height, sharing, **kwargs
        )

    @_with_element
    def pyplot(self, element, fig=None, clear_figure=True, **kwargs):
        """Display a matplotlib.pyplot figure.

        Parameters
        ----------
        fig : Matplotlib Figure
            The figure to plot. When this argument isn't specified, which is
            the usual case, this function will render the global plot.

        clear_figure : bool
            If True or unspecified, the figure will be cleared after being
            rendered. (This simulates Jupyter's approach to matplotlib
            rendering.)

        **kwargs : any
            Arguments to pass to Matplotlib's savefig function.

        Example
        -------
        >>> import matplotlib.pyplot as plt
        >>> import numpy as np
        >>>
        >>> arr = np.random.normal(1, 1, size=100)
        >>> plt.hist(arr, bins=20)
        >>>
        >>> st.pyplot()

        .. output::
           https://share.streamlit.io/0.25.0-2JkNY/index.html?id=PwzFN7oLZsvb6HDdwdjkRB
           height: 530px

        Notes
        -----
        Matplotlib support several different types of "backends". If you're
        getting an error using Matplotlib with Streamlit, try setting your
        backend to "TkAgg"::

            echo "backend: TkAgg" >> ~/.matplotlib/matplotlibrc

        For more information, see https://matplotlib.org/faq/usage_faq.html.

        """
        import streamlit.elements.pyplot as pyplot

        pyplot.marshall(element, fig, clear_figure, **kwargs)

    @_with_element
    def bokeh_chart(self, element, figure):
        """Display an interactive Bokeh chart.

        Bokeh is a charting library for Python. The arguments to this function
        closely follow the ones for Bokeh's `show` function. You can find
        more about Bokeh at https://bokeh.pydata.org.

        Parameters
        ----------
        figure : bokeh.plotting.figure.Figure
            A Bokeh figure to plot.


        To show Bokeh charts in Streamlit, just call `st.bokeh_chart`
        wherever you would call Bokeh's `show`.

        Example
        -------
        >>> import streamlit as st
        >>> from bokeh.plotting import figure
        >>>
        >>> x = [1, 2, 3, 4, 5]
        >>> y = [6, 7, 2, 4, 5]
        >>>
        >>> p = figure(
        ...     title='simple line example',
        ...     x_axis_label='x',
        ...     y_axis_label='y')
        ...
        >>> p.line(x, y, legend='Trend', line_width=2)
        >>>
        >>> st.bokeh_chart(p)

        .. output::
           https://share.streamlit.io/0.34.0-2Ezo2/index.html?id=kWNtYxGUFpA3PRXt3uVff
           height: 600px

        """
        import streamlit.elements.bokeh_chart as bokeh_chart

        bokeh_chart.marshall(element.bokeh_chart, figure)

    # TODO: Make this accept files and strings/bytes as input.
    @_with_element
    def image(
        self,
        element,
        image,
        caption=None,
        width=None,
        use_column_width=False,
        clamp=False,
        channels="RGB",
        format="JPEG",
    ):
        """Display an image or list of images.

        Parameters
        ----------
        image : numpy.ndarray, [numpy.ndarray], BytesIO, str, or [str]
            Monochrome image of shape (w,h) or (w,h,1)
            OR a color image of shape (w,h,3)
            OR an RGBA image of shape (w,h,4)
            OR a URL to fetch the image from
            OR a list of one of the above, to display multiple images.
        caption : str or list of str
            Image caption. If displaying multiple images, caption should be a
            list of captions (one for each image).
        width : int or None
            Image width. None means use the image width.
        use_column_width : bool
            If True, set the image width to the column width. This overrides
            the `width` parameter.
        clamp : bool
            Clamp image pixel values to a valid range ([0-255] per channel).
            This is only meaningful for byte array images; the parameter is
            ignored for image URLs. If this is not set, and an image has an
            out-of-range value, an error will be thrown.
        channels : 'RGB' or 'BGR'
            If image is an nd.array, this parameter denotes the format used to
            represent color information. Defaults to 'RGB', meaning
            `image[:, :, 0]` is the red channel, `image[:, :, 1]` is green, and
            `image[:, :, 2]` is blue. For images coming from libraries like
            OpenCV you should set this to 'BGR', instead.
        format : 'JPEG' or 'PNG'
            This parameter specifies the image format to use when transferring
            the image data. Defaults to 'JPEG'.

        Example
        -------
        >>> from PIL import Image
        >>> image = Image.open('sunrise.jpg')
        >>>
        >>> st.image(image, caption='Sunrise by the mountains',
        ...          use_column_width=True)

        .. output::
           https://share.streamlit.io/0.25.0-2JkNY/index.html?id=YCFaqPgmgpEz7jwE4tHAzY
           height: 630px

        """
        import streamlit.elements.image_proto as image_proto

        if use_column_width:
            width = -2
        elif width is None:
            width = -1
        elif width <= 0:
            raise StreamlitAPIException("Image width must be positive.")
        image_proto.marshall_images(
            image, caption, width, element.imgs, clamp, channels, format
        )

    @_with_element
    def audio(self, element, data, format="audio/wav", start_time=0):
        """Display an audio player.

        Parameters
        ----------
        data : str, bytes, BytesIO, numpy.ndarray, or file opened with
                io.open().
            Raw audio data or a string with a URL pointing to the file to load.
            If passing the raw data, this must include headers and any other bytes
            required in the actual file.
        start_time: int
            The time from which this element should start playing.
        format : str
            The mime type for the audio file. Defaults to 'audio/wav'.
            See https://tools.ietf.org/html/rfc4281 for more info.

        Example
        -------
        >>> audio_file = open('myaudio.ogg', 'rb')
        >>> audio_bytes = audio_file.read()
        >>>
        >>> st.audio(audio_bytes, format='audio/ogg')

        .. output::
           https://share.streamlit.io/0.25.0-2JkNY/index.html?id=Dv3M9sA7Cg8gwusgnVNTHb
           height: 400px

        """
        # TODO: Provide API to convert raw NumPy arrays to audio file (with
        # proper headers, etc)?
        from .elements import media_proto

        media_proto.marshall_audio(element.audio, data, format, start_time)

    @_with_element
    def video(self, element, data, format="video/mp4", start_time=0):
        """Display a video player.

        Parameters
        ----------
        data : str, bytes, BytesIO, numpy.ndarray, or file opened with
                io.open().
            Raw video data or a string with a URL pointing to the video
            to load. Includes support for YouTube URLs.
            If passing the raw data, this must include headers and any other
            bytes required in the actual file.
        format : str
            The mime type for the video file. Defaults to 'video/mp4'.
            See https://tools.ietf.org/html/rfc4281 for more info.
        start_time: int
            The time from which this element should start playing.

        Example
        -------
        >>> video_file = open('myvideo.mp4', 'rb')
        >>> video_bytes = video_file.read()
        >>>
        >>> st.video(video_bytes)

        .. output::
           https://share.streamlit.io/0.25.0-2JkNY/index.html?id=Wba9sZELKfKwXH4nDCCbMv
           height: 600px

        """
        # TODO: Provide API to convert raw NumPy arrays to video file (with
        # proper headers, etc)?
        from .elements import media_proto

        media_proto.marshall_video(element.video, data, format, start_time)

    @_with_element
    def button(self, element, label, key=None):
        """Display a button widget.

        Parameters
        ----------
        label : str
            A short label explaining to the user what this button is for.
        key : str
            An optional string to use as the unique key for the widget.
            If this is omitted, a key will be generated for the widget
            based on its content. Multiple widgets of the same type may
            not share the same key.

        Returns
        -------
        bool
            If the button was clicked on the last run of the app.

        Example
        -------
        >>> if st.button('Say hello'):
        ...     st.write('Why hello there')
        ... else:
        ...     st.write('Goodbye')

        """
        element.button.label = label
        element.button.default = False

        ui_value = _get_widget_ui_value("button", element, user_key=key)
        current_value = ui_value if ui_value is not None else False
        return current_value

    @_with_element
    def checkbox(self, element, label, value=False, key=None):
        """Display a checkbox widget.

        Parameters
        ----------
        label : str
            A short label explaining to the user what this checkbox is for.
        value : bool
            Preselect the checkbox when it first renders. This will be
            cast to bool internally.
        key : str
            An optional string to use as the unique key for the widget.
            If this is omitted, a key will be generated for the widget
            based on its content. Multiple widgets of the same type may
            not share the same key.

        Returns
        -------
        bool
            Whether or not the checkbox is checked.

        Example
        -------
        >>> agree = st.checkbox('I agree')
        >>>
        >>> if agree:
        ...     st.write('Great!')

        """
        element.checkbox.label = label
        element.checkbox.default = bool(value)

        ui_value = _get_widget_ui_value("checkbox", element, user_key=key)
        current_value = ui_value if ui_value is not None else value
        return bool(current_value)

    @_with_element
    def multiselect(
        self, element, label, options, default=None, format_func=str, key=None
    ):
        """Display a multiselect widget.
        The multiselect widget starts as empty.

        Parameters
        ----------
        label : str
            A short label explaining to the user what this select widget is for.
        options : list, tuple, numpy.ndarray, or pandas.Series
            Labels for the select options. This will be cast to str internally
            by default.
        default: [str] or None
            List of default values.
        format_func : function
            Function to modify the display of selectbox options. It receives
            the raw option as an argument and should output the label to be
            shown for that option. This has no impact on the return value of
            the selectbox.
        key : str
            An optional string to use as the unique key for the widget.
            If this is omitted, a key will be generated for the widget
            based on its content. Multiple widgets of the same type may
            not share the same key.

        Returns
        -------
        [str]
            A list with the selected options

        Example
        -------
        >>> options = st.multiselect(
        ...     'What are your favorite colors',
                ('Yellow', 'Red')
        ...     ('Green', 'Yellow', 'Red', 'Blue'))
        >>>
        >>> st.write('You selected:', options)

        """

        # Perform validation checks and return indices base on the default values.
        def _check_and_convert_to_indices(options, default_values):
            if default_values is None and None not in options:
                return None

            if not isinstance(default_values, list):
                default_values = [default_values]

            for value in default_values:
                if value not in options:
                    raise StreamlitAPIException(
                        "Every Multiselect default value must exist in options"
                    )

            return [options.index(value) for value in default_values]

        indices = _check_and_convert_to_indices(options, default)
        element.multiselect.label = label
        default_value = [] if indices is None else indices
        element.multiselect.default[:] = default_value
        element.multiselect.options[:] = [
            str(format_func(option)) for option in options
        ]

        ui_value = _get_widget_ui_value("multiselect", element, user_key=key)
        current_value = ui_value.value if ui_value is not None else default_value
        return [options[i] for i in current_value]

    @_with_element
    def radio(self, element, label, options, index=0, format_func=str, key=None):
        """Display a radio button widget.

        Parameters
        ----------
        label : str
            A short label explaining to the user what this radio group is for.
        options : list, tuple, numpy.ndarray, or pandas.Series
            Labels for the radio options. This will be cast to str internally
            by default.
        index : int
            The index of the preselected option on first render.
        format_func : function
            Function to modify the display of selectbox options. It receives
            the raw option as an argument and should output the label to be
            shown for that option. This has no impact on the return value of
            the selectbox.
        key : str
            An optional string to use as the unique key for the widget.
            If this is omitted, a key will be generated for the widget
            based on its content. Multiple widgets of the same type may
            not share the same key.

        Returns
        -------
        any
            The selected option.

        Example
        -------
        >>> genre = st.radio(
        ...     "What\'s your favorite movie genre",
        ...     ('Comedy', 'Drama', 'Documentary'))
        >>>
        >>> if genre == 'Comedy':
        ...     st.write('You selected comedy.')
        ... else:
        ...     st.write("You didn\'t select comedy.")

        """
        if not isinstance(index, int):
            raise StreamlitAPIException(
                "Radio Value has invalid type: %s" % type(index).__name__
            )

        if len(options) > 0 and not 0 <= index < len(options):
            raise StreamlitAPIException(
                "Radio index must be between 0 and length of options"
            )

        element.radio.label = label
        element.radio.default = index
        element.radio.options[:] = [str(format_func(option)) for option in options]

        ui_value = _get_widget_ui_value("radio", element, user_key=key)
        current_value = ui_value if ui_value is not None else index
        return options[current_value] if len(options) > 0 else NoValue

    @_with_element
    def selectbox(self, element, label, options, index=0, format_func=str, key=None):
        """Display a select widget.

        Parameters
        ----------
        label : str
            A short label explaining to the user what this select widget is for.
        options : list, tuple, numpy.ndarray, or pandas.Series
            Labels for the select options. This will be cast to str internally
            by default.
        index : int
            The index of the preselected option on first render.
        format_func : function
            Function to modify the display of the labels. It receives the option
            as an argument and its output will be cast to str.
        key : str
            An optional string to use as the unique key for the widget.
            If this is omitted, a key will be generated for the widget
            based on its content. Multiple widgets of the same type may
            not share the same key.

        Returns
        -------
        any
            The selected option

        Example
        -------
        >>> option = st.selectbox(
        ...     'How would you like to be contacted?',
        ...     ('Email', 'Home phone', 'Mobile phone'))
        >>>
        >>> st.write('You selected:', option)

        """
        if not isinstance(index, int):
            raise StreamlitAPIException(
                "Selectbox Value has invalid type: %s" % type(index).__name__
            )

        if len(options) > 0 and not 0 <= index < len(options):
            raise StreamlitAPIException(
                "Selectbox index must be between 0 and length of options"
            )

        element.selectbox.label = label
        element.selectbox.default = index
        element.selectbox.options[:] = [str(format_func(option)) for option in options]

        ui_value = _get_widget_ui_value("selectbox", element, user_key=key)
        current_value = ui_value if ui_value is not None else index
        return options[current_value] if len(options) > 0 else NoValue

    @_with_element
    def slider(
        self,
        element,
        label,
        min_value=None,
        max_value=None,
        value=None,
        step=None,
        format=None,
        key=None,
    ):
        """Display a slider widget.

        This also allows you to render a range slider by passing a two-element tuple or list as the `value`.

        Parameters
        ----------
        label : str or None
            A short label explaining to the user what this slider is for.
        min_value : int/float or None
            The minimum permitted value.
            Defaults to 0 if the value is an int, 0.0 otherwise.
        max_value : int/float or None
            The maximum permitted value.
            Defaults 100 if the value is an int, 1.0 otherwise.
        value : int/float or a tuple/list of int/float or None
            The value of the slider when it first renders. If a tuple/list
            of two values is passed here, then a range slider with those lower
            and upper bounds is rendered. For example, if set to `(1, 10)` the
            slider will have a selectable range between 1 and 10.
            Defaults to min_value.
        step : int/float or None
            The stepping interval.
            Defaults to 1 if the value is an int, 0.01 otherwise.
        format : str or None
            Printf/Python format string controlling how the interface should
            display numbers. This does not impact the return value.
        key : str
            An optional string to use as the unique key for the widget.
            If this is omitted, a key will be generated for the widget
            based on its content. Multiple widgets of the same type may
            not share the same key.

        Returns
        -------
        int/float or tuple of int/float
            The current value of the slider widget. The return type will match
            the data type of the value parameter.

        Examples
        --------
        >>> age = st.slider('How old are you?', 0, 130, 25)
        >>> st.write("I'm ", age, 'years old')

        And here's an example of a range slider:

        >>> values = st.slider(
        ...     'Select a range of values',
        ...     0.0, 100.0, (25.0, 75.0))
        >>> st.write('Values:', values)

        """

        # Set value default.
        if value is None:
            value = min_value if min_value is not None else 0

        # Ensure that the value is either a single value or a range of values.
        single_value = isinstance(value, (int, float))
        range_value = isinstance(value, (list, tuple)) and len(value) == 2
        if not single_value and not range_value:
            raise StreamlitAPIException(
                "Slider value should either be an int/float or a list/tuple of "
                "int/float"
            )

        # Ensure that the value is either an int/float or a list/tuple of ints/floats.
        if single_value:
            int_value = isinstance(value, int)
            float_value = isinstance(value, float)
        else:
            int_value = all(map(lambda v: isinstance(v, int), value))
            float_value = all(map(lambda v: isinstance(v, float), value))

        if not int_value and not float_value:
            raise StreamlitAPIException(
                "Slider tuple/list components must be of the same type."
            )

        # Set corresponding defaults.
        if min_value is None:
            min_value = 0 if int_value else 0.0
        if max_value is None:
            max_value = 100 if int_value else 1.0
        if step is None:
            step = 1 if int_value else 0.01

        # Ensure that all arguments are of the same type.
        args = [min_value, max_value, step]
        int_args = all(map(lambda a: isinstance(a, int), args))
        float_args = all(map(lambda a: isinstance(a, float), args))
        if not int_args and not float_args:
            raise StreamlitAPIException(
                "Slider value arguments must be of the same type."
                "\n`value` has %(value_type)s type."
                "\n`min_value` has %(min_type)s type."
                "\n`max_value` has %(max_type)s type."
                % {
                    "value_type": type(value).__name__,
                    "min_type": type(min_value).__name__,
                    "max_type": type(max_value).__name__,
                }
            )

        # Ensure that the value matches arguments' types.
        all_ints = int_value and int_args
        all_floats = float_value and float_args
        if not all_ints and not all_floats:
            raise StreamlitAPIException(
                "Both value and arguments must be of the same type."
                "\n`value` has %(value_type)s type."
                "\n`min_value` has %(min_type)s type."
                "\n`max_value` has %(max_type)s type."
                % {
                    "value_type": type(value).__name__,
                    "min_type": type(min_value).__name__,
                    "max_type": type(max_value).__name__,
                }
            )

        # Ensure that min <= value <= max.
        if single_value:
            if not min_value <= value <= max_value:
                raise StreamlitAPIException(
                    "The default `value` of %(value)s "
                    "must lie between the `min_value` of %(min)s "
                    "and the `max_value` of %(max)s, inclusively."
                    % {"value": value, "min": min_value, "max": max_value}
                )
        else:
            start, end = value
            if not min_value <= start <= end <= max_value:
                raise StreamlitAPIException(
                    "The value and/or arguments are out of range."
                )

        # Set format default.
        if format is None:
            if all_ints:
                format = "%d"
            else:
                format = "%0.2f"
        # It would be great if we could guess the number of decimal places from
        # the step`argument, but this would only be meaningful if step were a decimal.
        # As a possible improvement we could make this function accept decimals
        # and/or use some heuristics for floats.

        element.slider.label = label
        element.slider.default[:] = [value] if single_value else value
        element.slider.min = min_value
        element.slider.max = max_value
        element.slider.step = step
        element.slider.format = format

        ui_value = _get_widget_ui_value("slider", element, user_key=key)
        # Convert the current value to the appropriate type.
        current_value = ui_value if ui_value is not None else value
        # Cast ui_value to the same type as the input arguments
        if ui_value is not None:
            current_value = getattr(ui_value, "value")
            # Convert float array into int array if the rest of the arguments
            # are ints
            if all_ints:
                current_value = list(map(int, current_value))
            # If there is only one value in the array destructure it into a
            # single variable
            current_value = current_value[0] if single_value else current_value
        return current_value if single_value else tuple(current_value)

    @_with_element
    def file_uploader(self, element, label, type=None, encoding="auto", key=None):

        """Display a file uploader widget.

        By default, uploaded files are limited to 50MB but you can configure that using the `server.maxUploadSize` config option.

        Parameters
        ----------
        label : str or None
            A short label explaining to the user what this file uploader is for.
        type : str or list of str or None
            Array of allowed extensions. ['png', 'jpg']
            By default, all extensions are allowed.
        encoding : str or None
            The encoding to use when opening textual files (i.e. non-binary).
            For example: 'utf-8'. If set to 'auto', will try to guess the
            encoding. If None, will assume the file is binary.

        Returns
        -------
        BytesIO or StringIO or None
            The data for the uploaded file. If the file is in a well-known
            textual format (or if the encoding parameter is set), returns a
            StringIO. Otherwise BytesIO. If no file is loaded, returns None.

            Note that BytesIO/StringIO are "file-like", which means you can
            pass them anywhere where a file is expected!

        Examples
        --------
        >>> uploaded_file = st.file_uploader("Choose a CSV file", type="csv")
        >>> if uploaded_file is not None:
        ...     data = pd.read_csv(uploaded_file)
        ...     st.write(data)

        """
        from streamlit.string_util import is_binary_string

        if isinstance(type, string_types):  # noqa: F821
            type = [type]

        element.file_uploader.label = label
        element.file_uploader.type[:] = type if type is not None else []
        element.file_uploader.max_upload_size_mb = config.get_option(
            "server.maxUploadSize"
        )
        _set_widget_id("file_uploader", element, user_key=key)

        data = None
        ctx = get_report_ctx()
        if ctx is not None:
            progress, data = ctx.uploaded_file_mgr.get_data(element.file_uploader.id)
            element.file_uploader.progress = progress

        if data is None:
            return NoValue

        if encoding == "auto":
            if is_binary_string(data):
                encoding = None
            else:
                # If the file does not look like a pure binary file, assume
                # it's utf-8. It would be great if we could guess it a little
                # more smartly here, but it is what it is!
                encoding = "utf-8"

        if encoding:
            return io.StringIO(data.decode(encoding))

        return io.BytesIO(data)

    @_with_element
    def text_input(self, element, label, value="", key=None):
        """Display a single-line text input widget.

        Parameters
        ----------
        label : str
            A short label explaining to the user what this input is for.
        value : any
            The text value of this widget when it first renders. This will be
            cast to str internally.
        key : str
            An optional string to use as the unique key for the widget.
            If this is omitted, a key will be generated for the widget
            based on its content. Multiple widgets of the same type may
            not share the same key.

        Returns
        -------
        str
            The current value of the text input widget.

        Example
        -------
        >>> title = st.text_input('Movie title', 'Life of Brian')
        >>> st.write('The current movie title is', title)

        """
        element.text_input.label = label
        element.text_input.default = str(value)

        ui_value = _get_widget_ui_value("text_input", element, user_key=key)
        current_value = ui_value if ui_value is not None else value
        return str(current_value)

    @_with_element
    def text_area(self, element, label, value="", key=None):
        """Display a multi-line text input widget.

        Parameters
        ----------
        label : str
            A short label explaining to the user what this input is for.
        value : any
            The text value of this widget when it first renders. This will be
            cast to str internally.
        key : str
            An optional string to use as the unique key for the widget.
            If this is omitted, a key will be generated for the widget
            based on its content. Multiple widgets of the same type may
            not share the same key.

        Returns
        -------
        str
            The current value of the text input widget.

        Example
        -------
        >>> txt = st.text_area('Text to analyze', '''
        ...     It was the best of times, it was the worst of times, it was
        ...     the age of wisdom, it was the age of foolishness, it was
        ...     the epoch of belief, it was the epoch of incredulity, it
        ...     was the season of Light, it was the season of Darkness, it
        ...     was the spring of hope, it was the winter of despair, (...)
        ...     ''')
        >>> st.write('Sentiment:', run_sentiment_analysis(txt))

        """
        element.text_area.label = label
        element.text_area.default = str(value)

        ui_value = _get_widget_ui_value("text_area", element, user_key=key)
        current_value = ui_value if ui_value is not None else value
        return str(current_value)

    @_with_element
    def time_input(self, element, label, value=None, key=None):
        """Display a time input widget.

        Parameters
        ----------
        label : str
            A short label explaining to the user what this time input is for.
        value : datetime.time/datetime.datetime
            The value of this widget when it first renders. This will be
            cast to str internally. Defaults to the current time.
        key : str
            An optional string to use as the unique key for the widget.
            If this is omitted, a key will be generated for the widget
            based on its content. Multiple widgets of the same type may
            not share the same key.

        Returns
        -------
        datetime.time
            The current value of the time input widget.

        Example
        -------
        >>> t = st.time_input('Set an alarm for', datetime.time(8, 45))
        >>> st.write('Alarm is set for', t)

        """
        # Set value default.
        if value is None:
            value = datetime.now().time()

        # Ensure that the value is either datetime/time
        if not isinstance(value, datetime) and not isinstance(value, time):
            raise StreamlitAPIException(
                "The type of the value should be either datetime or time."
            )

        # Convert datetime to time
        if isinstance(value, datetime):
            value = value.time()

        element.time_input.label = label
        element.time_input.default = time.strftime(value, "%H:%M")

        ui_value = _get_widget_ui_value("time_input", element, user_key=key)
        current_value = (
            datetime.strptime(ui_value, "%H:%M").time()
            if ui_value is not None
            else value
        )
        return current_value

    @_with_element
    def date_input(self, element, label, value=None, key=None):
        """Display a date input widget.

        Parameters
        ----------
        label : str
            A short label explaining to the user what this date input is for.
        value : datetime.date/datetime.datetime
            The value of this widget when it first renders. This will be
            cast to str internally. Defaults to today.
        key : str
            An optional string to use as the unique key for the widget.
            If this is omitted, a key will be generated for the widget
            based on its content. Multiple widgets of the same type may
            not share the same key.

        Returns
        -------
        datetime.date
            The current value of the date input widget.

        Example
        -------
        >>> d = st.date_input(
        ...     "When\'s your birthday",
        ...     datetime.date(2019, 7, 6))
        >>> st.write('Your birthday is:', d)

        """
        # Set value default.
        if value is None:
            value = datetime.now().date()

        # Ensure that the value is either datetime/time
        if not isinstance(value, datetime) and not isinstance(value, date):
            raise StreamlitAPIException(
                "The type of the date_input value should be either `datetime` or `date`."
            )

        # Convert datetime to date
        if isinstance(value, datetime):
            value = value.date()

        element.date_input.label = label
        element.date_input.default = date.strftime(value, "%Y/%m/%d")

        ui_value = _get_widget_ui_value("date_input", element, user_key=key)
        current_value = (
            datetime.strptime(ui_value, "%Y/%m/%d").date()
            if ui_value is not None
            else value
        )
        return current_value

    @_with_element
    def number_input(
        self,
        element,
        label,
        min_value=None,
        max_value=None,
        value=NoValue(),
        step=None,
        format=None,
        key=None,
    ):
        """Display a numeric input widget.

        Parameters
        ----------
        label : str or None
            A short label explaining to the user what this input is for.
        min_value : int or float or None
            The minimum permitted value.
            If None, there will be no minimum.
        max_value : int or float or None
            The maximum permitted value.
            If None, there will be no maximum.
        value : int or float or None
            The value of this widget when it first renders.
            Defaults to min_value, or 0.0 if min_value is None
        step : int or float or None
            The stepping interval.
            Defaults to 1 if the value is an int, 0.01 otherwise.
            If the value is not specified, the format parameter will be used.
        format : str or None
            A printf-style format string controlling how the interface should
            display numbers. This does not impact the return value.
        key : str
            An optional string to use as the unique key for the widget.
            If this is omitted, a key will be generated for the widget
            based on its content. Multiple widgets of the same type may
            not share the same key.

        Returns
        -------
        int or float
            The current value of the numeric input widget. The return type
            will match the data type of the value parameter.

        Example
        -------
        >>> number = st.number_input('Insert a number')
        >>> st.write('The current number is ', number)
        """

        if isinstance(value, NoValue):
            if min_value:
                value = min_value
            else:
                value = 0.0  # We set a float as default

        int_value = isinstance(value, int)
        float_value = isinstance(value, float)

        if value is None:
            raise ValueError("The value should either be an int/float")
        else:
            if format is None:
                format = "%d" if int_value else "%0.2f"

            if step is None:
                step = 1 if int_value else 0.01

        # Ensure that all arguments are of the same type.
        args = [min_value, max_value, step]

        int_args = all(
            map(lambda a: (isinstance(a, int) or isinstance(a, type(None))), args)
        )
        float_args = all(
            map(lambda a: (isinstance(a, float) or isinstance(a, type(None))), args)
        )

        if not int_args and not float_args:
            raise TypeError(
                "All arguments must be of the same type."
                "\n`value` has %(value_type)s type."
                "\n`min_value` has %(min_type)s type."
                "\n`max_value` has %(max_type)s type."
                % {
                    "value_type": type(value).__name__,
                    "min_type": type(min_value).__name__,
                    "max_type": type(max_value).__name__,
                }
            )

        # Ensure that the value matches arguments' types.
        all_ints = int_value and int_args
        all_floats = float_value and float_args

        if not all_ints and not all_floats:
            raise TypeError(
                "Both value and arguments must be of the same type."
                "\n`value` has %(value_type)s type."
                "\n`min_value` has %(min_type)s type."
                "\n`max_value` has %(max_type)s type."
                % {
                    "value_type": type(value).__name__,
                    "min_type": type(min_value).__name__,
                    "max_type": type(max_value).__name__,
                }
            )

        if (min_value and min_value > value) or (max_value and max_value < value):
            raise ValueError(
                "The default `value` of %(value)s "
                "must lie between the `min_value` of %(min)s "
                "and the `max_value` of %(max)s, inclusively."
                % {"value": value, "min": min_value, "max": max_value}
            )

        number_input = element.number_input
        if all_ints:
            data = number_input.int_data
        else:
            data = number_input.float_data

        number_input.label = label
        data.default = value

        if min_value is not None:
            data.min = min_value
            number_input.has_min = True

        if max_value is not None:
            data.max = max_value
            number_input.has_max = True

        if step is not None:
            data.step = step

        if format is not None:
            number_input.format = format

        ui_value = _get_widget_ui_value("number_input", element, user_key=key)

        return ui_value if ui_value is not None else value

    @_with_element
    def progress(self, element, value):
        """Display a progress bar.

        Parameters
        ----------
        value : int
            The percentage complete: 0 <= value <= 100

        Example
        -------
        Here is an example of a progress bar increasing over time:

        >>> import time
        >>>
        >>> my_bar = st.progress(0)
        >>>
        >>> for percent_complete in range(100):
        ...     my_bar.progress(percent_complete + 1)

        """
        # Needed for python 2/3 compatibility
        value_type = type(value).__name__
        if value_type == "float":
            if 0.0 <= value <= 1.0:
                element.progress.value = int(value * 100)
            else:
                raise StreamlitAPIException(
                    "Progress Value has invalid value [0.0, 1.0]: %f" % value
                )
        elif value_type == "int":
            if 0 <= value <= 100:
                element.progress.value = value
            else:
                raise StreamlitAPIException(
                    "Progress Value has invalid value [0, 100]: %d" % value
                )
        else:
            raise StreamlitAPIException(
                "Progress Value has invalid type: %s" % value_type
            )

    @_with_element
    def empty(self, element):
        """Add a placeholder to the app.

        The placeholder can be filled any time by calling methods on the return
        value.

        Example
        -------
        >>> my_placeholder = st.empty()
        >>>
        >>> # Now replace the placeholder with some text:
        >>> my_placeholder.text("Hello world!")
        >>>
        >>> # And replace the text with an image:
        >>> my_placeholder.image(my_image_bytes)

        """
        # The protobuf needs something to be set
        element.empty.unused = True

    @_with_element
    def map(self, element, data, zoom=None):
        """Display a map with points on it.

        This is a wrapper around st.deck_gl_chart to quickly create scatterplot
        charts on top of a map, with auto-centering and auto-zoom.

        When using this method, we advise all users to use a personal Mapbox
        token. This ensures the map tiles used in this chart are more
        robust. You can do this with the mapbox.token config option.

        To get a token for yourself, create an account at
        https://mapbox.com. It's free! (for moderate usage levels) See
        https://streamlit.io/docs/cli.html#view-all-config-options for more
        info on how to set config options.

        Parameters
        ----------
        data : pandas.DataFrame, pandas.Styler, numpy.ndarray, Iterable, dict,
            or None
            The data to be plotted. Must have columns called 'lat', 'lon',
            'latitude', or 'longitude'.
        zoom : int
            Zoom level as specified in
            https://wiki.openstreetmap.org/wiki/Zoom_levels

        Example
        -------
        >>> import pandas as pd
        >>> import numpy as np
        >>>
        >>> df = pd.DataFrame(
        ...     np.random.randn(1000, 2) / [50, 50] + [37.76, -122.4],
        ...     columns=['lat', 'lon'])
        >>>
        >>> st.map(df)

        .. output::
           https://share.streamlit.io/0.25.0-2JkNY/index.html?id=7Sr8jMkKDc6E6Y5y2v2MNk
           height: 600px

        """

        element.deck_json_chart.json = streamlit_map.embed_data(data, zoom)

    @_with_element
    def deck_gl_chart(self, element, spec=None, **kwargs):
        """Draw a map chart using the Deck.GL library.

        This API closely follows Deck.GL's JavaScript API
        (https://deck.gl/#/documentation), with a few small adaptations and
        some syntax sugar.

        When using this method, we advise all users to use a personal Mapbox
        token. This ensures the map tiles used in this chart are more
        robust. You can do this with the mapbox.token config option.

        To get a token for yourself, create an account at
        https://mapbox.com. It's free! (for moderate usage levels) See
        https://streamlit.io/docs/cli.html#view-all-config-options for more
        info on how to set config options.

        Parameters
        ----------

        spec : dict
            Keys in this dict can be:

            - Anything accepted by Deck.GL's top level element, such as
              "viewport", "height", "width".

            - "layers": a list of dicts containing information to build a new
              Deck.GL layer in the map. Each layer accepts the following keys:

                - "data" : DataFrame
                  The data for the current layer.

                - "type" : str
                  One of the Deck.GL layer types that are currently supported
                  by Streamlit: ArcLayer, GridLayer, HexagonLayer, LineLayer,
                  PointCloudLayer, ScatterplotLayer, ScreenGridLayer,
                  TextLayer.

                - Plus anything accepted by that layer type. The exact keys that
                  are accepted depend on the "type" field, above. For example, for
                  ScatterplotLayer you can set fields like "opacity", "filled",
                  "stroked", and so on.

                  In addition, Deck.GL"s documentation for ScatterplotLayer
                  shows you can use a "getRadius" field to individually set
                  the radius of each circle in the plot. So here you would
                  set "getRadius": "my_column" where "my_column" is the name
                  of the column containing the radius data.

                  For things like "getPosition", which expect an array rather
                  than a scalar value, we provide alternates that make the
                  API simpler to use with dataframes:

                  - Instead of "getPosition" : use "getLatitude" and
                    "getLongitude".
                  - Instead of "getSourcePosition" : use "getLatitude" and
                    "getLongitude".
                  - Instead of "getTargetPosition" : use "getTargetLatitude"
                    and "getTargetLongitude".
                  - Instead of "getColor" : use "getColorR", "getColorG",
                    "getColorB", and (optionally) "getColorA", for red,
                    green, blue and alpha.
                  - Instead of "getSourceColor" : use the same as above.
                  - Instead of "getTargetColor" : use "getTargetColorR", etc.

        **kwargs : any
            Same as spec, but as keywords. Keys are "unflattened" at the
            underscore characters. For example, foo_bar_baz=123 becomes
            foo={'bar': {'bar': 123}}.

        Example
        -------
        For convenience, if you pass in a dataframe and no spec, you get a
        scatter plot:

        >>> df = pd.DataFrame(
        ...    np.random.randn(1000, 2) / [50, 50] + [37.76, -122.4],
        ...    columns=['lat', 'lon'])
        ...
        >>> st.deck_gl_chart(layers = [{
                'data': df,
                'type': 'ScatterplotLayer'
            }])

        .. output::
           https://share.streamlit.io/0.25.0-2JkNY/index.html?id=AhGZBy2qjzmWwPxMatHoB9
           height: 530px

        The dataframe must have columns called 'lat'/'latitude' or
        'lon'/'longitude'.

        If you want to do something more interesting, pass in a spec with its
        own data, and no top-level dataframe. For instance:

        >>> st.deck_gl_chart(
        ...     viewport={
        ...         'latitude': 37.76,
        ...         'longitude': -122.4,
        ...         'zoom': 11,
        ...         'pitch': 50,
        ...     },
        ...     layers=[{
        ...         'type': 'HexagonLayer',
        ...         'data': df,
        ...         'radius': 200,
        ...         'elevationScale': 4,
        ...         'elevationRange': [0, 1000],
        ...         'pickable': True,
        ...         'extruded': True,
        ...     }, {
        ...         'type': 'ScatterplotLayer',
        ...         'data': df,
        ...     }])
        ...

        .. output::
           https://share.streamlit.io/0.50.0-td2L/index.html?id=3GfRygWqxuqB5UitZLjz9i
           height: 530px

        """
        import streamlit.elements.deck_gl as deck_gl

        deck_gl.marshall(element.deck_gl_chart, spec, **kwargs)

    @_with_element
    def deck_json_chart(self, element, pydeck_obj=None):
        """Draw a map chart using the Deck.GL library.

        This API closely follows Deck.GL's JavaScript API
        (https://deck.gl/#/documentation), with a few small adaptations and
        some syntax sugar.

        Parameters
        ----------

        pydeck_obj : pydeck intance or None (https://deckgl.readthedocs.io/en/latest/index.html)

        Example
        -------

        >>> import pandas as pd
        >>> import pydeck as pdk
        >>> import streamlit as st

        >>> DATA_URL = "https://raw.githubusercontent.com/uber-common/deck.gl-data/master/examples/geojson/vancouver-blocks.json"
        >>> LAND_COVER = [[[-123.0, 49.196], [-123.0, 49.324], [-123.306, 49.324], [-123.306, 49.196]]]
        
        >>> INITIAL_VIEW_STATE = pdk.ViewState(
        ...    latitude=49.254,
        ...    longitude=-123.13,
        ...    zoom=11,
        ...    max_zoom=16,
        ...    pitch=45,
        ...    bearing=0)

        >>> polygon = pdk.Layer(
        ...    'PolygonLayer',
        ...    LAND_COVER,
        ...    stroked=False,
        ...    # processes the data as a flat longitude-latitude pair
        ...    get_polygon='-',
        ...    get_fill_color=[0, 0, 0, 20])

        >>> geojson = pdk.Layer(
        ...    'GeoJsonLayer',
        ...    DATA_URL,
        ...    opacity=0.8,
        ...    stroked=False,
        ...    filled=True,
        ...    extruded=True,
        ...    wireframe=True,
        ...    get_elevation='properties.valuePerSqm / 20',
        ...    get_fill_color='[255, 255, properties.growth * 255]',
        ...    get_line_color=[255, 255, 255],
        ...    pickable=True)

        >>> r = pdk.Deck(layers=[polygon, geojson],initial_view_state=INITIAL_VIEW_STATE)
        >>> st.write(r)

        >>> icon_data = { "url":"https://img.icons8.com/plasticine/100/000000/marker.png", "width":128, "height":128, "anchorY": 128 }
        >>> data = pd.read_json("https://raw.githubusercontent.com/uber-common/deck.gl-data/master/website/bart-stations.json")
        >>> data['icon_data']=None
        >>> for i in data.index:
        >>>      data['icon_data'][i]=icon_data

        >>> view_state = pdk.ViewState(
        ...    longitude=-122.22,
        ...    latitude=37.76,
        ...    zoom=9,
        ...    pitch=50)


        >>> icon_layer2 = pdk.Layer(
        ...    type='IconLayer',
        ...    data=data,
        ...    get_icon='icon_data',
        ...    get_size=4,
        ...    pickable= True,
        ...    size_scale= 15,
        ...    get_position= 'coordinates')

        >>> r2 = pdk.Deck(layers=[icon_layer2],initial_view_state=view_state)
        >>> st.write(r2)

        .. output::
           https://share.streamlit.io/0.25.0-2JkNY/index.html?id=ahGZBy2qjzmWwPxMatHoB9

        The dataframe must have columns used in get_position layer param.

        """

        if pydeck_obj == None:
            element.deck_json_chart.json = streamlit_map.DEFAULT_MAP
        else: 
            element.deck_json_chart.json = pydeck_obj.to_json()

    @_with_element
    def table(self, element, data=None):
        """Display a static table.

        This differs from `st.dataframe` in that the table in this case is
        static: its entire contents are just laid out directly on the page.

        Parameters
        ----------
        data : pandas.DataFrame, pandas.Styler, numpy.ndarray, Iterable, dict,
            or None
            The table data.

        Example
        -------
        >>> df = pd.DataFrame(
        ...    np.random.randn(10, 5),
        ...    columns=('col %d' % i for i in range(5)))
        ...
        >>> st.table(df)

        .. output::
           https://share.streamlit.io/0.25.0-2JkNY/index.html?id=KfZvDMprL4JFKXbpjD3fpq
           height: 480px

        """
        import streamlit.elements.data_frame_proto as data_frame_proto

        data_frame_proto.marshall_data_frame(data, element.table)

    def add_rows(self, data=None, **kwargs):
        """Concatenate a dataframe to the bottom of the current one.

        Parameters
        ----------
        data : pandas.DataFrame, pandas.Styler, numpy.ndarray, Iterable, dict,
        or None
            Table to concat. Optional.

        **kwargs : pandas.DataFrame, numpy.ndarray, Iterable, dict, or None
            The named dataset to concat. Optional. You can only pass in 1
            dataset (including the one in the data parameter).

        Example
        -------
        >>> df1 = pd.DataFrame(
        ...    np.random.randn(50, 20),
        ...    columns=('col %d' % i for i in range(20)))
        ...
        >>> my_table = st.table(df1)
        >>>
        >>> df2 = pd.DataFrame(
        ...    np.random.randn(50, 20),
        ...    columns=('col %d' % i for i in range(20)))
        ...
        >>> my_table.add_rows(df2)
        >>> # Now the table shown in the Streamlit app contains the data for
        >>> # df1 followed by the data for df2.

        You can do the same thing with plots. For example, if you want to add
        more data to a line chart:

        >>> # Assuming df1 and df2 from the example above still exist...
        >>> my_chart = st.line_chart(df1)
        >>> my_chart.add_rows(df2)
        >>> # Now the chart shown in the Streamlit app contains the data for
        >>> # df1 followed by the data for df2.

        And for plots whose datasets are named, you can pass the data with a
        keyword argument where the key is the name:

        >>> my_chart = st.vega_lite_chart({
        ...     'mark': 'line',
        ...     'encoding': {'x': 'a', 'y': 'b'},
        ...     'datasets': {
        ...       'some_fancy_name': df1,  # <-- named dataset
        ...      },
        ...     'data': {'name': 'some_fancy_name'},
        ... }),
        >>> my_chart.add_rows(some_fancy_name=df2)  # <-- name used as keyword

        """
        if self._enqueue is None:
            return self

        if self._is_root:
            raise StreamlitAPIException("Only existing elements can `add_rows`.")

        # Accept syntax st.add_rows(df).
        if data is not None and len(kwargs) == 0:
            name = ""
        # Accept syntax st.add_rows(foo=df).
        elif len(kwargs) == 1:
            name, data = kwargs.popitem()
        # Raise error otherwise.
        else:
            raise StreamlitAPIException(
                "Wrong number of arguments to add_rows()."
                "Method requires exactly one dataset"
            )

        # When doing add_rows on an element that does not already have data
        # (for example, st.line_chart() without any args), call the original
        # st.foo() element with new data instead of doing an add_rows().
        if (
            self._delta_type in DELTAS_TYPES_THAT_MELT_DATAFRAMES
            and self._last_index is None
        ):
            # IMPORTANT: This assumes delta types and st method names always
            # match!
            st_method_name = self._delta_type
            st_method = getattr(self, st_method_name)
            st_method(data, **kwargs)
            return

        data, self._last_index = _maybe_melt_data_for_add_rows(
            data, self._delta_type, self._last_index
        )

        msg = ForwardMsg_pb2.ForwardMsg()
        msg.metadata.parent_block.container = self._container
        msg.metadata.parent_block.path[:] = self._path
        msg.metadata.delta_id = self._id

        import streamlit.elements.data_frame_proto as data_frame_proto

        data_frame_proto.marshall_data_frame(data, msg.delta.add_rows.data)

        if name:
            msg.delta.add_rows.name = name
            msg.delta.add_rows.has_name = True

        self._enqueue(msg)

        return self


def _maybe_melt_data_for_add_rows(data, delta_type, last_index):
    import pandas as pd
    import streamlit.elements.data_frame_proto as data_frame_proto

    # For some delta types we have to reshape the data structure
    # otherwise the input data and the actual data used
    # by vega_lite will be different and it will throw an error.
    if delta_type in DELTAS_TYPES_THAT_MELT_DATAFRAMES:
        if not isinstance(data, pd.DataFrame):
            data = type_util.convert_anything_to_df(data)

        if type(data.index) is pd.RangeIndex:
            old_step = _get_pandas_index_attr(data, "step")

            # We have to drop the predefined index
            data = data.reset_index(drop=True)

            old_stop = _get_pandas_index_attr(data, "stop")

            if old_step is None or old_stop is None:
                raise StreamlitAPIException(
                    "'RangeIndex' object has no attribute 'step'"
                )

            start = last_index + old_step
            stop = last_index + old_step + old_stop

            data.index = pd.RangeIndex(start=start, stop=stop, step=old_step)
            last_index = stop

        index_name = data.index.name
        if index_name is None:
            index_name = "index" 

        data = pd.melt(data.reset_index(), id_vars=[index_name])

    return data, last_index


def _clean_text(text):
    return textwrap.dedent(str(text)).strip()<|MERGE_RESOLUTION|>--- conflicted
+++ resolved
@@ -43,11 +43,8 @@
 from streamlit.proto import BlockPath_pb2
 from streamlit.proto import ForwardMsg_pb2
 from streamlit.proto import Text_pb2
-<<<<<<< HEAD
-from streamlit import get_report_ctx
 import streamlit.elements.map as streamlit_map
-=======
->>>>>>> b5276f49
+
 
 # setup logging
 from streamlit.logger import get_logger
