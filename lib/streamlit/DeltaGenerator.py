--- conflicted
+++ resolved
@@ -143,7 +143,6 @@
         # This allows widgets of different types to have the same label,
         # and solves a bug where changing the widget type but keeping
         # the label could break things.
-<<<<<<< HEAD
         # Hash parts allow us to use React keys to reset widget state
         # when default values change.
         widget_id = "%s-%s-%s-%s" % (
@@ -152,9 +151,6 @@
             hash(args),
             hash(frozenset(kwargs.items())),
         )
-=======
-        widget_id = "%s-%s" % (method.__name__, label)
->>>>>>> 97e8e0f1
 
         el = getattr(element, method.__name__)
         el.id = widget_id
@@ -1402,12 +1398,7 @@
         return bool(current_value)
 
     @_widget
-<<<<<<< HEAD
-    def multiselectbox(self, element, ui_value, label, options, format_func=str):
-=======
-    def multiselect(self, element, ui_value, label, options,
-                       format_func=str):
->>>>>>> 97e8e0f1
+    def multiselect(self, element, ui_value, label, options, format_func=str):
         """Display a multiselect widget.
         The multiselect widget starts as empty.
 
@@ -1439,17 +1430,10 @@
 
         current_value = ui_value.value if ui_value is not None else []
 
-<<<<<<< HEAD
         element.multiselectbox.label = label
         # TODO: Issue #158
         # element.multiselectbox.default[:] = value
-        element.multiselectbox.options[:] = [str(format_func(opt)) for opt in options]
-=======
-        element.multiselect.label = label
-        element.multiselect.default[:] = current_value
-        element.multiselect.options[:] = [str(format_func(opt)) for opt in
-                                             options]
->>>>>>> 97e8e0f1
+        element.multiselectbox.options[:] = [str(format_func(option)) for option in options]
         return [options[i] for i in current_value]
 
     @_widget
@@ -1576,7 +1560,7 @@
             Defaults to 1 if the value is an int, 0.01 otherwise.
         format : str or None
             Printf/Python format string.
-            
+
 
         Returns
         -------
@@ -1697,17 +1681,17 @@
             else:
                 format = "%0.2f"
         # It would be great if we could guess the number of decimal places from
-        # the step`argument, but this would only be meaningful if step were a decimal. 
-        # As a possible improvement we could make this function accept decimals 
+        # the step`argument, but this would only be meaningful if step were a decimal.
+        # As a possible improvement we could make this function accept decimals
         # and/or use some heuristics for floats.
-       
+
         element.slider.label = label
         element.slider.default[:] = [value] if single_value else value
         element.slider.min = min_value
         element.slider.max = max_value
         element.slider.step = step
-        element.slider.format = format        
-        
+        element.slider.format = format
+
         return current_value if single_value else tuple(current_value)
 
     @_widget
