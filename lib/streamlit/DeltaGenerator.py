# -*- coding: utf-8 -*-
# Copyright 2018-2019 Streamlit Inc.
#
# Licensed under the Apache License, Version 2.0 (the "License");
# you may not use this file except in compliance with the License.
# You may obtain a copy of the License at
#
#    http://www.apache.org/licenses/LICENSE-2.0
#
# Unless required by applicable law or agreed to in writing, software
# distributed under the License is distributed on an "AS IS" BASIS,
# WITHOUT WARRANTIES OR CONDITIONS OF ANY KIND, either express or implied.
# See the License for the specific language governing permissions and
# limitations under the License.

"""Allows us to create and absorb changes (aka Deltas) to elements."""

# Python 2/3 compatibility
from __future__ import print_function, division, unicode_literals, absolute_import
from streamlit.compatibility import setup_2_3_shims

setup_2_3_shims(globals())

import functools
import json
import random
import textwrap
import pandas as pd
from datetime import datetime
from datetime import date
from datetime import time

from streamlit import caching
from streamlit import metrics
from streamlit.ReportThread import get_report_ctx
from streamlit.errors import DuplicateWidgetID
from streamlit.errors import StreamlitAPIException
from streamlit.proto import Balloons_pb2
from streamlit.proto import BlockPath_pb2
from streamlit.proto import ForwardMsg_pb2
<<<<<<< HEAD
from streamlit.proto import Alert_pb2
from streamlit import get_report_ctx
=======
from streamlit.proto import Text_pb2
>>>>>>> 127dadc4

# setup logging
from streamlit.logger import get_logger

LOGGER = get_logger(__name__)

MAX_DELTA_BYTES = 14 * 1024 * 1024  # 14MB

# List of Streamlit commands that perform a Pandas "melt" operation on
# input dataframes.
DELTAS_TYPES_THAT_MELT_DATAFRAMES = ("line_chart", "area_chart", "bar_chart")


def _wraps_with_cleaned_sig(wrapped, num_args_to_remove):
    """Simplify the function signature by removing arguments from it.

    Removes the first N arguments from function signature (where N is
    num_args_to_remove). This is useful since function signatures are visible
    in our user-facing docs, and many methods in DeltaGenerator have arguments
    that users have no access to.
    """
    # By passing (None, ...), we're removing (arg1, ...) from *args
    args_to_remove = (None,) * num_args_to_remove
    fake_wrapped = functools.partial(wrapped, *args_to_remove)
    fake_wrapped.__doc__ = wrapped.__doc__

    # These fields are used by wraps(), but in Python 2 partial() does not
    # produce them.
    fake_wrapped.__module__ = wrapped.__module__
    fake_wrapped.__name__ = wrapped.__name__

    return functools.wraps(fake_wrapped)


def _remove_self_from_sig(method):
    """Remove the `self` argument from `method`'s signature."""

    @_wraps_with_cleaned_sig(method, 1)  # Remove self from sig.
    def wrapped_method(self, *args, **kwargs):
        return method(self, *args, **kwargs)

    return wrapped_method


def _with_element(method):
    """Wrap function and pass a NewElement proto to be filled.

    This is a function decorator.

    Converts a method of the with arguments (self, element, ...) into a method
    with arguments (self, ...). Thus, the instantiation of the element proto
    object and creation of the element are handled automatically.

    Parameters
    ----------
    method : callable
        A DeltaGenerator method with arguments (self, element, ...)

    Returns
    -------
    callable
        A new DeltaGenerator method with arguments (self, ...)

    """

    @_wraps_with_cleaned_sig(method, 2)  # Remove self and element from sig.
    def wrapped_method(dg, *args, **kwargs):
        # Warn if we're called from within an @st.cache function
        caching.maybe_show_cached_st_function_warning(dg)

        delta_type = method.__name__
        last_index = -1

        if delta_type in DELTAS_TYPES_THAT_MELT_DATAFRAMES and len(args) > 0:
            data = args[0]
            if isinstance(data, pd.DataFrame):
                last_index = data.index[-1] if data.index.size > 0 else 0

        def marshall_element(element):
            return method(dg, element, *args, **kwargs)

        return dg._enqueue_new_element_delta(marshall_element, delta_type, last_index)

    return wrapped_method


def _build_duplicate_widget_message(widget_type, user_key=None):
    if user_key is not None:
        message = textwrap.dedent(
            """
            There are multiple identical `st.{widget_type}` widgets with
            `key='{user_key}'`.

            To fix this, please make sure that the `key` argument is unique for
            each `st.{widget_type}` you create.
            """
        )
    else:
        message = textwrap.dedent(
            """
            There are multiple identical `st.{widget_type}` widgets with the
            same generated key.

            (When a widget is created, it's assigned an internal key based on
            its structure. Multiple widgets with an identical structure will
            result in the same internal key, which causes this error.)

            To fix this, please pass a unique `key` argument to
            `st.{widget_type}`.
            """
        )

    return message.strip("\n").format(widget_type=widget_type, user_key=user_key)


def _set_widget_id(widget_type, element, user_key=None):
    """Set the widget id.

    Parameters
    ----------
    widget_type : str
        The type of the widget as stored in proto.
    element : proto
        The proto of the element
    user_key : str
        Optional user-specified key to use for the widget ID.
        If this is None, we'll generate an ID by hashing the element.

    """
    element_hash = hash(element.SerializeToString())
    if user_key is not None:
        widget_id = "%s-%s" % (user_key, element_hash)
    else:
        widget_id = "%s" % element_hash

    ctx = get_report_ctx()
    if ctx is not None:
        added = ctx.widget_ids_this_run.add(widget_id)
        if not added:
            raise DuplicateWidgetID(
                _build_duplicate_widget_message(widget_type, user_key)
            )
    el = getattr(element, widget_type)
    el.id = widget_id


def _get_widget_ui_value(widget_type, element, user_key=None):
    """Get the widget ui_value from the report context.
    NOTE: This function should be called after the proto has been filled.

    Parameters
    ----------
    widget_type : str
        The type of the widget as stored in proto.
    element : proto
        The proto of the element
    user_key : str
        Optional user-specified string to use as the widget ID.
        If this is None, we'll generate an ID by hashing the element.

    Returns
    -------
    ui_value : any
        The value of the widget set by the client or
        the default value passed. If the report context
        doesn't exist, None will be returned.

    """
    _set_widget_id(widget_type, element, user_key)
    el = getattr(element, widget_type)
    ctx = get_report_ctx()
    ui_value = ctx.widgets.get_widget_value(el.id) if ctx else None
    return ui_value


def _get_pandas_index_attr(data, attr):
    python3_attr = getattr(data.index, attr, None)
    python2_attr = getattr(data.index, "__dict__", None)

    if python3_attr:
        return python3_attr
    elif python2_attr:
        return data.index.__dict__["_" + attr]
    else:
        return None


class NoValue(object):
    """Return this from DeltaGenerator.foo_widget() when you want the st.foo_widget()
    call to return None. This is needed because `_enqueue_new_element_delta`
    replaces `None` with a `DeltaGenerator` (for use in non-widget elements).
    """

    pass


class DeltaGenerator(object):
    """Creator of Delta protobuf messages.

    Parameters
    ----------
    enqueue: callable or None
      Function that (maybe) enqueues ForwardMsg's and returns True if
        enqueued or False if not.
    id: int or None
      ID for deltas, or None to create the root DeltaGenerator (which
        produces DeltaGenerators with incrementing IDs)
    delta_type: string or None
      The name of the element passed in Element.proto's oneof.
      This is needed so we can transform dataframes for some elements when
      performing an `add_rows`.
    last_index: int or None
      The last index of the DataFrame for the element this DeltaGenerator
      created. Only applies to elements that transform dataframes,
      like line charts.
    is_root: bool
      If True, this will behave like a root DeltaGenerator which an
      auto-incrementing ID (in which case, `id` should be None).
      If False, this will have a fixed ID as determined
      by the `id` argument.
    container: BlockPath
      The root container for this DeltaGenerator. Can be MAIN or SIDEBAR.
    path: tuple of ints
      The full path of this DeltaGenerator, consisting of the IDs of
      all ancestors. The 0th item is the topmost ancestor.

    """

    # The pydoc below is for user consumption, so it doesn't talk about
    # DeltaGenerator constructor parameters (which users should never use). For
    # those, see above.
    def __init__(
        self,
        enqueue,
        id=0,
        delta_type=None,
        last_index=None,
        is_root=True,
        container=BlockPath_pb2.BlockPath.MAIN,
        path=(),
    ):
        """Inserts or updates elements in Streamlit apps.

        As a user, you should never initialize this object by hand. Instead,
        DeltaGenerator objects are initialized for you in two places:

        1) When you call `dg = st.foo()` for some method "foo", sometimes `dg`
        is a DeltaGenerator object. You can call methods on the `dg` object to
        update the element `foo` that appears in the Streamlit app.

        2) This is an internal detail, but `st.sidebar` itself is a
        DeltaGenerator. That's why you can call `st.sidebar.foo()` to place
        an element `foo` inside the sidebar.

        """
        self._enqueue = enqueue
        self._id = id
        self._delta_type = delta_type
        self._last_index = last_index
        self._is_root = is_root
        self._container = container
        self._path = path

    def __getattr__(self, name):
        import streamlit as st

        streamlit_methods = [
            method_name for method_name in dir(st) if callable(getattr(st, method_name))
        ]

        def wrapper(*args, **kwargs):
            if name in streamlit_methods:
                if self._container == BlockPath_pb2.BlockPath.SIDEBAR:
                    message = (
                        "Method `%(name)s()` does not exist for "
                        "`st.sidebar`. Did you mean `st.%(name)s()`?" % {"name": name}
                    )
                else:
                    message = (
                        "Method `%(name)s()` does not exist for "
                        "`DeltaGenerator` objects. Did you mean "
                        "`st.%(name)s()`?" % {"name": name}
                    )
            else:
                message = "`%(name)s()` is not a valid Streamlit command." % {
                    "name": name
                }

            raise StreamlitAPIException(message)

        return wrapper

    # Protected (should be used only by Streamlit, not by users).
    def _reset(self):
        """Reset delta generator so it starts from index 0."""
        assert self._is_root
        self._id = 0

    def _enqueue_new_element_delta(
        self,
        marshall_element,
        delta_type,
        last_index=None,
        elementWidth=None,
        elementHeight=None,
    ):
        """Create NewElement delta, fill it, and enqueue it.

        Parameters
        ----------
        marshall_element : callable
            Function which sets the fields for a NewElement protobuf.
        elementWidth : int or None
            Desired width for the element
        elementHeight : int or None
            Desired height for the element

        Returns
        -------
        DeltaGenerator
            A DeltaGenerator that can be used to modify the newly-created
            element.

        """

        def value_or_dg(value, dg):
            """Widgets have return values unlike other elements and may want to
            return `None`. We create a special `NoValue` class for this scenario
            since `None` return values get replaced with a DeltaGenerator.
            """
            if value is NoValue:
                return None
            if value is None:
                return dg
            return value

        rv = None
        if marshall_element:
            msg = ForwardMsg_pb2.ForwardMsg()
            rv = marshall_element(msg.delta.new_element)
            msg.metadata.parent_block.container = self._container
            msg.metadata.parent_block.path[:] = self._path
            msg.metadata.delta_id = self._id
            if elementWidth is not None:
                msg.metadata.element_dimension_spec.width = elementWidth
            if elementHeight is not None:
                msg.metadata.element_dimension_spec.height = elementHeight

        # "Null" delta generators (those without queues), don't send anything.
        if self._enqueue is None:
            return value_or_dg(rv, self)

        # Figure out if we need to create a new ID for this element.
        if self._is_root:
            output_dg = DeltaGenerator(
                enqueue=self._enqueue,
                id=msg.metadata.delta_id,
                delta_type=delta_type,
                last_index=last_index,
                container=self._container,
                is_root=False,
            )
        else:
            self._delta_type = delta_type
            self._last_index = last_index
            output_dg = self

        kind = msg.delta.new_element.WhichOneof("type")

        m = metrics.Client.get("streamlit_enqueue_deltas_total")
        m.labels(kind).inc()
        msg_was_enqueued = self._enqueue(msg)

        if not msg_was_enqueued:
            return value_or_dg(rv, self)

        if self._is_root:
            self._id += 1

        return value_or_dg(rv, output_dg)

    def _block(self):
        if self._enqueue is None:
            return self

        msg = ForwardMsg_pb2.ForwardMsg()
        msg.delta.new_block = True
        msg.metadata.parent_block.container = self._container
        msg.metadata.parent_block.path[:] = self._path
        msg.metadata.delta_id = self._id

        new_block_dg = DeltaGenerator(
            enqueue=self._enqueue,
            id=0,
            is_root=True,
            container=self._container,
            path=self._path + (self._id,),
        )

        self._enqueue(msg)
        self._id += 1

        return new_block_dg

    @_with_element
    def balloons(self, element):
        """Draw celebratory balloons.

        Example
        -------
        >>> st.balloons()

        ...then watch your app and get ready for a celebration!

        """
        element.balloons.type = Balloons_pb2.Balloons.DEFAULT
        element.balloons.execution_id = random.randrange(0xFFFFFFFF)

    @_with_element
    def text(self, element, body):
        """Write fixed-width and preformatted text.

        Parameters
        ----------
        body : str
            The string to display.

        Example
        -------
        >>> st.text('This is some text.')

        .. output::
           https://share.streamlit.io/0.25.0-2JkNY/index.html?id=PYxU1kee5ubuhGR11NsnT1
           height: 50px

        """

        element.text.body = _clean_text(body)

    @_with_element
    def markdown(self, element, body, unsafe_allow_html=False):
        """Display string formatted as Markdown.

        Parameters
        ----------
        body : str
            The string to display as Github-flavored Markdown. Syntax
            information can be found at: https://github.github.com/gfm.
            Inline and block math are supported by KaTeX and remark-math.

            The body also support LaTeX expressions, by just wrapping them in
            "$" or "$$" (the "$$" must be on their own lines). Supported LaTeX
            functions are listed at https://katex.org/docs/supported.html.

        unsafe_allow_html : bool
            By default, any HTML tags found in the body will be escaped and
            therefore treated as pure text. This behavior may be turned off by
            setting this argument to True.

            That said, we *strongly advise against it*. It is hard to write
            secure HTML, so by using this argument you may be compromising your
            users' security. For more information, see:

            https://github.com/streamlit/streamlit/issues/152

            *Also note that `unsafe_allow_html` is a temporary measure and may
            be removed from Streamlit at any time.*

            If you decide to turn on HTML anyway, we ask you to please tell us
            your exact use case here:

            https://discuss.streamlit.io/t/96

            This will help us come up with safe APIs that allow you to do what
            you want.

        Example
        -------
        >>> st.markdown('Streamlit is **_really_ cool**.')

        .. output::
           https://share.streamlit.io/0.25.0-2JkNY/index.html?id=PXz9xgY8aB88eziDVEZLyS
           height: 50px

        """
        element.markdown.body = _clean_text(body)
        element.markdown.allow_html = unsafe_allow_html

    @_with_element
    def latex(self, element, body):
        # This docstring needs to be "raw" because of the backslashes in the
        # example below.
        r"""Display mathematical expressions formatted as LaTeX.

        Supported LaTeX functions are listed at
        https://katex.org/docs/supported.html.

        Parameters
        ----------
        body : str or SymPy expression
            The string or SymPy expression to display as LaTeX. If str, it's
            a good idea to use raw Python strings since LaTeX uses backslashes
            a lot.


        Example
        -------
        >>> st.latex(r'''
        ...     a + ar + a r^2 + a r^3 + \cdots + a r^{n-1} =
        ...     \sum_{k=0}^{n-1} ar^k =
        ...     a \left(\frac{1-r^{n}}{1-r}\right)
        ...     ''')

        .. output::
           https://share.streamlit.io/0.50.0-td2L/index.html?id=NJFsy6NbGTsH2RF9W6ioQ4
           height: 75px

        """
        from streamlit.type_util import is_sympy_expession

        if is_sympy_expession(body):
            import sympy

            body = sympy.latex(body)

        element.markdown.body = "$$\n%s\n$$" % _clean_text(body)

    @_with_element
    def code(self, element, body, language="python"):
        """Display a code block with optional syntax highlighting.

        (This is a convenience wrapper around `st.markdown()`)

        Parameters
        ----------
        body : str
            The string to display as code.

        language : str
            The language that the code is written in, for syntax highlighting.
            If omitted, the code will be unstyled.

        Example
        -------
        >>> code = '''def hello():
        ...     print("Hello, Streamlit!")'''
        >>> st.code(code, language='python')

        .. output::
           https://share.streamlit.io/0.27.0-kBtt/index.html?id=VDRnaCEZWSBCNUd5gNQZv2
           height: 100px

        """
        markdown = "```%(language)s\n%(body)s\n```" % {
            "language": language or "",
            "body": body,
        }
        element.markdown.body = _clean_text(markdown)

    @_with_element
    def json(self, element, body):
        """Display object or string as a pretty-printed JSON string.

        Parameters
        ----------
        body : Object or str
            The object to print as JSON. All referenced objects should be
            serializable to JSON as well. If object is a string, we assume it
            contains serialized JSON.

        Example
        -------
        >>> st.json({
        ...     'foo': 'bar',
        ...     'baz': 'boz',
        ...     'stuff': [
        ...         'stuff 1',
        ...         'stuff 2',
        ...         'stuff 3',
        ...         'stuff 5',
        ...     ],
        ... })

        .. output::
           https://share.streamlit.io/0.25.0-2JkNY/index.html?id=CTFkMQd89hw3yZbZ4AUymS
           height: 280px

        """
        element.json.body = (
            body
            if isinstance(body, string_types)  # noqa: F821
            else json.dumps(body, default=lambda o: str(type(o)))
        )

    @_with_element
    def title(self, element, body):
        """Display text in title formatting.

        Each document should have a single `st.title()`, although this is not
        enforced.

        Parameters
        ----------
        body : str
            The text to display.

        Example
        -------
        >>> st.title('This is a title')

        .. output::
           https://share.streamlit.io/0.25.0-2JkNY/index.html?id=SFcBGANWd8kWXF28XnaEZj
           height: 100px

        """
        element.markdown.body = "# %s" % _clean_text(body)

    @_with_element
    def header(self, element, body):
        """Display text in header formatting.

        Parameters
        ----------
        body : str
            The text to display.

        Example
        -------
        >>> st.header('This is a header')

        .. output::
           https://share.streamlit.io/0.25.0-2JkNY/index.html?id=AnfQVFgSCQtGv6yMUMUYjj
           height: 100px

        """
        element.markdown.body = "## %s" % _clean_text(body)

    @_with_element
    def subheader(self, element, body):
        """Display text in subheader formatting.

        Parameters
        ----------
        body : str
            The text to display.

        Example
        -------
        >>> st.subheader('This is a subheader')

        .. output::
           https://share.streamlit.io/0.25.0-2JkNY/index.html?id=LBKJTfFUwudrbWENSHV6cJ
           height: 100px

        """
        element.markdown.body = "### %s" % _clean_text(body)

    @_with_element
    def error(self, element, body):
        """Display error message.

        Parameters
        ----------
        body : str
            The error text to display.

        Example
        -------
        >>> st.error('This is an error')

        """
        element.alert.body = _clean_text(body)
        element.alert.format = Alert_pb2.Alert.ERROR

    @_with_element
    def warning(self, element, body):
        """Display warning message.

        Parameters
        ----------
        body : str
            The warning text to display.

        Example
        -------
        >>> st.warning('This is a warning')

        """
        element.alert.body = _clean_text(body)
        element.alert.format = Alert_pb2.Alert.WARNING

    @_with_element
    def info(self, element, body):
        """Display an informational message.

        Parameters
        ----------
        body : str
            The info text to display.

        Example
        -------
        >>> st.info('This is a purely informational message')

        """
        element.alert.body = _clean_text(body)
        element.alert.format = Alert_pb2.Alert.INFO

    @_with_element
    def success(self, element, body):
        """Display a success message.

        Parameters
        ----------
        body : str
            The success text to display.

        Example
        -------
        >>> st.success('This is a success message!')

        """
        element.alert.body = _clean_text(body)
        element.alert.format = Alert_pb2.Alert.SUCCESS

    @_with_element
    def help(self, element, obj):
        """Display object's doc string, nicely formatted.

        Displays the doc string for this object.

        Parameters
        ----------
        obj : Object
            The object whose docstring should be displayed.

        Example
        -------

        Don't remember how to initialize a dataframe? Try this:

        >>> st.help(pandas.DataFrame)

        Want to quickly check what datatype is output by a certain function?
        Try:

        >>> x = my_poorly_documented_function()
        >>> st.help(x)

        """
        import streamlit.elements.doc_string as doc_string

        doc_string.marshall(element, obj)

    @_with_element
    def exception(self, element, exception, exception_traceback=None):
        """Display an exception.

        Parameters
        ----------
        exception : Exception
            The exception to display.
        exception_traceback : Exception Traceback or None
            If None or False, does not show display the trace. If True,
            tries to capture a trace automatically. If a Traceback object,
            displays the given traceback.

        Example
        -------
        >>> e = RuntimeError('This is an exception of type RuntimeError')
        >>> st.exception(e)

        """
        import streamlit.elements.exception_proto as exception_proto

        exception_proto.marshall(element.exception, exception, exception_traceback)

    @_remove_self_from_sig
    def dataframe(self, data=None, width=None, height=None):
        """Display a dataframe as an interactive table.

        Parameters
        ----------
        data : pandas.DataFrame, pandas.Styler, numpy.ndarray, Iterable, dict,
            or None
            The data to display.

            If 'data' is a pandas.Styler, it will be used to style its
            underyling DataFrame. Streamlit supports custom cell
            values and colors. (It does not support some of the more exotic
            pandas styling features, like bar charts, hovering, and captions.)
            Styler support is experimental!
        width : int or None
            Desired width of the UI element expressed in pixels. If None, a
            default width based on the page width is used.
        height : int or None
            Desired height of the UI element expressed in pixels. If None, a
            default height is used.

        Examples
        --------
        >>> df = pd.DataFrame(
        ...    np.random.randn(50, 20),
        ...    columns=('col %d' % i for i in range(20)))
        ...
        >>> st.dataframe(df)  # Same as st.write(df)

        .. output::
           https://share.streamlit.io/0.25.0-2JkNY/index.html?id=165mJbzWdAC8Duf8a4tjyQ
           height: 330px

        >>> st.dataframe(df, 200, 100)

        You can also pass a Pandas Styler object to change the style of
        the rendered DataFrame:

        >>> df = pd.DataFrame(
        ...    np.random.randn(10, 20),
        ...    columns=('col %d' % i for i in range(20)))
        ...
        >>> st.dataframe(df.style.highlight_max(axis=0))

        .. output::
           https://share.streamlit.io/0.29.0-dV1Y/index.html?id=Hb6UymSNuZDzojUNybzPby
           height: 285px

        """
        import streamlit.elements.data_frame_proto as data_frame_proto

        def set_data_frame(delta):
            data_frame_proto.marshall_data_frame(data, delta.data_frame)

        return self._enqueue_new_element_delta(
            set_data_frame, "dataframe", elementWidth=width, elementHeight=height
        )

    @_with_element
    def line_chart(self, element, data=None, width=0, height=0):
        """Display a line chart.

        This is just syntax-sugar around st.altair_chart. The main difference
        is this command uses the data's own column and indices to figure out
        the chart's spec. As a result this is easier to use for many "just plot
        this" scenarios, while being less customizable.

        Parameters
        ----------
        data : pandas.DataFrame, pandas.Styler, numpy.ndarray, Iterable, dict
            or None
            Data to be plotted.

        width : int
            The chart width in pixels, or 0 for full width.

        height : int
            The chart width in pixels, or 0 for default height.

        Example
        -------
        >>> chart_data = pd.DataFrame(
        ...     np.random.randn(20, 3),
        ...     columns=['a', 'b', 'c'])
        ...
        >>> st.line_chart(chart_data)

        .. output::
           https://share.streamlit.io/0.50.0-td2L/index.html?id=BdxXG3MmrVBfJyqS2R2ki8
           height: 220px

        """

        import streamlit.elements.altair as altair

        chart = altair.generate_chart("line", data)
        altair.marshall(element.vega_lite_chart, chart, width, height=height)

    @_with_element
    def area_chart(self, element, data=None, width=0, height=0):
        """Display a area chart.

        This is just syntax-sugar around st.altair_chart. The main difference
        is this command uses the data's own column and indices to figure out
        the chart's spec. As a result this is easier to use for many "just plot
        this" scenarios, while being less customizable.

        Parameters
        ----------
        data : pandas.DataFrame, pandas.Styler, numpy.ndarray, Iterable, or dict
            Data to be plotted.

        width : int
            The chart width in pixels, or 0 for full width.

        height : int
            The chart width in pixels, or 0 for default height.

        Example
        -------
        >>> chart_data = pd.DataFrame(
        ...     np.random.randn(20, 3),
        ...     columns=['a', 'b', 'c'])
        ...
        >>> st.area_chart(chart_data)

        .. output::
           https://share.streamlit.io/0.50.0-td2L/index.html?id=Pp65STuFj65cJRDfhGh4Jt
           height: 220px

        """
        import streamlit.elements.altair as altair

        chart = altair.generate_chart("area", data)
        altair.marshall(element.vega_lite_chart, chart, width, height=height)

    @_with_element
    def bar_chart(self, element, data=None, width=0, height=0):
        """Display a bar chart.

        This is just syntax-sugar around st.altair_chart. The main difference
        is this command uses the data's own column and indices to figure out
        the chart's spec. As a result this is easier to use for many "just plot
        this" scenarios, while being less customizable.

        Parameters
        ----------
        data : pandas.DataFrame, pandas.Styler, numpy.ndarray, Iterable, or dict
            Data to be plotted.

        width : int
            The chart width in pixels, or 0 for full width.

        height : int
            The chart width in pixels, or 0 for default height.

        Example
        -------
        >>> chart_data = pd.DataFrame(
        ...     np.random.randn(50, 3),
        ...     columns=["a", "b", "c"])
        ...
        >>> st.bar_chart(chart_data)

        .. output::
           https://share.streamlit.io/0.50.0-td2L/index.html?id=5U5bjR2b3jFwnJdDfSvuRk
           height: 220px

        """
        import streamlit.elements.altair as altair

        chart = altair.generate_chart("bar", data)
        altair.marshall(element.vega_lite_chart, chart, width, height=height)

    @_with_element
    def vega_lite_chart(self, element, data=None, spec=None, width=0, **kwargs):
        """Display a chart using the Vega-Lite library.

        Parameters
        ----------
        data : pandas.DataFrame, pandas.Styler, numpy.ndarray, Iterable, dict,
            or None
            Either the data to be plotted or a Vega-Lite spec containing the
            data (which more closely follows the Vega-Lite API).

        spec : dict or None
            The Vega-Lite spec for the chart. If the spec was already passed in
            the previous argument, this must be set to None. See
            https://vega.github.io/vega-lite/docs/ for more info.

        width : number
            If 0 (default), stretch chart to the full document width. If -1,
            use the default from Vega-Lite. If greater than 0, sets the width.
            Note that if spec['width'] is defined, it takes precedence over
            this argument.

        **kwargs : any
            Same as spec, but as keywords.

        Example
        -------

        >>> import pandas as pd
        >>> import numpy as np
        >>>
        >>> df = pd.DataFrame(
        ...     np.random.randn(200, 3),
        ...     columns=['a', 'b', 'c'])
        >>>
        >>> st.vega_lite_chart(df, {
        ...     'mark': 'circle',
        ...     'encoding': {
        ...         'x': {'field': 'a', 'type': 'quantitative'},
        ...         'y': {'field': 'b', 'type': 'quantitative'},
        ...         'size': {'field': 'c', 'type': 'quantitative'},
        ...         'color': {'field': 'c', 'type': 'quantitative'},
        ...     },
        ... })

        .. output::
           https://share.streamlit.io/0.25.0-2JkNY/index.html?id=8jmmXR8iKoZGV4kXaKGYV5
           height: 200px

        Examples of Vega-Lite usage without Streamlit can be found at
        https://vega.github.io/vega-lite/examples/. Most of those can be easily
        translated to the syntax shown above.

        """
        import streamlit.elements.vega_lite as vega_lite

        vega_lite.marshall(element.vega_lite_chart, data, spec, width, **kwargs)

    @_with_element
    def altair_chart(self, element, altair_chart, width=0):
        """Display a chart using the Altair library.

        Parameters
        ----------
        altair_chart : altair.vegalite.v2.api.Chart
            The Altair chart object to display.

        width : number
            If 0 (default), stretch chart to the full document width. If -1,
            use the default from Altair. If greater than 0, sets the width.
            Note that if the top-level width  is defined, it takes precedence
            over this argument.

        Example
        -------

        >>> import pandas as pd
        >>> import numpy as np
        >>> import altair as alt
        >>>
        >>> df = pd.DataFrame(
        ...     np.random.randn(200, 3),
        ...     columns=['a', 'b', 'c'])
        ...
        >>> c = alt.Chart(df).mark_circle().encode(
        ...     x='a', y='b', size='c', color='c')
        >>>
        >>> st.altair_chart(c, width=-1)

        .. output::
           https://share.streamlit.io/0.25.0-2JkNY/index.html?id=8jmmXR8iKoZGV4kXaKGYV5
           height: 200px

        Examples of Altair charts can be found at
        https://altair-viz.github.io/gallery/.

        """
        import streamlit.elements.altair as altair

        altair.marshall(element.vega_lite_chart, altair_chart, width)

    @_with_element
    def graphviz_chart(self, element, figure_or_dot, width=0, height=0):
        """Display a graph using the dagre-d3 library.

        Parameters
        ----------
        figure_or_dot : graphviz.dot.Graph, graphviz.dot.Digraph, str
            The Graphlib graph object or dot string to display
        width : type
            The chart width in pixels, or 0 for full width.
        height : type
            The chart height in pixels, or 0 for default height.

        Example
        -------

        >>> import streamlit as st
        >>> import graphviz as graphviz
        >>>
        >>> # Create a graphlib graph object
        >>> graph = graphviz.DiGraph()
        >>> graph.edge('run', 'intr')
        >>> graph.edge('intr', 'runbl')
        >>> graph.edge('runbl', 'run')
        >>> graph.edge('run', 'kernel')
        >>> graph.edge('kernel', 'zombie')
        >>> graph.edge('kernel', 'sleep')
        >>> graph.edge('kernel', 'runmem')
        >>> graph.edge('sleep', 'swap')
        >>> graph.edge('swap', 'runswap')
        >>> graph.edge('runswap', 'new')
        >>> graph.edge('runswap', 'runmem')
        >>> graph.edge('new', 'runmem')
        >>> graph.edge('sleep', 'runmem')
        >>>
        >>> st.graphviz_chart(graph)

        Or you can render the chart from the graph using GraphViz's Dot
        language:

        >>> st.graphviz_chart('''
            digraph {
                run -> intr
                intr -> runbl
                runbl -> run
                run -> kernel
                kernel -> zombie
                kernel -> sleep
                kernel -> runmem
                sleep -> swap
                swap -> runswap
                runswap -> new
                runswap -> runmem
                new -> runmem
                sleep -> runmem
            }
        ''')

        .. output::
           https://share.streamlit.io/0.37.0-2PGsB/index.html?id=QFXRFT19mzA3brW8XCAcK8
           height: 400px

        """
        import streamlit.elements.graphviz_chart as graphviz_chart

        graphviz_chart.marshall(
            element.graphviz_chart, figure_or_dot, width=width, height=height
        )

    @_with_element
    def plotly_chart(
        self, element, figure_or_data, width=0, height=0, sharing="streamlit", **kwargs
    ):
        """Display an interactive Plotly chart.

        Plotly is a charting library for Python. The arguments to this function
        closely follow the ones for Plotly's `plot()` function. You can find
        more about Plotly at https://plot.ly/python.

        Parameters
        ----------
        figure_or_data : plotly.graph_objs.Figure, plotly.graph_objs.Data,
            dict/list of plotly.graph_objs.Figure/Data, or
            matplotlib.figure.Figure

            See https://plot.ly/python/ for examples of graph descriptions.

            If a Matplotlib Figure, converts it to a Plotly figure and displays
            it.

        width : int
            The chart width in pixels, or 0 for full width.

        height : int
            The chart height in pixels, or 0 for default height.

        sharing : {'streamlit', 'private', 'secret', 'public'}
            Use 'streamlit' to insert the plot and all its dependencies
            directly in the Streamlit app, which means it works offline too.
            This is the default.
            Use any other sharing mode to send the app to Plotly's servers,
            and embed the result into the Streamlit app. See
            https://plot.ly/python/privacy/ for more. Note that these sharing
            modes require a Plotly account.

        **kwargs
            Any argument accepted by Plotly's `plot()` function.


        To show Plotly charts in Streamlit, just call `st.plotly_chart`
        wherever you would call Plotly's `py.plot` or `py.iplot`.

        Example
        -------

        The example below comes straight from the examples at
        https://plot.ly/python:

        >>> import streamlit as st
        >>> import plotly.figure_factory as ff
        >>> import numpy as np
        >>>
        >>> # Add histogram data
        >>> x1 = np.random.randn(200) - 2
        >>> x2 = np.random.randn(200)
        >>> x3 = np.random.randn(200) + 2
        >>>
        >>> # Group data together
        >>> hist_data = [x1, x2, x3]
        >>>
        >>> group_labels = ['Group 1', 'Group 2', 'Group 3']
        >>>
        >>> # Create distplot with custom bin_size
        >>> fig = ff.create_distplot(
        ...         hist_data, group_labels, bin_size=[.1, .25, .5])
        >>>
        >>> # Plot!
        >>> st.plotly_chart(fig)

        .. output::
           https://share.streamlit.io/0.32.0-2KznC/index.html?id=NbyKJnNQ2XcrpWTno643uD
           height: 400px

        """
        # NOTE: "figure_or_data" is the name used in Plotly's .plot() method
        # for their main parameter. I don't like the name, but its best to keep
        # it in sync with what Plotly calls it.
        import streamlit.elements.plotly_chart as plotly_chart

        plotly_chart.marshall(
            element.plotly_chart, figure_or_data, width, height, sharing, **kwargs
        )

    @_with_element
    def pyplot(self, element, fig=None, **kwargs):
        """Display a matplotlib.pyplot figure.

        Parameters
        ----------
        fig : Matplotlib Figure
            The figure to plot. When this argument isn't specified, which is
            the usual case, this function will render the global plot.

        **kwargs : any
            Arguments to pass to Matplotlib's savefig function.

        Example
        -------
        >>> import matplotlib.pyplot as plt
        >>> import numpy as np
        >>>
        >>> arr = np.random.normal(1, 1, size=100)
        >>> plt.hist(arr, bins=20)
        >>>
        >>> st.pyplot()

        .. output::
           https://share.streamlit.io/0.25.0-2JkNY/index.html?id=PwzFN7oLZsvb6HDdwdjkRB
           height: 530px

        Notes
        -----
        Matplotlib support several different types of "backends". If you're
        getting an error using Matplotlib with Streamlit, try setting your
        backend to "TkAgg"::

            echo "backend: TkAgg" >> ~/.matplotlib/matplotlibrc

        For more information, see https://matplotlib.org/faq/usage_faq.html.

        """
        import streamlit.elements.pyplot as pyplot

        pyplot.marshall(element, fig, **kwargs)

    @_with_element
    def bokeh_chart(self, element, figure):
        """Display an interactive Bokeh chart.

        Bokeh is a charting library for Python. The arguments to this function
        closely follow the ones for Bokeh's `show` function. You can find
        more about Bokeh at https://bokeh.pydata.org.

        Parameters
        ----------
        figure : bokeh.plotting.figure.Figure
            A Bokeh figure to plot.


        To show Bokeh charts in Streamlit, just call `st.bokeh_chart`
        wherever you would call Bokeh's `show`.

        Example
        -------
        >>> import streamlit as st
        >>> from bokeh.plotting import figure
        >>>
        >>> x = [1, 2, 3, 4, 5]
        >>> y = [6, 7, 2, 4, 5]
        >>>
        >>> p = figure(
        ...     title='simple line example',
        ...     x_axis_label='x',
        ...     y_axis_label='y')
        ...
        >>> p.line(x, y, legend='Trend', line_width=2)
        >>>
        >>> st.bokeh_chart(p)

        .. output::
           https://share.streamlit.io/0.34.0-2Ezo2/index.html?id=kWNtYxGUFpA3PRXt3uVff
           height: 600px

        """
        import streamlit.elements.bokeh_chart as bokeh_chart

        bokeh_chart.marshall(element.bokeh_chart, figure)

    # TODO: Make this accept files and strings/bytes as input.
    @_with_element
    def image(
        self,
        element,
        image,
        caption=None,
        width=None,
        use_column_width=False,
        clamp=False,
        channels="RGB",
        format="JPEG",
    ):
        """Display an image or list of images.

        Parameters
        ----------
        image : numpy.ndarray, [numpy.ndarray], BytesIO, str, or [str]
            Monochrome image of shape (w,h) or (w,h,1)
            OR a color image of shape (w,h,3)
            OR an RGBA image of shape (w,h,4)
            OR a URL to fetch the image from
            OR a list of one of the above, to display multiple images.
        caption : str or list of str
            Image caption. If displaying multiple images, caption should be a
            list of captions (one for each image).
        width : int or None
            Image width. None means use the image width.
        use_column_width : bool
            If True, set the image width to the column width. This overrides
            the `width` parameter.
        clamp : bool
            Clamp image pixel values to a valid range ([0-255] per channel).
            This is only meaningful for byte array images; the parameter is
            ignored for image URLs. If this is not set, and an image has an
            out-of-range value, an error will be thrown.
        channels : 'RGB' or 'BGR'
            If image is an nd.array, this parameter denotes the format used to
            represent color information. Defaults to 'RGB', meaning
            `image[:, :, 0]` is the red channel, `image[:, :, 1]` is green, and
            `image[:, :, 2]` is blue. For images coming from libraries like
            OpenCV you should set this to 'BGR', instead.
        format : 'JPEG' or 'PNG'
            This parameter specifies the image format to use when transferring
            the image data. Defaults to 'JPEG'.

        Example
        -------
        >>> from PIL import Image
        >>> image = Image.open('sunrise.jpg')
        >>>
        >>> st.image(image, caption='Sunrise by the mountains',
        ...          use_column_width=True)

        .. output::
           https://share.streamlit.io/0.25.0-2JkNY/index.html?id=YCFaqPgmgpEz7jwE4tHAzY
           height: 630px

        """
        import streamlit.elements.image_proto as image_proto

        if use_column_width:
            width = -2
        elif width is None:
            width = -1
        elif width <= 0:
            raise StreamlitAPIException("Image width must be positive.")
        image_proto.marshall_images(
            image, caption, width, element.imgs, clamp, channels, format
        )

    @_with_element
    def audio(self, element, data, format="audio/wav", start_time=0):
        """Display an audio player.

        Parameters
        ----------
        data : str, bytes, BytesIO, numpy.ndarray, or file opened with
                io.open().
            Raw audio data or a string with a URL pointing to the file to load.
            If passing the raw data, this must include headers and any other bytes
            required in the actual file.
        start_time: int
            The time from which this element should start playing.
        format : str
            The mime type for the audio file. Defaults to 'audio/wav'.
            See https://tools.ietf.org/html/rfc4281 for more info.

        Example
        -------
        >>> audio_file = open('myaudio.ogg', 'rb')
        >>> audio_bytes = audio_file.read()
        >>>
        >>> st.audio(audio_bytes, format='audio/ogg')

        .. output::
           https://share.streamlit.io/0.25.0-2JkNY/index.html?id=Dv3M9sA7Cg8gwusgnVNTHb
           height: 400px

        """
        # TODO: Provide API to convert raw NumPy arrays to audio file (with
        # proper headers, etc)?
        from .elements import media_proto

        media_proto.marshall_audio(element.audio, data, format, start_time)

    @_with_element
    def video(self, element, data, format="video/mp4", start_time=0):
        """Display a video player.

        Parameters
        ----------
        data : str, bytes, BytesIO, numpy.ndarray, or file opened with
                io.open().
            Raw video data or a string with a URL pointing to the video
            to load. Includes support for YouTube URLs.
            If passing the raw data, this must include headers and any other
            bytes required in the actual file.
        format : str
            The mime type for the video file. Defaults to 'video/mp4'.
            See https://tools.ietf.org/html/rfc4281 for more info.
        start_time: int
            The time from which this element should start playing.

        Example
        -------
        >>> video_file = open('myvideo.mp4', 'rb')
        >>> video_bytes = video_file.read()
        >>>
        >>> st.video(video_bytes)

        .. output::
           https://share.streamlit.io/0.25.0-2JkNY/index.html?id=Wba9sZELKfKwXH4nDCCbMv
           height: 600px

        """
        # TODO: Provide API to convert raw NumPy arrays to video file (with
        # proper headers, etc)?
        from .elements import media_proto

        media_proto.marshall_video(element.video, data, format, start_time)

    @_with_element
    def button(self, element, label, key=None):
        """Display a button widget.

        Parameters
        ----------
        label : str
            A short label explaining to the user what this button is for.
        key : str
            An optional string to use as the unique key for the widget.
            If this is omitted, a key will be generated for the widget
            based on its content. Multiple widgets of the same type may
            not share the same key.

        Returns
        -------
        bool
            If the button was clicked on the last run of the app.

        Example
        -------
        >>> if st.button('Say hello'):
        ...     st.write('Why hello there')
        ... else:
        ...     st.write('Goodbye')

        """
        element.button.label = label
        element.button.default = False

        ui_value = _get_widget_ui_value("button", element, user_key=key)
        current_value = ui_value if ui_value is not None else False
        return current_value

    @_with_element
    def checkbox(self, element, label, value=False, key=None):
        """Display a checkbox widget.

        Parameters
        ----------
        label : str
            A short label explaining to the user what this checkbox is for.
        value : bool
            Preselect the checkbox when it first renders. This will be
            cast to bool internally.
        key : str
            An optional string to use as the unique key for the widget.
            If this is omitted, a key will be generated for the widget
            based on its content. Multiple widgets of the same type may
            not share the same key.

        Returns
        -------
        bool
            Whether or not the checkbox is checked.

        Example
        -------
        >>> agree = st.checkbox('I agree')
        >>>
        >>> if agree:
        ...     st.write('Great!')

        """
        element.checkbox.label = label
        element.checkbox.default = bool(value)

        ui_value = _get_widget_ui_value("checkbox", element, user_key=key)
        current_value = ui_value if ui_value is not None else value
        return bool(current_value)

    @_with_element
    def multiselect(
        self, element, label, options, default=None, format_func=str, key=None
    ):
        """Display a multiselect widget.
        The multiselect widget starts as empty.

        Parameters
        ----------
        label : str
            A short label explaining to the user what this select widget is for.
        options : list, tuple, numpy.ndarray, or pandas.Series
            Labels for the select options. This will be cast to str internally
            by default.
        default: [str] or None
            List of default values.
        format_func : function
            Function to modify the display of selectbox options. It receives
            the raw option as an argument and should output the label to be
            shown for that option. This has no impact on the return value of
            the selectbox.
        key : str
            An optional string to use as the unique key for the widget.
            If this is omitted, a key will be generated for the widget
            based on its content. Multiple widgets of the same type may
            not share the same key.

        Returns
        -------
        [str]
            A list with the selected options

        Example
        -------
        >>> options = st.multiselect(
        ...     'What are your favorite colors',
                ('Yellow', 'Red')
        ...     ('Green', 'Yellow', 'Red', 'Blue'))
        >>>
        >>> st.write('You selected:', options)

        """

        # Perform validation checks and return indices base on the default values.
        def _check_and_convert_to_indices(default_values):
            for value in default_values:
                if not isinstance(value, string_types):  # noqa: F821
                    raise StreamlitAPIException(
                        "Multiselect default value has invalid type: %s"
                        % type(value).__name__
                    )
                if value not in options:
                    raise StreamlitAPIException(
                        "Every Multiselect default value must exist in options"
                    )
            return [options.index(value) for value in default]

        indices = (
            _check_and_convert_to_indices(default) if default is not None else None
        )
        element.multiselect.label = label
        default_value = [] if indices is None else indices
        element.multiselect.default[:] = default_value
        element.multiselect.options[:] = [
            str(format_func(option)) for option in options
        ]

        ui_value = _get_widget_ui_value("multiselect", element, user_key=key)
        current_value = ui_value.value if ui_value is not None else default_value
        return [options[i] for i in current_value]

    @_with_element
    def radio(self, element, label, options, index=0, format_func=str, key=None):
        """Display a radio button widget.

        Parameters
        ----------
        label : str
            A short label explaining to the user what this radio group is for.
        options : list, tuple, numpy.ndarray, or pandas.Series
            Labels for the radio options. This will be cast to str internally
            by default.
        index : int
            The index of the preselected option on first render.
        format_func : function
            Function to modify the display of selectbox options. It receives
            the raw option as an argument and should output the label to be
            shown for that option. This has no impact on the return value of
            the selectbox.
        key : str
            An optional string to use as the unique key for the widget.
            If this is omitted, a key will be generated for the widget
            based on its content. Multiple widgets of the same type may
            not share the same key.

        Returns
        -------
        any
            The selected option.

        Example
        -------
        >>> genre = st.radio(
        ...     'What\'s your favorite movie genre',
        ...     ('Comedy', 'Drama', 'Documentary'))
        >>>
        >>> if genre == 'Comedy':
        ...     st.write('You selected comedy.')
        ... else:
        ...     st.write('You didn\'t select comedy.')

        """
        if not isinstance(index, int):
            raise StreamlitAPIException(
                "Radio Value has invalid type: %s" % type(index).__name__
            )

        if len(options) > 0 and not 0 <= index < len(options):
            raise StreamlitAPIException(
                "Radio index must be between 0 and length of options"
            )

        element.radio.label = label
        element.radio.default = index
        element.radio.options[:] = [str(format_func(option)) for option in options]

        ui_value = _get_widget_ui_value("radio", element, user_key=key)
        current_value = ui_value if ui_value is not None else index
        return options[current_value] if len(options) > 0 else NoValue

    @_with_element
    def selectbox(self, element, label, options, index=0, format_func=str, key=None):
        """Display a select widget.

        Parameters
        ----------
        label : str
            A short label explaining to the user what this select widget is for.
        options : list, tuple, numpy.ndarray, or pandas.Series
            Labels for the select options. This will be cast to str internally
            by default.
        index : int
            The index of the preselected option on first render.
        format_func : function
            Function to modify the display of the labels. It receives the option
            as an argument and its output will be cast to str.
        key : str
            An optional string to use as the unique key for the widget.
            If this is omitted, a key will be generated for the widget
            based on its content. Multiple widgets of the same type may
            not share the same key.

        Returns
        -------
        any
            The selected option

        Example
        -------
        >>> option = st.selectbox(
        ...     'How would you like to be contacted?',
        ...     ('Email', 'Home phone', 'Mobile phone'))
        >>>
        >>> st.write('You selected:', option)

        """
        if not isinstance(index, int):
            raise StreamlitAPIException(
                "Selectbox Value has invalid type: %s" % type(index).__name__
            )

        if len(options) > 0 and not 0 <= index < len(options):
            raise StreamlitAPIException(
                "Selectbox index must be between 0 and length of options"
            )

        element.selectbox.label = label
        element.selectbox.default = index
        element.selectbox.options[:] = [str(format_func(option)) for option in options]

        ui_value = _get_widget_ui_value("selectbox", element, user_key=key)
        current_value = ui_value if ui_value is not None else index
        return options[current_value] if len(options) > 0 else NoValue

    @_with_element
    def slider(
        self,
        element,
        label,
        min_value=None,
        max_value=None,
        value=None,
        step=None,
        format=None,
        key=None,
    ):
        """Display a slider widget.

        Parameters
        ----------
        label : str or None
            A short label explaining to the user what this slider is for.
        min_value : int/float or None
            The minimum permitted value.
            Defaults to 0 if the value is an int, 0.0 otherwise.
        max_value : int/float or None
            The maximum permitted value.
            Defaults 100 if the value is an int, 1.0 otherwise.
        value : int/float or a tuple/list of int/float or None
            The value of this widget when it first renders. In case the value
            is passed as a tuple/list a range slider will be used.
            Defaults to min_value.
        step : int/float or None
            The stepping interval.
            Defaults to 1 if the value is an int, 0.01 otherwise.
        format : str or None
            Printf/Python format string controlling how the interface should
            display numbers. This does not impact the return value.
        key : str
            An optional string to use as the unique key for the widget.
            If this is omitted, a key will be generated for the widget
            based on its content. Multiple widgets of the same type may
            not share the same key.

        Returns
        -------
        int/float or tuple of int/float
            The current value of the slider widget. The return type will match
            the data type of the value parameter.

        Examples
        --------
        >>> age = st.slider('How old are you?', 0, 130, 25)
        >>> st.write("I'm ", age, 'years old')

        And here's an example of a range selector:

        >>> values = st.slider(
        ...     'Select a range of values',
        ...     0.0, 100.0, (25.0, 75.0))
        >>> st.write('Values:', values)

        """

        # Set value default.
        if value is None:
            value = min_value if min_value is not None else 0

        # Ensure that the value is either a single value or a range of values.
        single_value = isinstance(value, (int, float))
        range_value = isinstance(value, (list, tuple)) and len(value) == 2
        if not single_value and not range_value:
            raise StreamlitAPIException(
                "Slider value should either be an int/float or a list/tuple of "
                "int/float"
            )

        # Ensure that the value is either an int/float or a list/tuple of ints/floats.
        if single_value:
            int_value = isinstance(value, int)
            float_value = isinstance(value, float)
        else:
            int_value = all(map(lambda v: isinstance(v, int), value))
            float_value = all(map(lambda v: isinstance(v, float), value))

        if not int_value and not float_value:
            raise StreamlitAPIException(
                "Slider tuple/list components must be of the same type."
            )

        # Set corresponding defaults.
        if min_value is None:
            min_value = 0 if int_value else 0.0
        if max_value is None:
            max_value = 100 if int_value else 1.0
        if step is None:
            step = 1 if int_value else 0.01

        # Ensure that all arguments are of the same type.
        args = [min_value, max_value, step]
        int_args = all(map(lambda a: isinstance(a, int), args))
        float_args = all(map(lambda a: isinstance(a, float), args))
        if not int_args and not float_args:
            raise StreamlitAPIException(
                "Slider value arguments must be of the same type."
                "\n`value` has %(value_type)s type."
                "\n`min_value` has %(min_type)s type."
                "\n`max_value` has %(max_type)s type."
                % {
                    "value_type": type(value).__name__,
                    "min_type": type(min_value).__name__,
                    "max_type": type(max_value).__name__,
                }
            )

        # Ensure that the value matches arguments' types.
        all_ints = int_value and int_args
        all_floats = float_value and float_args
        if not all_ints and not all_floats:
            raise StreamlitAPIException(
                "Both value and arguments must be of the same type."
                "\n`value` has %(value_type)s type."
                "\n`min_value` has %(min_type)s type."
                "\n`max_value` has %(max_type)s type."
                % {
                    "value_type": type(value).__name__,
                    "min_type": type(min_value).__name__,
                    "max_type": type(max_value).__name__,
                }
            )

        # Ensure that min <= value <= max.
        if single_value:
            if not min_value <= value <= max_value:
                raise StreamlitAPIException(
                    "The default `value` of %(value)s "
                    "must lie between the `min_value` of %(min)s "
                    "and the `max_value` of %(max)s, inclusively."
                    % {"value": value, "min": min_value, "max": max_value}
                )
        else:
            start, end = value
            if not min_value <= start <= end <= max_value:
                raise StreamlitAPIException(
                    "The value and/or arguments are out of range."
                )

        # Set format default.
        if format is None:
            if all_ints:
                format = "%d"
            else:
                format = "%0.2f"
        # It would be great if we could guess the number of decimal places from
        # the step`argument, but this would only be meaningful if step were a decimal.
        # As a possible improvement we could make this function accept decimals
        # and/or use some heuristics for floats.

        element.slider.label = label
        element.slider.default[:] = [value] if single_value else value
        element.slider.min = min_value
        element.slider.max = max_value
        element.slider.step = step
        element.slider.format = format

        ui_value = _get_widget_ui_value("slider", element, user_key=key)
        # Convert the current value to the appropriate type.
        current_value = ui_value if ui_value is not None else value
        # Cast ui_value to the same type as the input arguments
        if ui_value is not None:
            current_value = getattr(ui_value, "value")
            # Convert float array into int array if the rest of the arguments
            # are ints
            if all_ints:
                current_value = list(map(int, current_value))
            # If there is only one value in the array destructure it into a
            # single variable
            current_value = current_value[0] if single_value else current_value
        return current_value if single_value else tuple(current_value)

    @_with_element
    def text_input(self, element, label, value="", key=None):
        """Display a single-line text input widget.

        Parameters
        ----------
        label : str
            A short label explaining to the user what this input is for.
        value : any
            The text value of this widget when it first renders. This will be
            cast to str internally.
        key : str
            An optional string to use as the unique key for the widget.
            If this is omitted, a key will be generated for the widget
            based on its content. Multiple widgets of the same type may
            not share the same key.

        Returns
        -------
        str
            The current value of the text input widget.

        Example
        -------
        >>> title = st.text_input('Movie title', 'Life of Brian')
        >>> st.write('The current movie title is', title)

        """
        element.text_input.label = label
        element.text_input.default = str(value)

        ui_value = _get_widget_ui_value("text_input", element, user_key=key)
        current_value = ui_value if ui_value is not None else value
        return str(current_value)

    @_with_element
    def text_area(self, element, label, value="", key=None):
        """Display a multi-line text input widget.

        Parameters
        ----------
        label : str
            A short label explaining to the user what this input is for.
        value : any
            The text value of this widget when it first renders. This will be
            cast to str internally.
        key : str
            An optional string to use as the unique key for the widget.
            If this is omitted, a key will be generated for the widget
            based on its content. Multiple widgets of the same type may
            not share the same key.

        Returns
        -------
        str
            The current value of the text input widget.

        Example
        -------
        >>> txt = st.text_area('Text to analyze', '''
        ...     It was the best of times, it was the worst of times, it was
        ...     the age of wisdom, it was the age of foolishness, it was
        ...     the epoch of belief, it was the epoch of incredulity, it
        ...     was the season of Light, it was the season of Darkness, it
        ...     was the spring of hope, it was the winter of despair, (...)
        ...     ''')
        >>> st.write('Sentiment:', run_sentiment_analysis(txt))

        """
        element.text_area.label = label
        element.text_area.default = str(value)

        ui_value = _get_widget_ui_value("text_area", element, user_key=key)
        current_value = ui_value if ui_value is not None else value
        return str(current_value)

    @_with_element
    def time_input(self, element, label, value=None, key=None):
        """Display a time input widget.

        Parameters
        ----------
        label : str
            A short label explaining to the user what this time input is for.
        value : datetime.time/datetime.datetime
            The value of this widget when it first renders. This will be
            cast to str internally. Defaults to the current time.
        key : str
            An optional string to use as the unique key for the widget.
            If this is omitted, a key will be generated for the widget
            based on its content. Multiple widgets of the same type may
            not share the same key.

        Returns
        -------
        datetime.time
            The current value of the time input widget.

        Example
        -------
        >>> t = st.time_input('Set an alarm for', datetime.time(8, 45))
        >>> st.write('Alarm is set for', t)

        """
        # Set value default.
        if value is None:
            value = datetime.now().time()

        # Ensure that the value is either datetime/time
        if not isinstance(value, datetime) and not isinstance(value, time):
            raise StreamlitAPIException(
                "The type of the value should be either datetime or time."
            )

        # Convert datetime to time
        if isinstance(value, datetime):
            value = value.time()

        element.time_input.label = label
        element.time_input.default = time.strftime(value, "%H:%M")

        ui_value = _get_widget_ui_value("time_input", element, user_key=key)
        current_value = (
            datetime.strptime(ui_value, "%H:%M").time()
            if ui_value is not None
            else value
        )
        return current_value

    @_with_element
    def date_input(self, element, label, value=None, key=None):
        """Display a date input widget.

        Parameters
        ----------
        label : str
            A short label explaining to the user what this date input is for.
        value : datetime.date/datetime.datetime
            The value of this widget when it first renders. This will be
            cast to str internally. Defaults to today.
        key : str
            An optional string to use as the unique key for the widget.
            If this is omitted, a key will be generated for the widget
            based on its content. Multiple widgets of the same type may
            not share the same key.

        Returns
        -------
        datetime.date
            The current value of the date input widget.

        Example
        -------
        >>> d = st.date_input(
        ...     'When\'s your birthday',
        ...     datetime.date(2019, 7, 6))
        >>> st.write('Your birthday is:', d)

        """
        # Set value default.
        if value is None:
            value = datetime.now().date()

        # Ensure that the value is either datetime/time
        if not isinstance(value, datetime) and not isinstance(value, date):
            raise StreamlitAPIException(
                "The type of the date_input value should be either `datetime` or `date`."
            )

        # Convert datetime to date
        if isinstance(value, datetime):
            value = value.date()

        element.date_input.label = label
        element.date_input.default = date.strftime(value, "%Y/%m/%d")

        ui_value = _get_widget_ui_value("date_input", element, user_key=key)
        current_value = (
            datetime.strptime(ui_value, "%Y/%m/%d").date()
            if ui_value is not None
            else value
        )
        return current_value

    @_with_element
    def number_input(
        self,
        element,
        label,
        min_value=None,
        max_value=None,
        value=NoValue(),
        step=None,
        format=None,
        key=None,
    ):
        """Display a numeric input widget.

        Parameters
        ----------
        label : str or None
            A short label explaining to the user what this input is for.
        min_value : int or float or None
            The minimum permitted value.
            If None, there will be no minimum.
        max_value : int or float or None
            The maximum permitted value.
            If None, there will be no maximum.
        value : int or float or None
            The value of this widget when it first renders.
            Defaults to min_value, or 0 if min_value is None
        step : int or float or None
            The stepping interval.
            Defaults to 1 if the value is an int, 0.01 otherwise.
            If the value is not specified, the format parameter will be used.
        format : str or None
            Printf/Python format string controlling how the interface should
            display numbers. This does not impact the return value.
        key : str
            An optional string to use as the unique key for the widget.
            If this is omitted, a key will be generated for the widget
            based on its content. Multiple widgets of the same type may
            not share the same key.

        Returns
        -------
        int or float
            The current value of the numeric input widget. The return type
            will match the data type of the value parameter.

        Example
        -------
        >>> number = st.number_input('Insert a number')
        >>> st.write('The current number is ', number)
        """

        if isinstance(value, NoValue):
            if min_value:
                value = min_value
            else:
                value = 0

        int_value = isinstance(value, int)
        float_value = isinstance(value, float)

        if value is None:
            raise ValueError("The value should either be an int/float")
        else:
            if format is None:
                format = "%d" if int_value else "%0.2f"

            if step is None:
                step = 1 if int_value else 0.01

        # Ensure that all arguments are of the same type.
        args = [min_value, max_value, step]

        int_args = all(
            map(lambda a: (isinstance(a, int) or isinstance(a, type(None))), args)
        )
        float_args = all(
            map(lambda a: (isinstance(a, float) or isinstance(a, type(None))), args)
        )

        if not int_args and not float_args:
            raise TypeError(
                "All arguments must be of the same type."
                "\n`value` has %(value_type)s type."
                "\n`min_value` has %(min_type)s type."
                "\n`max_value` has %(max_type)s type."
                % {
                    "value_type": type(value).__name__,
                    "min_type": type(min_value).__name__,
                    "max_type": type(max_value).__name__,
                }
            )

        # Ensure that the value matches arguments' types.
        all_ints = int_value and int_args
        all_floats = float_value and float_args

        if not all_ints and not all_floats:
            raise TypeError(
                "Both value and arguments must be of the same type."
                "\n`value` has %(value_type)s type."
                "\n`min_value` has %(min_type)s type."
                "\n`max_value` has %(max_type)s type."
                % {
                    "value_type": type(value).__name__,
                    "min_type": type(min_value).__name__,
                    "max_type": type(max_value).__name__,
                }
            )

        if (min_value and min_value > value) or (max_value and max_value < value):
            raise ValueError(
                "The default `value` of %(value)s "
                "must lie between the `min_value` of %(min)s "
                "and the `max_value` of %(max)s, inclusively."
                % {"value": value, "min": min_value, "max": max_value}
            )

        element.number_input.label = label
        element.number_input.default = value

        if min_value is None:
            element.number_input.min = float("-inf")
        else:
            element.number_input.min = min_value

        if max_value is None:
            element.number_input.max = float("+inf")
        else:
            element.number_input.max = max_value

        if step is not None:
            element.number_input.step = step

        if format is not None:
            element.number_input.format = format

        ui_value = _get_widget_ui_value("number_input", element, user_key=key)

        return ui_value if ui_value is not None else value

    @_with_element
    def progress(self, element, value):
        """Display a progress bar.

        Parameters
        ----------
        value : int
            The percentage complete: 0 <= value <= 100

        Example
        -------
        Here is an example of a progress bar increasing over time:

        >>> import time
        >>>
        >>> my_bar = st.progress(0)
        >>>
        >>> for percent_complete in range(100):
        ...     my_bar.progress(percent_complete + 1)

        """
        # Needed for python 2/3 compatibility
        value_type = type(value).__name__
        if value_type == "float":
            if 0.0 <= value <= 1.0:
                element.progress.value = int(value * 100)
            else:
                raise StreamlitAPIException(
                    "Progress Value has invalid value [0.0, 1.0]: %f" % value
                )
        elif value_type == "int":
            if 0 <= value <= 100:
                element.progress.value = value
            else:
                raise StreamlitAPIException(
                    "Progress Value has invalid value [0, 100]: %d" % value
                )
        else:
            raise StreamlitAPIException(
                "Progress Value has invalid type: %s" % value_type
            )

    @_with_element
    def empty(self, element):
        """Add a placeholder to the app.

        The placeholder can be filled any time by calling methods on the return
        value.

        Example
        -------
        >>> my_placeholder = st.empty()
        >>>
        >>> # Now replace the placeholder with some text:
        >>> my_placeholder.text("Hello world!")
        >>>
        >>> # And replace the text with an image:
        >>> my_placeholder.image(my_image_bytes)

        """
        # The protobuf needs something to be set
        element.empty.unused = True

    @_with_element
    def map(self, element, data, zoom=None):
        """Display a map with points on it.

        This is a wrapper around st.deck_gl_chart to quickly create scatterplot
        charts on top of a map, with auto-centering and auto-zoom.

        Parameters
        ----------
        data : pandas.DataFrame, pandas.Styler, numpy.ndarray, Iterable, dict,
            or None
            The data to be plotted. Must have columns called 'lat', 'lon',
            'latitude', or 'longitude'.
        zoom : int
            Zoom level as specified in
            https://wiki.openstreetmap.org/wiki/Zoom_levels

        Example
        -------
        >>> import pandas as pd
        >>> import numpy as np
        >>>
        >>> df = pd.DataFrame(
        ...     np.random.randn(1000, 2) / [50, 50] + [37.76, -122.4],
        ...     columns=['lat', 'lon'])
        >>>
        >>> st.map(df)

        .. output::
           https://share.streamlit.io/0.25.0-2JkNY/index.html?id=7Sr8jMkKDc6E6Y5y2v2MNk
           height: 600px

        """

        import streamlit.elements.map as map

        map.marshall(element, data, zoom)

    @_with_element
    def deck_gl_chart(self, element, spec=None, **kwargs):
        """Draw a map chart using the Deck.GL library.

        This API closely follows Deck.GL's JavaScript API
        (https://deck.gl/#/documentation), with a few small adaptations and
        some syntax sugar.

        Parameters
        ----------

        spec : dict
            Keys in this dict can be:

            - Anything accepted by Deck.GL's top level element, such as
              "viewport", "height", "width".

            - "layers": a list of dicts containing information to build a new
              Deck.GL layer in the map. Each layer accepts the following keys:

                - "data" : DataFrame
                  The data for the current layer.

                - "type" : str
                  One of the Deck.GL layer types that are currently supported
                  by Streamlit: ArcLayer, GridLayer, HexagonLayer, LineLayer,
                  PointCloudLayer, ScatterplotLayer, ScreenGridLayer,
                  TextLayer.

                - "encoding" : dict
                  A mapping connecting specific fields in the dataset to
                  properties of the chart. The exact keys that are accepted
                  depend on the "type" field, above.

                  For example, Deck.GL"s documentation for ScatterplotLayer
                  shows you can use a "getRadius" field to individually set
                  the radius of each circle in the plot. So here you would
                  set "encoding": {"getRadius": "my_column"} where
                  "my_column" is the name of the column containing the radius
                  data.

                  For things like "getPosition", which expect an array rather
                  than a scalar value, we provide alternates that make the
                  API simpler to use with dataframes:

                  - Instead of "getPosition" : use "getLatitude" and
                    "getLongitude".
                  - Instead of "getSourcePosition" : use "getLatitude" and
                    "getLongitude".
                  - Instead of "getTargetPosition" : use "getTargetLatitude"
                    and "getTargetLongitude".
                  - Instead of "getColor" : use "getColorR", "getColorG",
                    "getColorB", and (optionally) "getColorA", for red,
                    green, blue and alpha.
                  - Instead of "getSourceColor" : use the same as above.
                  - Instead of "getTargetColor" : use "getTargetColorR", etc.

                - Plus anything accepted by that layer type. For example, for
                  ScatterplotLayer you can set fields like "opacity", "filled",
                  "stroked", and so on.

        **kwargs : any
            Same as spec, but as keywords. Keys are "unflattened" at the
            underscore characters. For example, foo_bar_baz=123 becomes
            foo={'bar': {'bar': 123}}.

        Example
        -------
        For convenience, if you pass in a dataframe and no spec, you get a
        scatter plot:

        >>> df = pd.DataFrame(
        ...    np.random.randn(1000, 2) / [50, 50] + [37.76, -122.4],
        ...    columns=['lat', 'lon'])
        ...
        >>> st.deck_gl_chart(layers = [{
                'data': df,
                'type': 'ScatterplotLayer'
            }])

        .. output::
           https://share.streamlit.io/0.25.0-2JkNY/index.html?id=AhGZBy2qjzmWwPxMatHoB9
           height: 530px

        The dataframe must have columns called 'lat'/'latitude' or
        'lon'/'longitude'.

        If you want to do something more interesting, pass in a spec with its
        own data, and no top-level dataframe. For instance:

        >>> st.deck_gl_chart(
        ...     viewport={
        ...         'latitude': 37.76,
        ...         'longitude': -122.4,
        ...         'zoom': 11,
        ...         'pitch': 50,
        ...     },
        ...     layers=[{
        ...         'type': 'HexagonLayer',
        ...         'data': df,
        ...         'radius': 200,
        ...         'elevationScale': 4,
        ...         'elevationRange': [0, 1000],
        ...         'pickable': True,
        ...         'extruded': True,
        ...     }, {
        ...         'type': 'ScatterplotLayer',
        ...         'data': df,
        ...     }])
        ...

        .. output::
           https://share.streamlit.io/0.50.0-td2L/index.html?id=3GfRygWqxuqB5UitZLjz9i
           height: 530px

        """
        import streamlit.elements.deck_gl as deck_gl

        deck_gl.marshall(element.deck_gl_chart, spec, **kwargs)

    @_with_element
    def table(self, element, data=None):
        """Display a static table.

        This differs from `st.dataframe` in that the table in this case is
        static: its entire contents are just laid out directly on the page.

        Parameters
        ----------
        data : pandas.DataFrame, pandas.Styler, numpy.ndarray, Iterable, dict,
            or None
            The table data.

        Example
        -------
        >>> df = pd.DataFrame(
        ...    np.random.randn(10, 5),
        ...    columns=('col %d' % i for i in range(5)))
        ...
        >>> st.table(df)

        .. output::
           https://share.streamlit.io/0.25.0-2JkNY/index.html?id=KfZvDMprL4JFKXbpjD3fpq
           height: 480px

        """
        import streamlit.elements.data_frame_proto as data_frame_proto

        data_frame_proto.marshall_data_frame(data, element.table)

    def add_rows(self, data=None, **kwargs):
        """Concatenate a dataframe to the bottom of the current one.

        Parameters
        ----------
        data : pandas.DataFrame, pandas.Styler, numpy.ndarray, Iterable, dict,
        or None
            Table to concat. Optional.

        **kwargs : pandas.DataFrame, numpy.ndarray, Iterable, dict, or None
            The named dataset to concat. Optional. You can only pass in 1
            dataset (including the one in the data parameter).

        Example
        -------
        >>> df1 = pd.DataFrame(
        ...    np.random.randn(50, 20),
        ...    columns=('col %d' % i for i in range(20)))
        ...
        >>> my_table = st.table(df1)
        >>>
        >>> df2 = pd.DataFrame(
        ...    np.random.randn(50, 20),
        ...    columns=('col %d' % i for i in range(20)))
        ...
        >>> my_table.add_rows(df2)
        >>> # Now the table shown in the Streamlit app contains the data for
        >>> # df1 followed by the data for df2.

        You can do the same thing with plots. For example, if you want to add
        more data to a line chart:

        >>> # Assuming df1 and df2 from the example above still exist...
        >>> my_chart = st.line_chart(df1)
        >>> my_chart.add_rows(df2)
        >>> # Now the chart shown in the Streamlit app contains the data for
        >>> # df1 followed by the data for df2.

        And for plots whose datasets are named, you can pass the data with a
        keyword argument where the key is the name:

        >>> my_chart = st.vega_lite_chart({
        ...     'mark': 'line',
        ...     'encoding': {'x': 'a', 'y': 'b'},
        ...     'datasets': {
        ...       'some_fancy_name': df1,  # <-- named dataset
        ...      },
        ...     'data': {'name': 'some_fancy_name'},
        ... }),
        >>> my_chart.add_rows(some_fancy_name=df2)  # <-- name used as keyword

        """
        if self._enqueue is None:
            return self

        if self._is_root:
            raise StreamlitAPIException("Only existing elements can `add_rows`.")

        # Accept syntax st.add_rows(df).
        if data is not None and len(kwargs) == 0:
            name = ""
        # Accept syntax st.add_rows(foo=df).
        elif len(kwargs) == 1:
            name, data = kwargs.popitem()
        # Raise error otherwise.
        else:
            raise StreamlitAPIException(
                "Wrong number of arguments to add_rows()."
                "Method requires exactly one dataset"
            )

        data, self._last_index = _maybe_melt_data_for_add_rows(
            data, self._delta_type, self._last_index
        )

        msg = ForwardMsg_pb2.ForwardMsg()
        msg.metadata.parent_block.container = self._container
        msg.metadata.parent_block.path[:] = self._path
        msg.metadata.delta_id = self._id

        import streamlit.elements.data_frame_proto as data_frame_proto

        data_frame_proto.marshall_data_frame(data, msg.delta.add_rows.data)

        if name:
            msg.delta.add_rows.name = name
            msg.delta.add_rows.has_name = True

        self._enqueue(msg)

        return self


def _maybe_melt_data_for_add_rows(data, delta_type, last_index):
    import pandas as pd
    import streamlit.elements.data_frame_proto as data_frame_proto

    # For some delta types we have to reshape the data structure
    # otherwise the input data and the actual data used
    # by vega_lite will be different and it will throw an error.
    if delta_type in DELTAS_TYPES_THAT_MELT_DATAFRAMES:
        if not isinstance(data, pd.DataFrame):
            data = data_frame_proto.convert_anything_to_df(data)

        if type(data.index) is pd.RangeIndex:
            old_step = _get_pandas_index_attr(data, "step")

            # We have to drop the predefined index
            data = data.reset_index(drop=True)

            old_stop = _get_pandas_index_attr(data, "stop")

            if old_step is None or old_stop is None:
                raise StreamlitAPIException(
                    "'RangeIndex' object has no attribute 'step'"
                )

            start = last_index + old_step
            stop = last_index + old_step + old_stop

            data.index = pd.RangeIndex(start=start, stop=stop, step=old_step)
            last_index = stop

        data = pd.melt(data.reset_index(), id_vars=["index"])

    return data, last_index


def _clean_text(text):
    return textwrap.dedent(str(text)).strip()<|MERGE_RESOLUTION|>--- conflicted
+++ resolved
@@ -38,12 +38,7 @@
 from streamlit.proto import Balloons_pb2
 from streamlit.proto import BlockPath_pb2
 from streamlit.proto import ForwardMsg_pb2
-<<<<<<< HEAD
-from streamlit.proto import Alert_pb2
-from streamlit import get_report_ctx
-=======
 from streamlit.proto import Text_pb2
->>>>>>> 127dadc4
 
 # setup logging
 from streamlit.logger import get_logger
