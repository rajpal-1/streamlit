--- conflicted
+++ resolved
@@ -596,11 +596,7 @@
 
         # Check if data is uncollected, and collect it but with 100 rows max, instead of
         # 10k rows, which is done in all other cases.
-<<<<<<< HEAD
-        # We usse 100 rows in st.table, because large tables render slowly,
-=======
         # We use 100 rows in st.table, because large tables render slowly,
->>>>>>> 9490e07c
         # take too much screen space, and can crush the app.
         if dataframe_util.is_unevaluated_data_object(data):
             data = dataframe_util.convert_anything_to_pandas_df(
