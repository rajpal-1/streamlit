# Copyright (c) Streamlit Inc. (2018-2022) Snowflake Inc. (2022)
#
# Licensed under the Apache License, Version 2.0 (the "License");
# you may not use this file except in compliance with the License.
# You may obtain a copy of the License at
#
#     http://www.apache.org/licenses/LICENSE-2.0
#
# Unless required by applicable law or agreed to in writing, software
# distributed under the License is distributed on an "AS IS" BASIS,
# WITHOUT WARRANTIES OR CONDITIONS OF ANY KIND, either express or implied.
# See the License for the specific language governing permissions and
# limitations under the License.

from __future__ import annotations

import json
from dataclasses import dataclass
from typing import (
    TYPE_CHECKING,
    Any,
    Dict,
    Iterable,
    List,
    Mapping,
    Optional,
    Set,
    Tuple,
    TypeVar,
    Union,
    cast,
    overload,
)

import pandas as pd
import pyarrow as pa
from typing_extensions import Literal, TypeAlias, TypedDict

from streamlit import logger as _logger
from streamlit import type_util
from streamlit.elements.form import current_form_id
from streamlit.elements.lib.column_config_utils import (
    INDEX_IDENTIFIER,
    ColumnConfigMapping,
    ColumnConfigMappingInput,
    ColumnDataKind,
    DataframeSchema,
    determine_dataframe_schema,
    is_type_compatible,
    marshall_column_config,
    process_config_mapping,
    update_column_config,
)
from streamlit.elements.lib.pandas_styler_utils import marshall_styler
from streamlit.elements.utils import check_callback_rules, check_session_state_rules
from streamlit.errors import StreamlitAPIException
from streamlit.proto.Arrow_pb2 import Arrow as ArrowProto
from streamlit.runtime.metrics_util import gather_metrics
from streamlit.runtime.scriptrunner import get_script_run_ctx
from streamlit.runtime.state import (
    WidgetArgs,
    WidgetCallback,
    WidgetKwargs,
    register_widget,
)
from streamlit.type_util import DataFormat, DataFrameGenericAlias, Key, is_type, to_key

if TYPE_CHECKING:
    import numpy as np
    from pandas.io.formats.style import Styler

    from streamlit.delta_generator import DeltaGenerator

_LOGGER = _logger.get_logger("root")

# All formats that support direct editing, meaning that these
# formats will be returned with the same type when used with data_editor.
EditableData = TypeVar(
    "EditableData",
    bound=Union[
        DataFrameGenericAlias[Any],  # covers DataFrame and Series
        Tuple[Any],
        List[Any],
        Set[Any],
        Dict[str, Any],
        # TODO(lukasmasuch): Add support for np.ndarray
        # but it is not possible with np.ndarray.
        # NDArray[Any] works, but is only available in numpy>1.20.
    ],
)


# All data types supported by the data editor.
DataTypes: TypeAlias = Union[
    pd.DataFrame,
    pd.Index,
    "Styler",
    pa.Table,
    "np.ndarray[Any, np.dtype[np.float64]]",
    Tuple[Any],
    List[Any],
    Set[Any],
    Dict[str, Any],
]


class EditingState(TypedDict, total=False):
    """
    A dictionary representing the current state of the data editor.

    Attributes
    ----------
    edited_cells : Dict[str, str | int | float | bool | None]
        A dictionary of edited cells, where the key is the cell's row and
        column position (row:column), and the value is the new value of the cell.

    added_rows : List[Dict[str, str | int | float | bool | None]]
        A list of added rows, where each row is a dictionary of column position
        and the respective value.

    deleted_rows : List[int]
        A list of deleted rows, where each row is the numerical position of the deleted row.
    """

    edited_cells: Dict[str, str | int | float | bool | None]
    added_rows: List[Dict[str, str | int | float | bool | None]]
    deleted_rows: List[int]


@dataclass
class DataEditorSerde:
    """DataEditorSerde is used to serialize and deserialize the data editor state."""

    def deserialize(self, ui_value: Optional[str], widget_id: str = "") -> EditingState:
        return (  # type: ignore
            {
                "edited_cells": {},
                "added_rows": [],
                "deleted_rows": [],
            }
            if ui_value is None
            else json.loads(ui_value)
        )

    def serialize(self, editing_state: EditingState) -> str:
        return json.dumps(editing_state, default=str)


def _parse_value(
    value: str | int | float | bool | None,
    column_data_kind: ColumnDataKind,
) -> Any:
    """Convert a value to the correct type.

    Parameters
    ----------
    value : str | int | float | bool | None
        The value to convert.

    column_data_kind : ColumnDataKind
        The determined data kind of the column. The column data kind refers to the
        shared data type of the values in the column (e.g. integer, float, string).

    Returns
    -------
    The converted value.
    """
    if value is None:
        return None

    try:
        if column_data_kind == ColumnDataKind.STRING:
            return str(value)

        if column_data_kind == ColumnDataKind.INTEGER:
            return int(value)

        if column_data_kind == ColumnDataKind.FLOAT:
            return float(value)

        if column_data_kind == ColumnDataKind.BOOLEAN:
            return bool(value)

        if column_data_kind in [
            ColumnDataKind.DATETIME,
            ColumnDataKind.DATE,
            ColumnDataKind.TIME,
        ]:
            datetime_value = pd.Timestamp(value)

            if datetime_value is pd.NaT:
                return None

            if column_data_kind == ColumnDataKind.DATETIME:
                return datetime_value

            if column_data_kind == ColumnDataKind.DATE:
                return datetime_value.date()

            if column_data_kind == ColumnDataKind.TIME:
                return datetime_value.time()

    except (ValueError, pd.errors.ParserError) as ex:
        _LOGGER.warning(
            "Failed to parse value %s as %s. Exception: %s", value, column_data_kind, ex
        )
        return None
    return value


def _apply_cell_edits(
    df: pd.DataFrame,
    edited_cells: Mapping[str, str | int | float | bool | None],
    dataframe_schema: DataframeSchema,
) -> None:
    """Apply cell edits to the provided dataframe (inplace).

    Parameters
    ----------
    df : pd.DataFrame
        The dataframe to apply the cell edits to.

    edited_cells : Dict[str, str | int | float | bool | None]
        A dictionary of cell edits. The keys are the cell ids in the format
        "row:column" and the values are the new cell values.

    dataframe_schema: DataframeSchema
        The schema of the dataframe.
    """
    index_count = df.index.nlevels or 0

    for cell, value in edited_cells.items():
        row_pos, col_pos = map(int, cell.split(":"))

        if col_pos < index_count:
            # The edited cell is part of the index
            # To support multi-index in the future: use a tuple of values here
            # instead of a single value
            df.index.values[row_pos] = _parse_value(value, dataframe_schema[col_pos])
        else:
            # We need to subtract the number of index levels from col_pos
            # to get the correct column position for Pandas DataFrames
            mapped_column = col_pos - index_count
            df.iat[row_pos, mapped_column] = _parse_value(
                value, dataframe_schema[col_pos]
            )


def _apply_row_additions(
    df: pd.DataFrame,
    added_rows: List[Dict[str, Any]],
    dataframe_schema: DataframeSchema,
) -> None:
    """Apply row additions to the provided dataframe (inplace).

    Parameters
    ----------
    df : pd.DataFrame
        The dataframe to apply the row additions to.

    added_rows : List[Dict[str, Any]]
        A list of row additions. Each row addition is a dictionary with the
        column position as key and the new cell value as value.

    dataframe_schema: DataframeSchema
        The schema of the dataframe.
    """
    if not added_rows:
        return

    index_count = df.index.nlevels or 0

    # This is only used if the dataframe has a range index:
    # There seems to be a bug in older pandas versions with RangeIndex in
    # combination with loc. As a workaround, we manually track the values here:
    range_index_stop = None
    range_index_step = None
    if isinstance(df.index, pd.RangeIndex):
        range_index_stop = df.index.stop
        range_index_step = df.index.step

    for added_row in added_rows:
        index_value = None
        new_row: List[Any] = [None for _ in range(df.shape[1])]
        for col in added_row.keys():
            value = added_row[col]
            col_pos = int(col)
            if col_pos < index_count:
                # To support multi-index in the future: use a tuple of values here
                # instead of a single value
                index_value = _parse_value(value, dataframe_schema[col_pos])
            else:
                # We need to subtract the number of index levels from the col_pos
                # to get the correct column position for Pandas DataFrames
                mapped_column = col_pos - index_count
                new_row[mapped_column] = _parse_value(value, dataframe_schema[col_pos])
        # Append the new row to the dataframe
        if range_index_stop is not None:
            df.loc[range_index_stop, :] = new_row
            # Increment to the next range index value
            range_index_stop += range_index_step
        elif index_value is not None:
            # TODO(lukasmasuch): we are only adding rows that have a non-None index
            # value to prevent issues in the frontend component. Also, it just overwrites
            # the row in case the index value already exists in the dataframe.
            # In the future, it would be better to require users to provide unique
            # non-None values for the index with some kind of visual indications.
            df.loc[index_value, :] = new_row


def _apply_row_deletions(df: pd.DataFrame, deleted_rows: List[int]) -> None:
    """Apply row deletions to the provided dataframe (inplace).

    Parameters
    ----------
    df : pd.DataFrame
        The dataframe to apply the row deletions to.

    deleted_rows : List[int]
        A list of row numbers to delete.
    """
    # Drop rows based in numeric row positions
    df.drop(df.index[deleted_rows], inplace=True)


def _apply_dataframe_edits(
    df: pd.DataFrame,
    data_editor_state: EditingState,
    dataframe_schema: DataframeSchema,
) -> None:
    """Apply edits to the provided dataframe (inplace).

    This includes cell edits, row additions and row deletions.

    Parameters
    ----------
    df : pd.DataFrame
        The dataframe to apply the edits to.

    data_editor_state : EditingState
        The editing state of the data editor component.

    dataframe_schema: DataframeSchema
        The schema of the dataframe.
    """
    if data_editor_state.get("edited_cells"):
        _apply_cell_edits(df, data_editor_state["edited_cells"], dataframe_schema)

    if data_editor_state.get("added_rows"):
        _apply_row_additions(df, data_editor_state["added_rows"], dataframe_schema)

    if data_editor_state.get("deleted_rows"):
        _apply_row_deletions(df, data_editor_state["deleted_rows"])


def _apply_data_specific_configs(
    columns_config: ColumnConfigMapping, data_df: pd.DataFrame, data_format: DataFormat
) -> None:
    """Apply data specific configurations to the provided dataframe.

    This will apply inplace changes to the dataframe and the column configurations
    depending on the data format.

    Parameters
    ----------
    columns_config : ColumnConfigMapping
        A mapping of column names/ids to column configurations.

    data_df : pd.DataFrame
        The dataframe to apply the configurations to.

    data_format : DataFormat
        The format of the data.
    """
    # Deactivate editing for columns that are not compatible with arrow
    for column_name, column_data in data_df.items():
        if type_util.is_colum_type_arrow_incompatible(column_data):
            update_column_config(columns_config, column_name, {"disabled": True})
            # Convert incompatible type to string
            data_df[column_name] = column_data.astype(str)

    # Pandas adds a range index as default to all datastructures
    # but for most of the non-pandas data objects it is unnecessary
    # to show this index to the user. Therefore, we will hide it as default.
    if data_format in [
        DataFormat.SET_OF_VALUES,
        DataFormat.TUPLE_OF_VALUES,
        DataFormat.LIST_OF_VALUES,
        DataFormat.NUMPY_LIST,
        DataFormat.NUMPY_MATRIX,
        DataFormat.LIST_OF_RECORDS,
        DataFormat.LIST_OF_ROWS,
        DataFormat.COLUMN_VALUE_MAPPING,
    ]:
        update_column_config(columns_config, INDEX_IDENTIFIER, {"hidden": True})

    # Rename the first column to "value" for some of the data formats
    if data_format in [
        DataFormat.SET_OF_VALUES,
        DataFormat.TUPLE_OF_VALUES,
        DataFormat.LIST_OF_VALUES,
        DataFormat.NUMPY_LIST,
        DataFormat.KEY_VALUE_DICT,
    ]:
        # Pandas automatically names the first column "0"
        # We rename it to "value" in selected cases to make it more descriptive
        data_df.rename(columns={0: "value"}, inplace=True)


def _is_supported_index(df_index: pd.Index) -> bool:
    """Check if the index is supported by the data editor component.
<<<<<<< HEAD

=======
>>>>>>> 9a6ce804
    Parameters
    ----------
    df_index : pd.Index
        The index to check.
<<<<<<< HEAD

=======
>>>>>>> 9a6ce804
    Returns
    -------
    bool
        True if the index is supported, False otherwise.
    """

    return (
        type(df_index)
        in [
            pd.RangeIndex,
            pd.Index,
        ]
        # We need to check these index types without importing, since they are deprecated
        # and planned to be removed soon.
        or is_type(df_index, "pandas.core.indexes.numeric.Int64Index")
        or is_type(df_index, "pandas.core.indexes.numeric.Float64Index")
        or is_type(df_index, "pandas.core.indexes.numeric.UInt64Index")
    )


<<<<<<< HEAD
def _check_type_compatibilities(
    data_df: pd.DataFrame,
    columns_config: ColumnConfigMapping,
    dataframe_schema: DataframeSchema,
):
    """Check column type to data type compatibility.

    Iterates the index and all columns of the dataframe to check if
    the configured column types are compatible with the underlying data types.

    Parameters
    ----------
    data_df : pd.DataFrame
        The dataframe to check the type compatibilities for.

    columns_config : ColumnConfigMapping
        A mapping of column to column configurations.

    dataframe_schema : DataframeSchema
        The schema of the dataframe.

    Raises
    ------
    StreamlitAPIException
        If a configured column type is editable and not compatible with the
        underlying data type.
    """
    for i, column in enumerate(
        [(INDEX_IDENTIFIER, data_df.index)] + list(data_df.items())
    ):
        column_name, _ = column
        column_data_kind = dataframe_schema[i]

        # TODO: support column config by numerical index
        if column_name in columns_config:
            column_config = columns_config[column_name]
            if column_config.get("disabled") is True:
                # Disabled columns are not checked for compatibility.
                # This might change in the future.
                continue

            configured_column_type = column_config.get("type")

            if configured_column_type is None:
                continue

            if is_type_compatible(configured_column_type, column_data_kind) is False:
                # TODO: Put on top as constant?
                raise StreamlitAPIException(
                    f"The configured column type `{configured_column_type}` for column "
                    f"`{column_name}` is not compatible for editing the underlying "
                    f"data type `{column_data_kind}`.\n\nYou have following options to "
                    f"fix this: 1) choose a compatible type 2) disable the column "
                    f"3) convert the column into a compatible data type."
                )


=======
>>>>>>> 9a6ce804
class DataEditorMixin:
    @overload
    def experimental_data_editor(
        self,
        data: EditableData,
        *,
        width: Optional[int] = None,
        height: Optional[int] = None,
        use_container_width: bool = False,
        hide_index: bool | None = None,
        column_order: Iterable[str] | None = None,
        num_rows: Literal["fixed", "dynamic"] = "fixed",
        disabled: bool | Iterable[str] = False,
        key: Optional[Key] = None,
        on_change: Optional[WidgetCallback] = None,
        args: Optional[WidgetArgs] = None,
        kwargs: Optional[WidgetKwargs] = None,
        column_config: Optional[ColumnConfigMappingInput] = None,
    ) -> EditableData:
        pass

    @overload
    def experimental_data_editor(
        self,
        data: Any,
        *,
        width: Optional[int] = None,
        height: Optional[int] = None,
        use_container_width: bool = False,
        hide_index: bool | None = None,
        column_order: Iterable[str] | None = None,
        num_rows: Literal["fixed", "dynamic"] = "fixed",
        disabled: bool | Iterable[str] = False,
        key: Optional[Key] = None,
        on_change: Optional[WidgetCallback] = None,
        args: Optional[WidgetArgs] = None,
        kwargs: Optional[WidgetKwargs] = None,
        column_config: Optional[ColumnConfigMappingInput] = None,
    ) -> pd.DataFrame:
        pass

    @gather_metrics("experimental_data_editor")
    def experimental_data_editor(
        self,
        data: DataTypes,
        *,
        width: Optional[int] = None,
        height: Optional[int] = None,
        use_container_width: bool = False,
        hide_index: bool | None = None,
        column_order: Iterable[str] | None = None,
        num_rows: Literal["fixed", "dynamic"] = "fixed",
        disabled: bool | Iterable[str] = False,
        key: Optional[Key] = None,
        on_change: Optional[WidgetCallback] = None,
        args: Optional[WidgetArgs] = None,
        kwargs: Optional[WidgetKwargs] = None,
        column_config: Optional[ColumnConfigMappingInput] = None,
    ) -> DataTypes:
        """Display a data editor widget.

        Display a data editor widget that allows you to edit DataFrames and
        many other data structures in a table-like UI.

        Mixing data types within a column can make the column uneditable.
        Additionally, the following types are not supported for editing as values
        within your data structure: complex, list, tuple, bytes, bytearray,
        memoryview, dict, set, frozenset, datetime.timedelta, decimal.Decimal,
        fractions.Fraction, pandas.Interval, pandas.Period, pandas.Timedelta

        Parameters
        ----------
        data : pandas.DataFrame, pandas.Styler, pandas.Index, pyarrow.Table, numpy.ndarray, pyspark.sql.DataFrame, snowflake.snowpark.DataFrame, list, set, tuple, dict, or None
            The data to edit in the data editor.

        width : int or None
            Desired width of the data editor expressed in pixels. If None, the width will
            be automatically determined.

        height : int or None
            Desired height of the data editor expressed in pixels. If None, the height will
            be automatically determined.

        use_container_width : bool
            If True, set the data editor width to the width of the parent container.
            This takes precedence over the width argument. Defaults to False.

        hide_index : bool or None
            Whether to hide the index column(s). If None (default), they will be hidden
            automatically based on the data.

        column_order : iterable of str or None
<<<<<<< HEAD
            Specifies the display order of all non-index columns, affecting both
            the order and visibility of columns to the user. For example,
            specifying ``column_order=("col2", "col1")`` will display 'col2' first,
            followed by 'col1', and all other non-index columns in the data will
            be hidden. If None (default), the order is inherited from the
            original data structure.
=======
            Specifies the display order of columns. This also affects which columns are
            visible. For example, ``column_order=("col2", "col1")`` will display 'col2'
            first, followed by 'col1', and will hide all other non-index columns. If
            None (default), the order is inherited from the original data structure.
>>>>>>> 9a6ce804

        num_rows : "fixed" or "dynamic"
            Specifies if the user can add and delete rows in the data editor.
            If "fixed", the user cannot add or delete rows. If "dynamic", the user can
            add and delete rows in the data editor, but column sorting is disabled.
            Defaults to "fixed".

        disabled : bool or iterable of str
<<<<<<< HEAD
            Controls the editing of columns. If set to True, editing
            is disabled for all columns. If an iterable of column names is provided
            (e.g., ``disabled=("col1", "col2")``), only the specified columns will be
            disabled for editing. By default, all columns that support editing
            are editable.
=======
            Controls the editing of columns. If True, editing is disabled for all columns.
            If an iterable of column names is provided (e.g., ``disabled=("col1", "col2"))``,
            only the specified columns will be disabled for editing. If False (default),
            all columns that support editing are editable.
>>>>>>> 9a6ce804

        key : str
            An optional string to use as the unique key for this widget. If this
            is omitted, a key will be generated for the widget based on its
            content. Multiple widgets of the same type may not share the same
            key.

        on_change : callable
            An optional callback invoked when this data_editor's value changes.

        args : tuple
            An optional tuple of args to pass to the callback.

        kwargs : dict
            An optional dict of kwargs to pass to the callback.

        Returns
        -------
        pd.DataFrame, pd.Styler, pyarrow.Table, np.ndarray, list, set, tuple, or dict.
            The edited data. The edited data is returned in its original data type if
            it corresponds to any of the supported return types. All other data types
            are returned as a ``pd.DataFrame``.

        Examples
        --------
        >>> import streamlit as st
        >>> import pandas as pd
        >>>
        >>> df = pd.DataFrame(
        >>>     [
        >>>        {"command": "st.selectbox", "rating": 4, "is_widget": True},
        >>>        {"command": "st.balloons", "rating": 5, "is_widget": False},
        >>>        {"command": "st.time_input", "rating": 3, "is_widget": True},
        >>>    ]
        >>> )
        >>> edited_df = st.experimental_data_editor(df)
        >>>
        >>> favorite_command = edited_df.loc[edited_df["rating"].idxmax()]["command"]
        >>> st.markdown(f"Your favorite command is **{favorite_command}** 🎈")

        .. output::
           https://doc-data-editor.streamlit.app/
           height: 350px

        You can also allow the user to add and delete rows by setting ``num_rows`` to "dynamic":

        >>> import streamlit as st
        >>> import pandas as pd
        >>>
        >>> df = pd.DataFrame(
        >>>     [
        >>>        {"command": "st.selectbox", "rating": 4, "is_widget": True},
        >>>        {"command": "st.balloons", "rating": 5, "is_widget": False},
        >>>        {"command": "st.time_input", "rating": 3, "is_widget": True},
        >>>    ]
        >>> )
        >>> edited_df = st.experimental_data_editor(df, num_rows="dynamic")
        >>>
        >>> favorite_command = edited_df.loc[edited_df["rating"].idxmax()]["command"]
        >>> st.markdown(f"Your favorite command is **{favorite_command}** 🎈")

        .. output::
           https://doc-data-editor1.streamlit.app/
           height: 450px

        """

        key = to_key(key)
        check_callback_rules(self.dg, on_change)
        check_session_state_rules(default_value=None, key=key, writes_allowed=False)

        column_config_mapping: ColumnConfigMapping = {}

        data_format = type_util.determine_data_format(data)
        if data_format == DataFormat.UNKNOWN:
            raise StreamlitAPIException(
                f"The data type ({type(data).__name__}) or format is not supported by the data editor. "
                "Please convert your data into a Pandas Dataframe or another supported data format."
            )

        # The dataframe should always be a copy of the original data
        # since we will apply edits directly to it.
        data_df = type_util.convert_anything_to_df(data, ensure_copy=True)

        # Check if the index is supported.
        if not _is_supported_index(data_df.index):
            raise StreamlitAPIException(
                f"The type of the dataframe index - {type(data_df.index).__name__} - is not "
                "yet supported by the data editor."
            )

<<<<<<< HEAD
        column_config_mapping = process_config_mapping(column_config)
=======
>>>>>>> 9a6ce804
        _apply_data_specific_configs(column_config_mapping, data_df, data_format)

        # Temporary workaround: We hide range indices if num_rows is dynamic.
        # since the current way of handling this index during editing is a bit confusing.
        if isinstance(data_df.index, pd.RangeIndex) and num_rows == "dynamic":
            update_column_config(
                column_config_mapping, INDEX_IDENTIFIER, {"hidden": True}
            )

        if hide_index is not None:
            update_column_config(
                column_config_mapping, INDEX_IDENTIFIER, {"hidden": hide_index}
            )

        # If disabled not a boolean, we assume it is a list of columns to disable.
        # This gets translated into the columns configuration:
        if not isinstance(disabled, bool):
            for column in disabled:
                update_column_config(column_config_mapping, column, {"disabled": True})

        # Convert the dataframe to an arrow table which is used as the main
        # serialization format for sending the data to the frontend.
        # We also utilize the arrow schema to determine the data kinds of every column.
        arrow_table = pa.Table.from_pandas(data_df)

        # Determine the dataframe schema which is required for parsing edited values
        # and for checking type compatibilities.
        dataframe_schema = determine_dataframe_schema(data_df, arrow_table.schema)

        # Check if all configured column types are compatible with the underlying data.
        # Throws an exception if any of the configured types are incompatible.
        _check_type_compatibilities(data_df, column_config_mapping, dataframe_schema)

        proto = ArrowProto()

        proto.use_container_width = use_container_width

        if width:
            proto.width = width
        if height:
            proto.height = height

        if column_order:
            proto.column_order[:] = column_order

        # Only set disabled to true if it is actually true
        # It can also be a list of columns, which should result in false here.
        proto.disabled = disabled is True

        proto.editing_mode = (
            ArrowProto.EditingMode.DYNAMIC
            if num_rows == "dynamic"
            else ArrowProto.EditingMode.FIXED
        )

        proto.form_id = current_form_id(self.dg)

        if type_util.is_pandas_styler(data):
            # Pandas styler will only work for non-editable/disabled columns.
            delta_path = self.dg._get_delta_path_str()
            default_uuid = str(hash(delta_path))
            marshall_styler(proto, data, default_uuid)

        proto.data = type_util.pyarrow_table_to_bytes(arrow_table)

        marshall_column_config(proto, column_config_mapping)

        serde = DataEditorSerde()

        widget_state = register_widget(
            "data_editor",
            proto,
            user_key=key,
            on_change_handler=on_change,
            args=args,
            kwargs=kwargs,
            deserializer=serde.deserialize,
            serializer=serde.serialize,
            ctx=get_script_run_ctx(),
        )

        _apply_dataframe_edits(data_df, widget_state.value, dataframe_schema)
        self.dg._enqueue("arrow_data_frame", proto)
        return type_util.convert_df_to_data_format(data_df, data_format)

    @property
    def dg(self) -> "DeltaGenerator":
        """Get our DeltaGenerator."""
        return cast("DeltaGenerator", self)<|MERGE_RESOLUTION|>--- conflicted
+++ resolved
@@ -409,20 +409,16 @@
 
 def _is_supported_index(df_index: pd.Index) -> bool:
     """Check if the index is supported by the data editor component.
-<<<<<<< HEAD
-
-=======
->>>>>>> 9a6ce804
+
     Parameters
     ----------
+
     df_index : pd.Index
         The index to check.
-<<<<<<< HEAD
-
-=======
->>>>>>> 9a6ce804
+
     Returns
     -------
+
     bool
         True if the index is supported, False otherwise.
     """
@@ -441,7 +437,6 @@
     )
 
 
-<<<<<<< HEAD
 def _check_type_compatibilities(
     data_df: pd.DataFrame,
     columns_config: ColumnConfigMapping,
@@ -499,8 +494,6 @@
                 )
 
 
-=======
->>>>>>> 9a6ce804
 class DataEditorMixin:
     @overload
     def experimental_data_editor(
@@ -593,19 +586,10 @@
             automatically based on the data.
 
         column_order : iterable of str or None
-<<<<<<< HEAD
-            Specifies the display order of all non-index columns, affecting both
-            the order and visibility of columns to the user. For example,
-            specifying ``column_order=("col2", "col1")`` will display 'col2' first,
-            followed by 'col1', and all other non-index columns in the data will
-            be hidden. If None (default), the order is inherited from the
-            original data structure.
-=======
             Specifies the display order of columns. This also affects which columns are
             visible. For example, ``column_order=("col2", "col1")`` will display 'col2'
             first, followed by 'col1', and will hide all other non-index columns. If
             None (default), the order is inherited from the original data structure.
->>>>>>> 9a6ce804
 
         num_rows : "fixed" or "dynamic"
             Specifies if the user can add and delete rows in the data editor.
@@ -614,18 +598,10 @@
             Defaults to "fixed".
 
         disabled : bool or iterable of str
-<<<<<<< HEAD
-            Controls the editing of columns. If set to True, editing
-            is disabled for all columns. If an iterable of column names is provided
-            (e.g., ``disabled=("col1", "col2")``), only the specified columns will be
-            disabled for editing. By default, all columns that support editing
-            are editable.
-=======
             Controls the editing of columns. If True, editing is disabled for all columns.
             If an iterable of column names is provided (e.g., ``disabled=("col1", "col2"))``,
             only the specified columns will be disabled for editing. If False (default),
             all columns that support editing are editable.
->>>>>>> 9a6ce804
 
         key : str
             An optional string to use as the unique key for this widget. If this
@@ -717,10 +693,7 @@
                 "yet supported by the data editor."
             )
 
-<<<<<<< HEAD
         column_config_mapping = process_config_mapping(column_config)
-=======
->>>>>>> 9a6ce804
         _apply_data_specific_configs(column_config_mapping, data_df, data_format)
 
         # Temporary workaround: We hide range indices if num_rows is dynamic.
