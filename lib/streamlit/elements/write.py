# Copyright (c) Streamlit Inc. (2018-2022) Snowflake Inc. (2022-2024)
#
# Licensed under the Apache License, Version 2.0 (the "License");
# you may not use this file except in compliance with the License.
# You may obtain a copy of the License at
#
#     http://www.apache.org/licenses/LICENSE-2.0
#
# Unless required by applicable law or agreed to in writing, software
# distributed under the License is distributed on an "AS IS" BASIS,
# WITHOUT WARRANTIES OR CONDITIONS OF ANY KIND, either express or implied.
# See the License for the specific language governing permissions and
# limitations under the License.

from __future__ import annotations

import dataclasses
import inspect
import types
from collections import ChainMap, UserDict, UserList
from collections.abc import ItemsView, KeysView, ValuesView
from io import StringIO
from typing import (
    TYPE_CHECKING,
    Any,
    Callable,
    Final,
    Generator,
    Iterable,
    List,
    cast,
)

from streamlit import dataframe_util, type_util
from streamlit.errors import StreamlitAPIException
from streamlit.logger import get_logger
from streamlit.runtime.metrics_util import gather_metrics
from streamlit.string_util import (
    is_mem_address_str,
    max_char_sequence,
    probably_contains_html_tags,
)

if TYPE_CHECKING:
    from streamlit.delta_generator import DeltaGenerator

# Special methods:
HELP_TYPES: Final[tuple[type[Any], ...]] = (
    types.BuiltinFunctionType,
    types.BuiltinMethodType,
    types.FunctionType,
    types.MethodType,
    types.ModuleType,
)

_LOGGER: Final = get_logger(__name__)

_TEXT_CURSOR: Final = "▕"


class StreamingOutput(List[Any]):
    pass


class WriteMixin:
    @gather_metrics("write_stream")
    def write_stream(
        self, stream: Callable[..., Any] | Generator[Any, Any, Any] | Iterable[Any]
    ) -> list[Any] | str:
        """Stream a generator, iterable, or stream-like sequence to the app.

        ``st.write_stream`` iterates through the given sequences and writes all
        chunks to the app. String chunks will be written using a typewriter effect.
        Other data types will be written using ``st.write``.

        Parameters
        ----------
        stream : Callable, Generator, Iterable, OpenAI Stream, or LangChain Stream
            The generator or iterable to stream.

            .. note::
                To use additional LLM libraries, you can create a wrapper to
                manually define a generator function and include custom output
                parsing.

        Returns
        -------
        str or list
            The full response. If the streamed output only contains text, this
            is a string. Otherwise, this is a list of all the streamed objects.
            The return value is fully compatible as input for ``st.write``.

        Example
        -------
        You can pass an OpenAI stream as shown in our tutorial, `Build a \
        basic LLM chat app <https://docs.streamlit.io/develop/tutorials/llms\
        /build-conversational-apps#build-a-chatgpt-like-app>`_. Alternatively,
        you can pass a generic generator function as input:

        >>> import time
        >>> import numpy as np
        >>> import pandas as pd
        >>> import streamlit as st
        >>>
        >>> _LOREM_IPSUM = \"\"\"
        >>> Lorem ipsum dolor sit amet, **consectetur adipiscing** elit, sed do eiusmod tempor
        >>> incididunt ut labore et dolore magna aliqua. Ut enim ad minim veniam, quis
        >>> nostrud exercitation ullamco laboris nisi ut aliquip ex ea commodo consequat.
        >>> \"\"\"
        >>>
        >>>
        >>> def stream_data():
        >>>     for word in _LOREM_IPSUM.split(" "):
        >>>         yield word + " "
        >>>         time.sleep(0.02)
        >>>
        >>>     yield pd.DataFrame(
        >>>         np.random.randn(5, 10),
        >>>         columns=["a", "b", "c", "d", "e", "f", "g", "h", "i", "j"],
        >>>     )
        >>>
        >>>     for word in _LOREM_IPSUM.split(" "):
        >>>         yield word + " "
        >>>         time.sleep(0.02)
        >>>
        >>>
        >>> if st.button("Stream data"):
        >>>     st.write_stream(stream_data)

        ..  output::
            https://doc-write-stream-data.streamlit.app/
            height: 550px

        """

        # Just apply some basic checks for common iterable types that should
        # not be passed in here.
        if isinstance(stream, str) or dataframe_util.is_dataframe_like(stream):
            raise StreamlitAPIException(
                "`st.write_stream` expects a generator or stream-like object as input "
                f"not {type(stream)}. Please use `st.write` instead for "
                "this data type."
            )

        stream_container: DeltaGenerator | None = None
        streamed_response: str = ""
        written_content: list[Any] = StreamingOutput()

        def flush_stream_response():
            """Write the full response to the app."""
            nonlocal streamed_response
            nonlocal stream_container

            if streamed_response and stream_container:
                # Replace the stream_container element the full response
                stream_container.markdown(streamed_response)
                written_content.append(streamed_response)
                stream_container = None
                streamed_response = ""

        # Make sure we have a generator and not just a generator function.
        stream = stream() if inspect.isgeneratorfunction(stream) else stream

        try:
            iter(stream)  # type: ignore
        except TypeError as exc:
            raise StreamlitAPIException(
                f"The provided input (type: {type(stream)}) cannot be iterated. "
                "Please make sure that it is a generator, generator function or iterable."
            ) from exc

        # Iterate through the generator and write each chunk to the app
        # with a type writer effect.
        for chunk in stream:  # type: ignore
            if type_util.is_openai_chunk(chunk):
                # Try to convert OpenAI chat completion chunk to a string:
                try:
                    if len(chunk.choices) == 0 or chunk.choices[0].delta is None:
                        # The choices list can be empty. E.g. when using the
                        # AzureOpenAI client, the first chunk will always be empty.
                        chunk = ""
                    else:
                        chunk = chunk.choices[0].delta.content or ""
                except AttributeError as err:
                    raise StreamlitAPIException(
                        "Failed to parse the OpenAI ChatCompletionChunk. "
                        "The most likely cause is a change of the chunk object structure "
                        "due to a recent OpenAI update. You might be able to fix this "
                        "by downgrading the OpenAI library or upgrading Streamlit. Also, "
                        "please report this issue to: https://github.com/streamlit/streamlit/issues."
                    ) from err

            if type_util.is_type(chunk, "langchain_core.messages.ai.AIMessageChunk"):
                # Try to convert LangChain message chunk to a string:
                try:
                    chunk = chunk.content or ""
                except AttributeError as err:
                    raise StreamlitAPIException(
                        "Failed to parse the LangChain AIMessageChunk. "
                        "The most likely cause is a change of the chunk object structure "
                        "due to a recent LangChain update. You might be able to fix this "
                        "by downgrading the OpenAI library or upgrading Streamlit. Also, "
                        "please report this issue to: https://github.com/streamlit/streamlit/issues."
                    ) from err

            if isinstance(chunk, str):
                if not chunk:
                    # Empty strings can be ignored
                    continue

                first_text = False
                if not stream_container:
                    stream_container = self.dg.empty()
                    first_text = True
                streamed_response += chunk
                # Only add the streaming symbol on the second text chunk
                stream_container.markdown(
                    streamed_response + ("" if first_text else _TEXT_CURSOR),
                )
            elif callable(chunk):
                flush_stream_response()
                chunk()
            else:
                flush_stream_response()
                self.write(chunk)
                written_content.append(chunk)

        flush_stream_response()

        if not written_content:
            # If nothing was streamed, return an empty string.
            return ""
        elif len(written_content) == 1 and isinstance(written_content[0], str):
            # If the output only contains a single string, return it as a string
            return written_content[0]

        # Otherwise return it as a list of write-compatible objects
        return written_content

    @gather_metrics("write")
    def write(self, *args: Any, unsafe_allow_html: bool = False, **kwargs) -> None:
        """Write arguments to the app.

        This is the Swiss Army knife of Streamlit commands: it does different
        things depending on what you throw at it. Unlike other Streamlit commands,
        write() has some unique properties:

        1. You can pass in multiple arguments, all of which will be written.
        2. Its behavior depends on the input types as follows.
        3. It returns None, so its "slot" in the App cannot be reused.

        Parameters
        ----------
        *args : any
            One or many objects to print to the App.

            Arguments are handled as follows:

            - write(string)         : Prints the formatted Markdown string, with
                support for LaTeX expression, emoji shortcodes, and colored text.
                See docs for st.markdown for more.
<<<<<<< HEAD
            - write(dataframe)      : Displays any dataframe-like value.
=======
            - write(dataframe)      : Displays any dataframe-like object in a table.
            - write(dict)           : Displays dict-like in an interactive viewer.
            - write(list)           : Displays list-like in an interactive viewer.
>>>>>>> 018ee504
            - write(error)          : Prints an exception specially.
            - write(func)           : Displays information about a function.
            - write(module)         : Displays information about the module.
            - write(class)          : Displays information about a class.
<<<<<<< HEAD
            - write(dict)           : Displays dict in an interactive viewer.
            - write(list)           : Displays list in an interactive viewer.
=======
>>>>>>> 018ee504
            - write(mpl_fig)        : Displays a Matplotlib figure.
            - write(generator)      : Streams the output of a generator.
            - write(openai.Stream)  : Streams the output of an OpenAI stream.
            - write(altair)         : Displays an Altair chart.
            - write(PIL.Image)      : Displays an image.
            - write(keras)          : Displays a Keras model.
            - write(graphviz)       : Displays a Graphviz graph.
            - write(plotly_fig)     : Displays a Plotly figure.
            - write(bokeh_fig)      : Displays a Bokeh figure.
            - write(sympy_expr)     : Prints SymPy expression using LaTeX.
            - write(htmlable)       : Prints _repr_html_() for the object if available.
            - write(db_cursor)      : Displays DB API 2.0 cursor results in a table.
            - write(obj)            : Prints str(obj) if otherwise unknown.


        unsafe_allow_html : bool
            Whether to render HTML within ``*args``. This only applies to
            strings or objects falling back on ``_repr_html_()``. If this is
            ``False`` (default), any HTML tags found in ``body`` will be
            escaped and therefore treated as raw text. If this is ``True``, any
            HTML expressions within ``body`` will be rendered.

            Adding custom HTML to your app impacts safety, styling, and
            maintainability.

            .. note::
                If you only want to insert HTML or CSS without Markdown text,
                we recommend using ``st.html`` instead.

        **kwargs : any
            Keyword arguments. Not used.

        .. deprecated::
            ``**kwargs`` is deprecated and will be removed in a later version.
            Use other, more specific Streamlit commands to pass additional
            keyword arguments.


        Example
        -------

        Its basic use case is to draw Markdown-formatted text, whenever the
        input is a string:

        >>> import streamlit as st
        >>>
        >>> st.write("Hello, *World!* :sunglasses:")

        ..  output::
            https://doc-write1.streamlit.app/
            height: 150px

        As mentioned earlier, ``st.write()`` also accepts other data formats, such as
        numbers, data frames, styled data frames, and assorted objects:

        >>> import streamlit as st
        >>> import pandas as pd
        >>>
        >>> st.write(1234)
        >>> st.write(
        ...     pd.DataFrame(
        ...         {
        ...             "first column": [1, 2, 3, 4],
        ...             "second column": [10, 20, 30, 40],
        ...         }
        ...     )
        ... )

        ..  output::
            https://doc-write2.streamlit.app/
            height: 350px

        Finally, you can pass in multiple arguments to do things like:

        >>> import streamlit as st
        >>>
        >>> st.write("1 + 1 = ", 2)
        >>> st.write("Below is a DataFrame:", data_frame, "Above is a dataframe.")

        ..  output::
            https://doc-write3.streamlit.app/
            height: 410px

        Oh, one more thing: ``st.write`` accepts chart objects too! For example:

        >>> import streamlit as st
        >>> import pandas as pd
        >>> import numpy as np
        >>> import altair as alt
        >>>
        >>> df = pd.DataFrame(np.random.randn(200, 3), columns=["a", "b", "c"])
        >>> c = (
        ...     alt.Chart(df)
        ...     .mark_circle()
        ...     .encode(x="a", y="b", size="c", color="c", tooltip=["a", "b", "c"])
        ... )
        >>>
        >>> st.write(c)

        ..  output::
            https://doc-vega-lite-chart.streamlit.app/
            height: 300px

        """
        if kwargs:
            _LOGGER.warning(
                'Invalid arguments were passed to "st.write" function. Support for '
                "passing such unknown keywords arguments will be dropped in future. "
                "Invalid arguments were: %s",
                kwargs,
            )

        string_buffer: list[str] = []

        # This bans some valid cases like: e = st.empty(); e.write("a", "b").
        # BUT: 1) such cases are rare, 2) this rule is easy to understand,
        # and 3) this rule should be removed once we have st.container()
        if not self.dg._is_top_level and len(args) > 1:
            raise StreamlitAPIException(
                "Cannot replace a single element with multiple elements.\n\n"
                "The `write()` method only supports multiple elements when "
                "inserting elements rather than replacing. That is, only "
                "when called as `st.write()` or `st.sidebar.write()`."
            )

        def flush_buffer():
            if string_buffer:
                text_content = " ".join(string_buffer)
                # The usage of empty here prevents
                # some grey out effects:
                text_container = self.dg.empty()
                text_container.markdown(
                    text_content,
                    unsafe_allow_html=unsafe_allow_html,
                )
                string_buffer[:] = []

        for arg in args:
            # Order matters!
            if isinstance(arg, str):
                string_buffer.append(arg)
            elif isinstance(arg, StreamingOutput):
                flush_buffer()
                for item in arg:
                    if callable(item):
                        flush_buffer()
                        item()
                    else:
                        self.write(item, unsafe_allow_html=unsafe_allow_html)
            elif isinstance(arg, Exception):
                flush_buffer()
                self.dg.exception(arg)
            elif dataframe_util.is_dataframe_like(arg):
                flush_buffer()
                self.dg.dataframe(arg)
            elif type_util.is_altair_chart(arg):
                flush_buffer()
                self.dg.altair_chart(arg)
            elif type_util.is_type(arg, "matplotlib.figure.Figure"):
                flush_buffer()
                self.dg.pyplot(arg)
            elif type_util.is_plotly_chart(arg):
                flush_buffer()
                self.dg.plotly_chart(arg)
            elif type_util.is_type(arg, "bokeh.plotting.figure.Figure"):
                flush_buffer()
                self.dg.bokeh_chart(arg)
            elif type_util.is_graphviz_chart(arg):
                flush_buffer()
                self.dg.graphviz_chart(arg)
            elif type_util.is_sympy_expession(arg):
                flush_buffer()
                self.dg.latex(arg)
            elif type_util.is_pillow_image(arg):
                flush_buffer()
                self.dg.image(arg)
            elif type_util.is_keras_model(arg):
                from tensorflow.python.keras.utils import vis_utils

                flush_buffer()
                dot = vis_utils.model_to_dot(arg)
                self.dg.graphviz_chart(dot.to_string())
            elif (
                isinstance(
                    arg,
                    (
                        dict,
                        list,
                        map,
                        enumerate,
                        types.MappingProxyType,
                        UserDict,
                        ChainMap,
                        UserList,
                        ItemsView,
                        KeysView,
                        ValuesView,
                    ),
                )
                or type_util.is_custom_dict(arg)
                or type_util.is_namedtuple(arg)
                or type_util.is_pydantic_model(arg)
            ):
                flush_buffer()
                self.dg.json(arg)
            elif type_util.is_pydeck(arg):
                flush_buffer()
                self.dg.pydeck_chart(arg)
            elif isinstance(arg, StringIO):
                flush_buffer()
                self.dg.markdown(arg.getvalue())
            elif (
                inspect.isgenerator(arg)
                or inspect.isgeneratorfunction(arg)
                or type_util.is_type(arg, "openai.Stream")
            ):
                flush_buffer()
                self.write_stream(arg)
            elif isinstance(arg, HELP_TYPES):
                flush_buffer()
                self.dg.help(arg)
            elif dataclasses.is_dataclass(arg):
                flush_buffer()
                self.dg.help(arg)
            elif inspect.isclass(arg):
                flush_buffer()
                # We cast arg to type here to appease mypy, due to bug in mypy:
                # https://github.com/python/mypy/issues/12933
                self.dg.help(cast(type, arg))
            elif (
                type_util.has_callable_attr(arg, "_repr_html_")
                and (repr_html := arg._repr_html_())
                and (unsafe_allow_html or not probably_contains_html_tags(repr_html))
            ):
                # We either explicitly allow HTML or infer it's not HTML
                self.dg.markdown(repr_html, unsafe_allow_html=unsafe_allow_html)
<<<<<<< HEAD
            elif (
                type_util.has_callable_attr(arg, "to_pandas")
                or type_util.has_callable_attr(arg, "to_arrow")
                or type_util.has_callable_attr(arg, "__dataframe__")
            ):
=======
            elif type_util.has_callable_attr(
                arg, "to_pandas"
            ) or type_util.has_callable_attr(arg, "__dataframe__"):
>>>>>>> 018ee504
                # This object can very likely be converted to a DataFrame
                # using the to_pandas, to_arrow, or the dataframe interchange
                # protocol.
                flush_buffer()
                self.dg.dataframe(arg)
            else:
                stringified_arg = str(arg)

                if is_mem_address_str(stringified_arg):
                    flush_buffer()
                    self.dg.help(arg)

                elif "\n" in stringified_arg:
                    # With a multi-line string, use a preformatted block
                    # To fully escape backticks, we wrap with backticks larger than
                    # the largest sequence of backticks in the string.
                    backtick_count = max(3, max_char_sequence(stringified_arg, "`") + 1)
                    backtick_wrapper = "`" * backtick_count
                    string_buffer.append(
                        f"{backtick_wrapper}\n{stringified_arg}\n{backtick_wrapper}"
                    )
                else:
                    # With a single-line string, use a preformatted text
                    # To fully escape backticks, we wrap with backticks larger than
                    # the largest sequence of backticks in the string.
                    backtick_count = max_char_sequence(stringified_arg, "`") + 1
                    backtick_wrapper = "`" * backtick_count
                    string_buffer.append(
                        f"{backtick_wrapper}{stringified_arg}{backtick_wrapper}"
                    )

        flush_buffer()

    @property
    def dg(self) -> DeltaGenerator:
        """Get our DeltaGenerator."""
        return cast("DeltaGenerator", self)<|MERGE_RESOLUTION|>--- conflicted
+++ resolved
@@ -259,22 +259,13 @@
             - write(string)         : Prints the formatted Markdown string, with
                 support for LaTeX expression, emoji shortcodes, and colored text.
                 See docs for st.markdown for more.
-<<<<<<< HEAD
-            - write(dataframe)      : Displays any dataframe-like value.
-=======
             - write(dataframe)      : Displays any dataframe-like object in a table.
             - write(dict)           : Displays dict-like in an interactive viewer.
             - write(list)           : Displays list-like in an interactive viewer.
->>>>>>> 018ee504
             - write(error)          : Prints an exception specially.
             - write(func)           : Displays information about a function.
             - write(module)         : Displays information about the module.
             - write(class)          : Displays information about a class.
-<<<<<<< HEAD
-            - write(dict)           : Displays dict in an interactive viewer.
-            - write(list)           : Displays list in an interactive viewer.
-=======
->>>>>>> 018ee504
             - write(mpl_fig)        : Displays a Matplotlib figure.
             - write(generator)      : Streams the output of a generator.
             - write(openai.Stream)  : Streams the output of an OpenAI stream.
@@ -511,17 +502,11 @@
             ):
                 # We either explicitly allow HTML or infer it's not HTML
                 self.dg.markdown(repr_html, unsafe_allow_html=unsafe_allow_html)
-<<<<<<< HEAD
             elif (
                 type_util.has_callable_attr(arg, "to_pandas")
                 or type_util.has_callable_attr(arg, "to_arrow")
                 or type_util.has_callable_attr(arg, "__dataframe__")
             ):
-=======
-            elif type_util.has_callable_attr(
-                arg, "to_pandas"
-            ) or type_util.has_callable_attr(arg, "__dataframe__"):
->>>>>>> 018ee504
                 # This object can very likely be converted to a DataFrame
                 # using the to_pandas, to_arrow, or the dataframe interchange
                 # protocol.
