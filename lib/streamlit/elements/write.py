--- conflicted
+++ resolved
@@ -148,11 +148,7 @@
 
         def flush_buffer():
             if string_buffer:
-<<<<<<< HEAD
-                dg.markdown(
-=======
                 self.dg.markdown(
->>>>>>> f53545d9
                     " ".join(string_buffer),
                     unsafe_allow_html=unsafe_allow_html,
                 )
