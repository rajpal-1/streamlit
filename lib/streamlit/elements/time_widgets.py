# Copyright 2018-2021 Streamlit Inc.
#
# Licensed under the Apache License, Version 2.0 (the "License");
# you may not use this file except in compliance with the License.
# You may obtain a copy of the License at
#
#    http://www.apache.org/licenses/LICENSE-2.0
#
# Unless required by applicable law or agreed to in writing, software
# distributed under the License is distributed on an "AS IS" BASIS,
# WITHOUT WARRANTIES OR CONDITIONS OF ANY KIND, either express or implied.
# See the License for the specific language governing permissions and
# limitations under the License.

from datetime import datetime, date, time
from typing import cast

import streamlit
from streamlit.errors import StreamlitAPIException
from streamlit.proto.DateInput_pb2 import DateInput as DateInputProto
from streamlit.proto.TimeInput_pb2 import TimeInput as TimeInputProto
from .form import current_form_id
from .utils import register_widget


class TimeWidgetsMixin:
    def time_input(self, label, value=None, key=None, help=None):
        """Display a time input widget.

        Parameters
        ----------
        label : str
            A short label explaining to the user what this time input is for.
        value : datetime.time/datetime.datetime
            The value of this widget when it first renders. This will be
            cast to str internally. Defaults to the current time.
        key : str
            An optional string to use as the unique key for the widget.
            If this is omitted, a key will be generated for the widget
            based on its content. Multiple widgets of the same type may
            not share the same key.
        help : str
            A tooltip that gets displayed next to the input.

        Returns
        -------
        datetime.time
            The current value of the time input widget.

        Example
        -------
        >>> t = st.time_input('Set an alarm for', datetime.time(8, 45))
        >>> st.write('Alarm is set for', t)

        """
        # Set value default.
        if value is None:
            value = datetime.now().time()

        # Ensure that the value is either datetime/time
        if not isinstance(value, datetime) and not isinstance(value, time):
            raise StreamlitAPIException(
                "The type of the value should be either datetime or time."
            )

        # Convert datetime to time
        if isinstance(value, datetime):
            value = value.time()

        time_input_proto = TimeInputProto()
        time_input_proto.label = label
        time_input_proto.default = time.strftime(value, "%H:%M")
        time_input_proto.form_id = current_form_id(self.dg)
<<<<<<< HEAD
=======
        if help is not None:
            time_input_proto.help = help
>>>>>>> 18a1659a

        ui_value = register_widget("time_input", time_input_proto, user_key=key)
        current_value = (
            datetime.strptime(ui_value, "%H:%M").time()
            if ui_value is not None
            else value
        )
        return self.dg._enqueue("time_input", time_input_proto, current_value)

    def date_input(
        self,
        label,
        value=None,
        min_value=None,
        max_value=None,
        key=None,
        help=None,
    ):
        """Display a date input widget.

        Parameters
        ----------
        label : str
            A short label explaining to the user what this date input is for.
        value : datetime.date or datetime.datetime or list/tuple of datetime.date or datetime.datetime or None
            The value of this widget when it first renders. If a list/tuple with
            0 to 2 date/datetime values is provided, the datepicker will allow
            users to provide a range. Defaults to today as a single-date picker.
        min_value : datetime.date or datetime.datetime
            The minimum selectable date. Defaults to today-10y.
        max_value : datetime.date or datetime.datetime
            The maximum selectable date. Defaults to today+10y.
        key : str
            An optional string to use as the unique key for the widget.
            If this is omitted, a key will be generated for the widget
            based on its content. Multiple widgets of the same type may
            not share the same key.
        help : str
            A tooltip that gets displayed next to the input.

        Returns
        -------
        datetime.date
            The current value of the date input widget.

        Example
        -------
        >>> d = st.date_input(
        ...     "When\'s your birthday",
        ...     datetime.date(2019, 7, 6))
        >>> st.write('Your birthday is:', d)

        """
        # Set value default.
        if value is None:
            value = datetime.now().date()

        single_value = isinstance(value, (date, datetime))
        range_value = isinstance(value, (list, tuple)) and len(value) in (0, 1, 2)
        if not single_value and not range_value:
            raise StreamlitAPIException(
                "DateInput value should either be an date/datetime or a list/tuple of "
                "0 - 2 date/datetime values"
            )

        if single_value:
            value = [value]

        date_input_proto = DateInputProto()
        date_input_proto.is_range = range_value
        if help is not None:
            date_input_proto.help = help

        value = [v.date() if isinstance(v, datetime) else v for v in value]

        date_input_proto.label = label
        date_input_proto.default[:] = [date.strftime(v, "%Y/%m/%d") for v in value]

        if isinstance(min_value, datetime):
            min_value = min_value.date()
        elif min_value is None:
            today = date.today()
            min_value = date(today.year - 10, today.month, today.day)

        date_input_proto.min = date.strftime(min_value, "%Y/%m/%d")

        if max_value is None:
            today = date.today()
            max_value = date(today.year + 10, today.month, today.day)

        if isinstance(max_value, datetime):
            max_value = max_value.date()

        date_input_proto.max = date.strftime(max_value, "%Y/%m/%d")

        date_input_proto.form_id = current_form_id(self.dg)

        ui_value = register_widget("date_input", date_input_proto, user_key=key)

        if ui_value is not None:
            value = getattr(ui_value, "data")
            value = [datetime.strptime(v, "%Y/%m/%d").date() for v in value]

        return_value = value[0] if single_value else tuple(value)
        return self.dg._enqueue("date_input", date_input_proto, return_value)

    @property
    def dg(self) -> "streamlit.delta_generator.DeltaGenerator":
        """Get our DeltaGenerator."""
        return cast("streamlit.delta_generator.DeltaGenerator", self)<|MERGE_RESOLUTION|>--- conflicted
+++ resolved
@@ -71,11 +71,8 @@
         time_input_proto.label = label
         time_input_proto.default = time.strftime(value, "%H:%M")
         time_input_proto.form_id = current_form_id(self.dg)
-<<<<<<< HEAD
-=======
         if help is not None:
             time_input_proto.help = help
->>>>>>> 18a1659a
 
         ui_value = register_widget("time_input", time_input_proto, user_key=key)
         current_value = (
