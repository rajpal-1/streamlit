--- conflicted
+++ resolved
@@ -99,28 +99,6 @@
 NON_EXISTENT_COLUMN_NAME = "DOES_NOT_EXIST" + PROTECTION_SUFFIX
 
 
-COLOR_LEGEND_SETTINGS = dict(titlePadding=0, offset=10, orient="bottom")
-
-# User-readable names to give the index and melted columns.
-SEPARATED_INDEX_COLUMN_TITLE = "index"
-MELTED_Y_COLUMN_TITLE = "value"
-MELTED_COLOR_COLUMN_TITLE = "color"
-
-# Crazy internal (non-user-visible) names for the index and melted columns, in order to
-# avoid collision with existing column names. The suffix below was generated with an
-# online random number generator. Rationale: because it makes it even less likely to
-# lead to a conflict than something that's human-readable (like "--streamlit-fake-field"
-# or something).
-PROTECTION_SUFFIX = "--p5bJXXpQgvPz6yvQMFiy"
-SEPARATED_INDEX_COLUMN_NAME = SEPARATED_INDEX_COLUMN_TITLE + PROTECTION_SUFFIX
-MELTED_Y_COLUMN_NAME = MELTED_Y_COLUMN_TITLE + PROTECTION_SUFFIX
-MELTED_COLOR_COLUMN_NAME = MELTED_COLOR_COLUMN_TITLE + PROTECTION_SUFFIX
-
-# Name we use for a column we know doesn't exist in the data, to address a Vega-Lite rendering bug
-# where empty charts need x, y encodings set in order to take up space.
-NON_EXISTENT_COLUMN_NAME = "DOES_NOT_EXIST" + PROTECTION_SUFFIX
-
-
 class ArrowAltairMixin:
     @gather_metrics("_arrow_line_chart")
     def _arrow_line_chart(
@@ -270,10 +248,7 @@
             x_from_user=x,
             y_from_user=y,
             color_from_user=color,
-<<<<<<< HEAD
             size_from_user=None,
-=======
->>>>>>> 8efcfa67
             width=width,
             height=height,
         )
@@ -431,10 +406,7 @@
             x_from_user=x,
             y_from_user=y,
             color_from_user=color,
-<<<<<<< HEAD
             size_from_user=None,
-=======
->>>>>>> 8efcfa67
             width=width,
             height=height,
         )
@@ -593,7 +565,6 @@
             x_from_user=x,
             y_from_user=y,
             color_from_user=color,
-<<<<<<< HEAD
             size_from_user=None,
             width=width,
             height=height,
@@ -762,19 +733,13 @@
             y_from_user=y,
             color_from_user=color,
             size_from_user=size,
-=======
->>>>>>> 8efcfa67
             width=width,
             height=height,
         )
         marshall(proto, chart, use_container_width, theme="streamlit")
 
         return self.dg._enqueue(
-<<<<<<< HEAD
             "arrow_scatter_chart", proto, add_rows_metadata=add_rows_metadata
-=======
-            "arrow_bar_chart", proto, add_rows_metadata=add_rows_metadata
->>>>>>> 8efcfa67
         )
 
     @gather_metrics("_arrow_altair_chart")
@@ -868,13 +833,8 @@
 
 def _melt_data(
     df: pd.DataFrame,
-<<<<<<< HEAD
     columns_to_leave_alone: List[str],
     columns_to_melt: Optional[List[str]],
-=======
-    x_column: str,
-    y_column_list: Optional[List[str]],
->>>>>>> 8efcfa67
     new_y_column_name: str,
     new_color_column_name: str,
 ) -> pd.DataFrame:
@@ -882,13 +842,8 @@
 
     melted_df = pd.melt(
         df,
-<<<<<<< HEAD
         id_vars=columns_to_leave_alone,
         value_vars=columns_to_melt,
-=======
-        id_vars=[x_column],
-        value_vars=y_column_list,
->>>>>>> 8efcfa67
         var_name=new_color_column_name,
         value_name=new_y_column_name,
     )
@@ -906,7 +861,6 @@
     # Arrow has problems with object types after melting two different dtypes
     # pyarrow.lib.ArrowTypeError: "Expected a <TYPE> object, got a object"
     fixed_df = type_util.fix_arrow_incompatible_column_types(
-<<<<<<< HEAD
         melted_df,
         selected_columns=[
             *columns_to_leave_alone,
@@ -928,7 +882,7 @@
     """Prepares the data for charting. This is also used in add_rows.
 
     Returns the prepared dataframe and the new names of the x column (taking the index reset into
-    consideration) and y, color, and size columns (converting to str if needed).
+    consideration) and y, color, and size columns.
     """
 
     # If y is provided, but x is not, we'll use the index as x.
@@ -951,56 +905,15 @@
         size_column,
     ) = _convert_col_names_to_str_in_place(
         selected_data, x_column, y_column_list, color_column, size_column
-=======
-        melted_df, selected_columns=[x_column, new_color_column_name, new_y_column_name]
-    )
-
-    return fixed_df
-
-
-def prep_data(
-    df: pd.DataFrame,
-    x_column: Optional[str],
-    y_column_list: List[str],
-    color_column: Optional[str],
-) -> Tuple[pd.DataFrame, Optional[str], Optional[str], Optional[str]]:
-    """Prepares the data for charting. This is also used in add_rows.
-
-    Returns the prepared dataframe and the new names of the x column (taking the index reset into
-    consideration) as well as the y and color columns.
-    """
-
-    # If y is provided, but x is not, we'll use the index as x.
-    # So we need to pull the index into its own column.
-    x_column = _maybe_reset_index_in_place(df, x_column, y_column_list)
-
-    # Drop columns we're not using.
-    selected_data = _drop_unused_columns(df, x_column, color_column, *y_column_list)
-
-    # Maybe convert color to Vega colors.
-    _maybe_convert_color_column_in_place(selected_data, color_column)
-
-    # Make sure all columns have string names.
-    x_column, y_column_list, color_column = _convert_col_names_to_str_in_place(
-        selected_data, x_column, y_column_list, color_column
->>>>>>> 8efcfa67
     )
 
     # Maybe melt data from wide format into long format.
     melted_data, y_column, color_column = _maybe_melt(
-<<<<<<< HEAD
         selected_data, x_column, y_column_list, color_column, size_column
     )
 
     # Return the data, but also the new names to use for x, y, and color.
     return melted_data, x_column, y_column, color_column, size_column
-=======
-        selected_data, x_column, y_column_list, color_column
-    )
-
-    # Return the data, but also the new names to use for x, y, and color.
-    return melted_data, x_column, y_column, color_column
->>>>>>> 8efcfa67
 
 
 def _generate_chart(
@@ -1009,10 +922,7 @@
     x_from_user: Optional[str] = None,
     y_from_user: Union[str, Sequence[str], None] = None,
     color_from_user: Union[str, Color, List[Color], None] = None,
-<<<<<<< HEAD
     size_from_user: Union[str, float, None] = None,
-=======
->>>>>>> 8efcfa67
     width: int = 0,
     height: int = 0,
 ) -> alt.Chart:
@@ -1030,13 +940,9 @@
     # Get name of columns to use for y.
     y_column_list = _parse_y_columns(df, y_from_user, x_column)
     # Get name of column to use for color, or constant value to use. Any/both could be None.
-<<<<<<< HEAD
     color_column, color_value = _parse_generic_column(df, color_from_user)
     # Get name of column to use for size, or constant value to use. Any/both could be None.
     size_column, size_value = _parse_generic_column(df, size_from_user)
-=======
-    color_column, color_value = _parse_color_column(df, color_from_user)
->>>>>>> 8efcfa67
 
     # Store some info so we can use it in add_rows.
     add_rows_metadata = AddRowsMetadata(
@@ -1047,23 +953,15 @@
             x_column=x_column,
             y_column_list=y_column_list,
             color_column=color_column,
-<<<<<<< HEAD
             size_column=size_column,
-=======
->>>>>>> 8efcfa67
         ),
     )
 
     # At this point, all foo_column variables are either None/empty or contain actual
     # columns that are guaranteed to exist.
 
-<<<<<<< HEAD
     df, x_column, y_column, color_column, size_column = prep_data(
         df, x_column, y_column_list, color_column, size_column
-=======
-    df, x_column, y_column, color_column = prep_data(
-        df, x_column, y_column_list, color_column
->>>>>>> 8efcfa67
     )
 
     # At this point, x_column is only None if user did not provide one AND df is empty.
@@ -1071,18 +969,13 @@
     # Create a Chart with x and y encodings.
     chart = alt.Chart(
         data=df,
-<<<<<<< HEAD
         mark=chart_type.value["mark_type"],
-=======
-        mark=chart_type.value,
->>>>>>> 8efcfa67
         width=width,
         height=height,
     ).encode(
         x=_get_x_encoding(df, x_column, x_from_user, chart_type),
         y=_get_y_encoding(df, y_column, y_from_user),
     )
-<<<<<<< HEAD
 
     # Set up opacity encoding.
     opacity_enc = _get_opacity_encoding(chart_type, color_column)
@@ -1192,192 +1085,8 @@
         [str(c) for c in y_column_list],
         None if color_column is None else str(color_column),
         None if size_column is None else str(size_column),
-=======
-
-    # Set up opacity encoding.
-    opacity_enc = _get_opacity_encoding(chart_type, color_column)
-    if opacity_enc is not None:
-        chart = chart.encode(opacity=opacity_enc)
-
-    # Set up color encoding.
-    color_enc = _get_color_encoding(
-        df, color_value, color_column, y_column_list, color_from_user
->>>>>>> 8efcfa67
     )
-    if color_enc is not None:
-        chart = chart.encode(color=color_enc)
-
-    # Set up tooltip encoding.
-    if x_column is not None and y_column is not None:
-        chart = chart.encode(
-            tooltip=_get_tooltip_encoding(
-                x_column,
-                y_column,
-                color_column,
-                color_enc,
-            )
-        )
-
-    return chart.interactive(), add_rows_metadata
-
-
-def _maybe_reset_index_in_place(
-    df: pd.DataFrame, x_column: Optional[str], y_column_list: List[str]
-) -> Optional[str]:
-    if x_column is None and len(y_column_list) > 0:
-        if df.index.name is None:
-            # Pick column name that is unlikely to collide with user-given names.
-            x_column = SEPARATED_INDEX_COLUMN_NAME
-        else:
-            # Reuse index's name for the new column.
-            x_column = df.index.name
-
-        df.index.name = x_column
-        df.reset_index(inplace=True)
-
-    return x_column
-
-
-def _drop_unused_columns(
-    df: pd.DataFrame, *column_names: Optional[str]
-) -> pd.DataFrame:
-    """Returns a subset of df, selecting only column_names that aren't None."""
-
-    # We can't just call set(col_names) because sets don't have stable ordering,
-    # which means tests that depend on ordering will fail.
-    # Performance-wise, it's not a problem, though, since this function is only ever
-    # used on very small lists.
-    seen = set()
-    keep = []
-
-    for x in column_names:
-        if x is None:
-            continue
-        if x in seen:
-            continue
-        seen.add(x)
-        keep.append(x)
-
-    return df[keep]
-
-
-def _maybe_convert_color_column_in_place(df: pd.DataFrame, color_column: Optional[str]):
-    """If needed, convert color column to a format Vega understands."""
-    if color_column is None or len(df[color_column]) == 0:
-        return
-
-    first_color_datum = df[color_column][0]
-
-    if is_hex_color_like(first_color_datum):
-        # Hex is already CSS-valid.
-        pass
-    elif is_color_tuple_like(first_color_datum):
-        # Tuples need to be converted to CSS-valid.
-        df[color_column] = df[color_column].map(to_css_color)
-    else:
-        # Other kinds of colors columns (i.e. pure numbers or nominal strings) shouldn't
-        # be converted since they are treated by Vega-Lite as sequential or categorical colors.
-        pass
-
-
-def _convert_col_names_to_str_in_place(
-    df: pd.DataFrame,
-    x_column: Optional[str],
-    y_column_list: List[str],
-    color_column: Optional[str],
-) -> Tuple[Optional[str], List[str], Optional[str]]:
-    """Converts column names to strings, since Vega-Lite does not accept ints, etc."""
-    column_names = list(df.columns)  # list() converts RangeIndex, etc, to regular list.
-    str_column_names = [str(c) for c in column_names]
-    df.columns = pd.Index(str_column_names)
-
-    return (
-        None if x_column is None else str(x_column),
-        [str(c) for c in y_column_list],
-        None if color_column is None else str(color_column),
-    )
-
-
-def _parse_color_column(
-    df: pd.DataFrame, column_or_value: Any
-) -> Tuple[Optional[str], Any]:
-    if isinstance(column_or_value, str) and column_or_value in df.columns:
-        column_name = column_or_value
-        value = None
-    else:
-        column_name = None
-        value = column_or_value
-
-    return column_name, value
-
-
-def _parse_x_column(df: pd.DataFrame, x_from_user: Optional[str]) -> Optional[str]:
-    if x_from_user is None:
-        return None
-
-    elif isinstance(x_from_user, str):
-        if x_from_user not in df.columns:
-            raise StreamlitColumnNotFoundError(df, x_from_user)
-
-        return x_from_user
-
-    else:
-        raise StreamlitAPIException(
-            "x parameter should be a column name (str) or None to use the "
-            f" dataframe's index. Value given: {x_from_user} "
-            f"(type {type(x_from_user)})"
-        )
-
-
-def _parse_y_columns(
-    df: pd.DataFrame,
-    y_from_user: Union[str, Sequence[str], None],
-    x_column: Union[str, None],
-) -> List[str]:
-
-    y_column_list: List[str] = []
-
-    if y_from_user is None:
-        y_column_list = list(df.columns)
-
-    elif isinstance(y_from_user, str):
-        y_column_list = [y_from_user]
-
-    elif type_util.is_sequence(y_from_user):
-        y_column_list = list(str(col) for col in y_from_user)
-
-    else:
-        raise StreamlitAPIException(
-            "y parameter should be a column name (str) or list thereof. "
-            f"Value given: {y_from_user} (type {type(y_from_user)})"
-        )
-
-    for col in y_column_list:
-        if col not in df.columns:
-            raise StreamlitColumnNotFoundError(df, col)
-
-    # y_column_list should only include x_column when user explicitly asked for it.
-    if x_column in y_column_list and (not y_from_user or x_column not in y_from_user):
-        y_column_list.remove(x_column)
-
-    return y_column_list
-
-
-def _get_opacity_encoding(
-    chart_type: ChartType, color_column: Optional[str]
-) -> Optional[alt.OpacityValue]:
-    import altair as alt
-
-    if color_column and chart_type == ChartType.AREA:
-        return alt.OpacityValue(0.7)
-
-    return None
-
-
-def _get_scale(df: pd.DataFrame, column_name: Optional[str]) -> alt.Scale:
-    import altair as alt
-
-<<<<<<< HEAD
+
 
 def _parse_generic_column(
     df: pd.DataFrame, column_or_value: Any
@@ -1458,8 +1167,6 @@
 def _get_scale(df: pd.DataFrame, column_name: Optional[str]) -> alt.Scale:
     import altair as alt
 
-=======
->>>>>>> 8efcfa67
     # Set the X and Y axes' scale to "utc" if they contain date values.
     # This causes time data to be displayed in UTC, rather the user's local
     # time zone. (By default, vega-lite displays time data in the browser's
@@ -1467,7 +1174,6 @@
     # https://vega.github.io/vega-lite/docs/timeunit.html#output).
     if _is_date_column(df, column_name):
         return alt.Scale(type="utc")
-<<<<<<< HEAD
 
     return alt.Scale()
 
@@ -1519,54 +1225,6 @@
     return df, y_column, color_column
 
 
-=======
-
-    return alt.Scale()
-
-
-def _get_axis_config(
-    df: pd.DataFrame, column_name: Optional[str], grid: bool
-) -> alt.Axis:
-    import altair as alt
-
-    if column_name is not None and is_integer_dtype(df[column_name]):
-        # Use a max tick size of 1 for integer columns (prevents zoom into float numbers)
-        # and deactivate grid lines for x-axis
-        return alt.Axis(tickMinStep=1, grid=grid)
-
-    return alt.Axis(grid=grid)
-
-
-def _maybe_melt(
-    df: pd.DataFrame,
-    x_column: Optional[str],
-    y_column_list: List[str],
-    color_column: Optional[str],
-) -> Tuple[pd.DataFrame, Optional[str], Optional[str]]:
-    """If multiple columns are set for y, melt the dataframe into long format."""
-    y_column: Optional[str]
-
-    if len(y_column_list) == 0:
-        y_column = None
-    elif len(y_column_list) == 1:
-        y_column = y_column_list[0]
-    elif x_column is not None:
-        # Pick column names that are unlikely to collide with user-given names.
-        y_column = MELTED_Y_COLUMN_NAME
-        color_column = MELTED_COLOR_COLUMN_NAME
-
-        df = _melt_data(
-            df=df,
-            x_column=x_column,
-            y_column_list=y_column_list,
-            new_y_column_name=y_column,
-            new_color_column_name=color_column,
-        )
-
-    return df, y_column, color_column
-
-
->>>>>>> 8efcfa67
 def _get_x_encoding(
     df: pd.DataFrame,
     x_column: Optional[str],
@@ -1721,7 +1379,6 @@
         # assigns one color for each unique value).
         else:
             pass
-<<<<<<< HEAD
 
         return color_enc
 
@@ -1833,83 +1490,6 @@
     if y_column:
         return type_util.infer_vegalite_type(df[y_column])
 
-=======
-
-        return color_enc
-
-    return None
-
-
-def _get_tooltip_encoding(
-    x_column: str,
-    y_column: str,
-    color_column: Optional[str],
-    color_enc: alt.Color,
-) -> list[alt.Tooltip]:
-    import altair as alt
-
-    tooltip = []
-
-    # If the x column name is the crazy anti-collision name we gave it, then need to set
-    # up a tooltip title so we never show the crazy name to the user.
-    if x_column == SEPARATED_INDEX_COLUMN_NAME:
-        tooltip.append(alt.Tooltip(x_column, title=SEPARATED_INDEX_COLUMN_TITLE))
-    else:
-        tooltip.append(alt.Tooltip(x_column))
-
-    # If the y column name is the crazy anti-collision name we gave it, then need to set
-    # up a tooltip title so we never show the crazy name to the user.
-    if y_column == MELTED_Y_COLUMN_NAME:
-        tooltip.append(
-            alt.Tooltip(
-                y_column,
-                title=MELTED_Y_COLUMN_TITLE,
-                type="quantitative",  # Just picked something random. Doesn't really matter!
-            )
-        )
-    else:
-        tooltip.append(alt.Tooltip(y_column))
-
-    # If we earlier decided that there should be no color legend, that's because the
-    # user passed a color column with actual color values (like "#ff0"), so we should
-    # not show the color values in the tooltip.
-    if color_column and getattr(color_enc, "legend", True) is not None:
-        # Use a human-readable title for the color.
-        if color_column == MELTED_COLOR_COLUMN_NAME:
-            tooltip.append(
-                alt.Tooltip(
-                    color_column,
-                    title=MELTED_COLOR_COLUMN_TITLE,
-                    type="nominal",
-                )
-            )
-        else:
-            tooltip.append(alt.Tooltip(color_column))
-
-    return tooltip
-
-
-def _get_x_encoding_type(
-    df: pd.DataFrame, chart_type: ChartType, x_column: Optional[str]
-) -> Union[str, Tuple[str, List[Any]]]:
-    if x_column is None:
-        return "quantitative"  # Anything. If None, Vega-Lite may hide the axis.
-
-    # Bar charts should have a discrete (ordinal) x-axis, UNLESS type is date/time
-    # https://github.com/streamlit/streamlit/pull/2097#issuecomment-714802475
-    if chart_type == ChartType.BAR and not _is_date_column(df, x_column):
-        return "ordinal"
-
-    return type_util.infer_vegalite_type(df[x_column])
-
-
-def _get_y_encoding_type(
-    df: pd.DataFrame, y_column: Optional[str]
-) -> Union[str, Tuple[str, List[Any]]]:
-    if y_column:
-        return type_util.infer_vegalite_type(df[y_column])
-
->>>>>>> 8efcfa67
     return "quantitative"  # Pick anything. If undefined, Vega-Lite may hide the axis.
 
 
