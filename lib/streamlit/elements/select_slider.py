--- conflicted
+++ resolved
@@ -39,18 +39,15 @@
     WidgetCallback,
     WidgetKwargs,
 )
-<<<<<<< HEAD
-from streamlit.type_util import Key, OptionSequence, ensure_indexable, to_key, V_co
-=======
 from streamlit.type_util import (
     Key,
     OptionSequence,
     ensure_indexable,
     to_key,
+    V_co,
     LabelVisibility,
     maybe_raise_label_warnings,
 )
->>>>>>> d0b7c477
 from streamlit.util import index_
 from streamlit.runtime.metrics_util import gather_metrics
 
@@ -125,12 +122,8 @@
         kwargs: Optional[WidgetKwargs] = None,
         *,  # keyword-only arguments:
         disabled: bool = False,
-<<<<<<< HEAD
+        label_visibility: LabelVisibility = "visible",
     ) -> Union[V_co, Tuple[V_co, V_co]]:
-=======
-        label_visibility: LabelVisibility = "visible",
-    ) -> Any:
->>>>>>> d0b7c477
         """
         Display a slider widget to select items from a list.
 
