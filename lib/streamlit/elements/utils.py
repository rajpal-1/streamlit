--- conflicted
+++ resolved
@@ -65,11 +65,7 @@
     return message.strip("\n").format(widget_type=widget_func_name, user_key=user_key)
 
 
-<<<<<<< HEAD
-def get_widget_id(
-=======
 def _get_widget_id(
->>>>>>> 7843fb03
     element_type: str, element_proto: Any, user_key: Optional[str] = None
 ) -> str:
     """Generate the widget id for the given widget.
@@ -118,11 +114,7 @@
         doesn't exist, None will be returned.
 
     """
-<<<<<<< HEAD
-    widget_id = get_widget_id(element_type, element_proto, user_key)
-=======
     widget_id = _get_widget_id(element_type, element_proto, user_key)
->>>>>>> 7843fb03
     element_proto.id = widget_id
 
     ctx = get_report_ctx()
