# Copyright 2018-2021 Streamlit Inc.
#
# Licensed under the Apache License, Version 2.0 (the "License");
# you may not use this file except in compliance with the License.
# You may obtain a copy of the License at
#
#    http://www.apache.org/licenses/LICENSE-2.0
#
# Unless required by applicable law or agreed to in writing, software
# distributed under the License is distributed on an "AS IS" BASIS,
# WITHOUT WARRANTIES OR CONDITIONS OF ANY KIND, either express or implied.
# See the License for the specific language governing permissions and
# limitations under the License.

import re
from typing import cast

import streamlit
from streamlit.errors import StreamlitAPIException
from streamlit.proto.ColorPicker_pb2 import ColorPicker as ColorPickerProto
from .form import current_form_id
from .utils import register_widget


class ColorPickerMixin:
    def color_picker(self, label, value=None, key=None, help=None):
        """Display a color picker widget.

        Parameters
        ----------
        label : str
            A short label explaining to the user what this input is for.
        value : str or None
            The hex value of this widget when it first renders. If None,
            defaults to black.
        key : str
            An optional string to use as the unique key for the widget.
            If this is omitted, a key will be generated for the widget
            based on its content. Multiple widgets of the same type may
            not share the same key.
        help : str
            A tooltip that gets displayed next to the color picker.

        Returns
        -------
        str
            The selected color as a hex string.

        Example
        -------
        >>> color = st.color_picker('Pick A Color', '#00f900')
        >>> st.write('The current color is', color)

        """
        # set value default
        if value is None:
            value = "#000000"

        # make sure the value is a string
        if not isinstance(value, str):
            raise StreamlitAPIException(
                """
                Color Picker Value has invalid type: %s. Expects a hex string
                like '#00FFAA' or '#000'.
                """
                % type(value).__name__
            )

        # validate the value and expects a hex string
        match = re.match(r"^#(?:[0-9a-fA-F]{3}){1,2}$", value)

        if not match:
            raise StreamlitAPIException(
                """
                '%s' is not a valid hex code for colors. Valid ones are like
                '#00FFAA' or '#000'.
                """
                % value
            )

        color_picker_proto = ColorPickerProto()
        color_picker_proto.label = label
        color_picker_proto.default = str(value)
<<<<<<< HEAD
        color_picker_proto.form_id = current_form_id(self.dg)
=======
        if help is not None:
            color_picker_proto.help = help
>>>>>>> 1a711a3a

        ui_value = register_widget("color_picker", color_picker_proto, user_key=key)
        current_value = ui_value if ui_value is not None else value
        return self.dg._enqueue("color_picker", color_picker_proto, str(current_value))

    @property
    def dg(self) -> "streamlit.delta_generator.DeltaGenerator":
        """Get our DeltaGenerator."""
        return cast("streamlit.delta_generator.DeltaGenerator", self)<|MERGE_RESOLUTION|>--- conflicted
+++ resolved
@@ -81,12 +81,9 @@
         color_picker_proto = ColorPickerProto()
         color_picker_proto.label = label
         color_picker_proto.default = str(value)
-<<<<<<< HEAD
         color_picker_proto.form_id = current_form_id(self.dg)
-=======
         if help is not None:
             color_picker_proto.help = help
->>>>>>> 1a711a3a
 
         ui_value = register_widget("color_picker", color_picker_proto, user_key=key)
         current_value = ui_value if ui_value is not None else value
