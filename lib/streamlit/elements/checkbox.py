# Copyright 2018-2021 Streamlit Inc.
#
# Licensed under the Apache License, Version 2.0 (the "License");
# you may not use this file except in compliance with the License.
# You may obtain a copy of the License at
#
#    http://www.apache.org/licenses/LICENSE-2.0
#
# Unless required by applicable law or agreed to in writing, software
# distributed under the License is distributed on an "AS IS" BASIS,
# WITHOUT WARRANTIES OR CONDITIONS OF ANY KIND, either express or implied.
# See the License for the specific language governing permissions and
# limitations under the License.

from typing import cast

import streamlit
from streamlit.proto.Checkbox_pb2 import Checkbox as CheckboxProto
from .utils import register_widget
from streamlit.session_state import get_session_state


class CheckboxMixin:
<<<<<<< HEAD
    def checkbox(self, label, value=None, key=None, on_change=None, context=None):
=======
    def checkbox(self, label, value=False, key=None, help=None):
>>>>>>> 7d9171d6
        """Display a checkbox widget.

        Parameters
        ----------
        label : str
            A short label explaining to the user what this checkbox is for.
        value : bool
            Preselect the checkbox when it first renders. This will be
            cast to bool internally.
        key : str
            An optional string to use as the unique key for the widget.
            If this is omitted, a key will be generated for the widget
            based on its content. Multiple widgets of the same type may
            not share the same key.
<<<<<<< HEAD
        on_change : callable
            The callable that is invoked when the value changes. The callable
            only has one parameter, the new value.
=======
        help : str
            A tooltip that gets displayed next to the checkbox.
>>>>>>> 7d9171d6

        Returns
        -------
        bool
            Whether or not the checkbox is checked.

        Example
        -------
        >>> agree = st.checkbox('I agree')
        >>>
        >>> if agree:
        ...     st.write('Great!')

        """
        if key is None:
            key = label

        state = get_session_state()
        force_set_value = value is not None or state.is_new_value(key)

        # Value not passed in, try to get it from state
        if value is None:
            value = state[key]
        # Value not in state, use default
        if value is None:
            value = False

        value = bool(value)

        checkbox_proto = CheckboxProto()
        checkbox_proto.label = label
<<<<<<< HEAD
        checkbox_proto.default = value
        if force_set_value:
            checkbox_proto.value = value
            checkbox_proto.valueSet = True

        def deserialize_checkbox(ui_value):
            return bool(ui_value if ui_value is not None else value)
=======
        checkbox_proto.default = bool(value)
        if help is not None:
            checkbox_proto.help = help
>>>>>>> 7d9171d6

        register_widget(
            "checkbox",
            checkbox_proto,
            user_key=key,
            on_change_handler=on_change,
            context=context,
            deserializer=deserialize_checkbox,
        )
        return self.dg._enqueue("checkbox", checkbox_proto, value)

    @property
    def dg(self) -> "streamlit.delta_generator.DeltaGenerator":
        """Get our DeltaGenerator."""
        return cast("streamlit.delta_generator.DeltaGenerator", self)<|MERGE_RESOLUTION|>--- conflicted
+++ resolved
@@ -21,11 +21,9 @@
 
 
 class CheckboxMixin:
-<<<<<<< HEAD
-    def checkbox(self, label, value=None, key=None, on_change=None, context=None):
-=======
-    def checkbox(self, label, value=False, key=None, help=None):
->>>>>>> 7d9171d6
+    def checkbox(
+        self, label, value=None, key=None, on_change=None, context=None, help=None
+    ):
         """Display a checkbox widget.
 
         Parameters
@@ -40,14 +38,11 @@
             If this is omitted, a key will be generated for the widget
             based on its content. Multiple widgets of the same type may
             not share the same key.
-<<<<<<< HEAD
         on_change : callable
             The callable that is invoked when the value changes. The callable
             only has one parameter, the new value.
-=======
         help : str
             A tooltip that gets displayed next to the checkbox.
->>>>>>> 7d9171d6
 
         Returns
         -------
@@ -79,19 +74,16 @@
 
         checkbox_proto = CheckboxProto()
         checkbox_proto.label = label
-<<<<<<< HEAD
-        checkbox_proto.default = value
         if force_set_value:
             checkbox_proto.value = value
             checkbox_proto.valueSet = True
 
+        checkbox_proto.default = value
+        if help is not None:
+            checkbox_proto.help = help
+
         def deserialize_checkbox(ui_value):
             return bool(ui_value if ui_value is not None else value)
-=======
-        checkbox_proto.default = bool(value)
-        if help is not None:
-            checkbox_proto.help = help
->>>>>>> 7d9171d6
 
         register_widget(
             "checkbox",
