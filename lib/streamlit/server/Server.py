# -*- coding: utf-8 -*-
# Copyright 2018-2020 Streamlit Inc.
#
# Licensed under the Apache License, Version 2.0 (the "License");
# you may not use this file except in compliance with the License.
# You may obtain a copy of the License at
#
#    http://www.apache.org/licenses/LICENSE-2.0
#
# Unless required by applicable law or agreed to in writing, software
# distributed under the License is distributed on an "AS IS" BASIS,
# WITHOUT WARRANTIES OR CONDITIONS OF ANY KIND, either express or implied.
# See the License for the specific language governing permissions and
# limitations under the License.

import logging
import threading
import socket
import sys
import errno
import traceback
import click
from enum import Enum

import tornado.concurrent
import tornado.gen
import tornado.ioloop
import tornado.web
import tornado.websocket

from streamlit import config
from streamlit import file_util
from streamlit.ForwardMsgCache import ForwardMsgCache
from streamlit.ForwardMsgCache import create_reference_msg
from streamlit.ForwardMsgCache import populate_hash_if_needed
from streamlit.ReportSession import ReportSession
from streamlit.UploadedFileManager import UploadedFileManager
from streamlit.logger import get_logger
from streamlit.proto.BackMsg_pb2 import BackMsg
from streamlit.proto.ForwardMsg_pb2 import ForwardMsg
<<<<<<< HEAD
from streamlit.server.UploadFileRequestHandler import UploadFileRequestHandler
=======
>>>>>>> bf709183
from streamlit.server.routes import AddSlashHandler
from streamlit.server.routes import DebugHandler
from streamlit.server.routes import HealthHandler
from streamlit.server.routes import MessageCacheHandler
from streamlit.server.routes import MetricsHandler
from streamlit.server.routes import StaticFileHandler
from streamlit.server.server_util import MESSAGE_SIZE_LIMIT
from streamlit.server.server_util import is_cacheable_msg
from streamlit.server.server_util import is_url_from_allowed_origins
from streamlit.server.server_util import make_url_path_regex
from streamlit.server.server_util import serialize_forward_msg

LOGGER = get_logger(__name__)


TORNADO_SETTINGS = {
    "compress_response": True,  # Gzip HTTP responses.
    "websocket_ping_interval": 20,  # Ping every 20s to keep WS alive.
    "websocket_ping_timeout": 30,  # Pings should be responded to within 30s.
    "websocket_max_message_size": MESSAGE_SIZE_LIMIT,  # Up the WS size limit.
}


# Dictionary key used to mark the script execution context that starts
# up before the first browser connects.
PREHEATED_REPORT_SESSION = "PREHEATED_REPORT_SESSION"

# When server.port is not available it will look for the next available port
# up to MAX_PORT_SEARCH_RETRIES.
MAX_PORT_SEARCH_RETRIES = 100


class SessionInfo(object):
    """Type stored in our _session_info_by_id dict.

    For each ReportSession, the server tracks that session's
    report_run_count. This is used to track the age of messages in
    the ForwardMsgCache.
    """

    def __init__(self, ws, session):
        """Initialize a SessionInfo instance.

        Parameters
        ----------
        session : ReportSession
            The ReportSession object.
        ws : _BrowserWebSocketHandler
            The websocket that owns this report.
        """
        self.session = session
        self.ws = ws
        self.report_run_count = 0


class State(Enum):
    INITIAL = "INITIAL"
    WAITING_FOR_FIRST_BROWSER = "WAITING_FOR_FIRST_BROWSER"
    ONE_OR_MORE_BROWSERS_CONNECTED = "ONE_OR_MORE_BROWSERS_CONNECTED"
    NO_BROWSERS_CONNECTED = "NO_BROWSERS_CONNECTED"
    STOPPING = "STOPPING"
    STOPPED = "STOPPED"


class RetriesExceeded(Exception):
    pass


def server_port_is_manually_set():
    return config.is_manually_set("server.port")


def start_listening(app):
    """Takes the server start listening at the configured port.

    In case the port is already taken it tries listening to the next available
    port.  It will error after MAX_PORT_SEARCH_RETRIES attempts.

    """

    call_count = 0

    while call_count < MAX_PORT_SEARCH_RETRIES:
        port = config.get_option("server.port")

        try:
            app.listen(port)
            break  # It worked! So let's break out of the loop.

        except (OSError, socket.error) as e:
            if e.errno == errno.EADDRINUSE:
                if server_port_is_manually_set():
                    LOGGER.error("Port %s is already in use", port)
                    sys.exit(1)
                else:
                    LOGGER.debug(
                        "Port %s already in use, trying to use the next one.", port
                    )
                    port += 1
                    # Save port 3000 because it is used for the development
                    # server in the front end.
                    if port == 3000:
                        port += 1

                    config._set_option(
                        "server.port", port, config.ConfigOption.STREAMLIT_DEFINITION
                    )
                    call_count += 1
            else:
                raise

    if call_count >= MAX_PORT_SEARCH_RETRIES:
        raise RetriesExceeded(
            "Cannot start Streamlit server. Port %s is already in use, and "
            "Streamlit was unable to find a free port after %s attempts.",
            port,
            MAX_PORT_SEARCH_RETRIES,
        )


class Server(object):

    _singleton = None

    @classmethod
    def get_current(cls):
        """Return the singleton instance."""
        if cls._singleton is None:
            raise RuntimeError("Server has not been initialized yet")

        return Server._singleton

    def __init__(self, ioloop, script_path, command_line):
        """Create the server. It won't be started yet.

        Parameters
        ----------
        ioloop : tornado.ioloop.IOLoop
        script_path : str
        command_line : str

        """
        if Server._singleton is not None:
            raise RuntimeError("Server already initialized. Use .get_current() instead")

        Server._singleton = self

        _set_tornado_log_levels()

        self._ioloop = ioloop
        self._script_path = script_path
        self._command_line = command_line

        # Mapping of ReportSession.id -> SessionInfo.
        self._session_info_by_id = {}

        self._must_stop = threading.Event()
        self._state = None
        self._set_state(State.INITIAL)
        self._message_cache = ForwardMsgCache()
        self._uploaded_file_mgr = UploadedFileManager()
        self._uploaded_file_mgr.on_file_added.connect()

    def _on_file_uploaded(self, file):
        """Event handler for UploadedFileManager.on_file_added.

        When a file is uploaded by a user, schedule a re-run of the
        corresponding ReportSession.

        Parameters
        ----------
        file : File
            The file that was just uploaded.

        """
        pass

    def start(self, on_started):
        """Start the server.

        Parameters
        ----------
        on_started : callable
            A callback that will be called when the server's run-loop
            has started, and the server is ready to begin receiving clients.

        """
        if self._state != State.INITIAL:
            raise RuntimeError("Server has already been started")

        LOGGER.debug("Starting server...")

        app = self._create_app()
        start_listening(app)

        port = config.get_option("server.port")

        LOGGER.debug("Server started on port %s", port)

        self._ioloop.spawn_callback(self._loop_coroutine, on_started)

    def get_debug(self):
        return {"report": self._report.get_debug()}

    def _create_app(self):
        """Create our tornado web app.

        Returns
        -------
        tornado.web.Application

        """
        base = config.get_option("server.baseUrlPath")
        routes = [
            (
                make_url_path_regex(base, "stream"),
                _BrowserWebSocketHandler,
                dict(server=self),
            ),
            (
                make_url_path_regex(base, "healthz"),
                HealthHandler,
                dict(callback=lambda: self.is_ready_for_browser_connection),
            ),
            (make_url_path_regex(base, "debugz"), DebugHandler, dict(server=self)),
            (make_url_path_regex(base, "metrics"), MetricsHandler),
            (
                make_url_path_regex(base, "message"),
                MessageCacheHandler,
                dict(cache=self._message_cache),
            ),
            (
                make_url_path_regex(base, "upload_file"),
                UploadFileRequestHandler,
                dict(file_mgr=self._uploaded_file_mgr),
            ),
        ]

        if config.get_option("global.developmentMode") and config.get_option(
            "global.useNode"
        ):
            LOGGER.debug("Serving static content from the Node dev server")
        else:
            static_path = file_util.get_static_dir()
            LOGGER.debug("Serving static content from %s", static_path)

            routes.extend(
                [
                    (
                        make_url_path_regex(base, "(.*)"),
                        StaticFileHandler,
                        {"path": "%s/" % static_path, "default_filename": "index.html"},
                    ),
                    (make_url_path_regex(base, trailing_slash=False), AddSlashHandler),
                ]
            )

        return tornado.web.Application(routes, **TORNADO_SETTINGS)

    def _set_state(self, new_state):
        LOGGER.debug("Server state: %s -> %s" % (self._state, new_state))
        self._state = new_state

    @property
    def is_ready_for_browser_connection(self):
        return self._state not in (State.INITIAL, State.STOPPING, State.STOPPED)

    @property
    def browser_is_connected(self):
        return self._state == State.ONE_OR_MORE_BROWSERS_CONNECTED

    @tornado.gen.coroutine
    def _loop_coroutine(self, on_started=None):
        try:
            if self._state == State.INITIAL:
                self._set_state(State.WAITING_FOR_FIRST_BROWSER)
            elif self._state == State.ONE_OR_MORE_BROWSERS_CONNECTED:
                pass
            else:
                raise RuntimeError("Bad server state at start: %s" % self._state)

            if on_started is not None:
                on_started(self)

            while not self._must_stop.is_set():

                if self._state == State.WAITING_FOR_FIRST_BROWSER:
                    pass

                elif self._state == State.ONE_OR_MORE_BROWSERS_CONNECTED:

                    # Shallow-clone our sessions into a list, so we can iterate
                    # over it and not worry about whether it's being changed
                    # outside this coroutine.
                    session_infos = list(self._session_info_by_id.values())

                    for session_info in session_infos:
                        if session_info.ws is PREHEATED_REPORT_SESSION:
                            continue
                        msg_list = session_info.session.flush_browser_queue()
                        for msg in msg_list:
                            try:
                                self._send_message(session_info, msg)
                            except tornado.websocket.WebSocketClosedError:
                                self._close_report_session(session_info.session.id)
                            yield
                        yield

                elif self._state == State.NO_BROWSERS_CONNECTED:
                    pass

                else:
                    # Break out of the thread loop if we encounter any other state.
                    break

                yield tornado.gen.sleep(0.01)

            # Shut down all ReportSessions
            for session_info in list(self._session_info_by_id.values()):
                session_info.session.shutdown()

            self._set_state(State.STOPPED)

        except Exception as e:
            print("EXCEPTION!", e)
            traceback.print_stack(file=sys.stdout)
            LOGGER.info(
                """
Please report this bug at https://github.com/streamlit/streamlit/issues.
"""
            )

        finally:
            self._on_stopped()

    def _send_message(self, session_info, msg):
        """Send a message to a client.

        If the client is likely to have already cached the message, we may
        instead send a "reference" message that contains only the hash of the
        message.

        Parameters
        ----------
        session_info : SessionInfo
            The SessionInfo associated with websocket
        msg : ForwardMsg
            The message to send to the client

        """
        msg.metadata.cacheable = is_cacheable_msg(msg)
        msg_to_send = msg
        if msg.metadata.cacheable:
            populate_hash_if_needed(msg)

            if self._message_cache.has_message_reference(
                msg, session_info.session, session_info.report_run_count
            ):

                # This session has probably cached this message. Send
                # a reference instead.
                LOGGER.debug("Sending cached message ref (hash=%s)" % msg.hash)
                msg_to_send = create_reference_msg(msg)

            # Cache the message so it can be referenced in the future.
            # If the message is already cached, this will reset its
            # age.
            LOGGER.debug("Caching message (hash=%s)" % msg.hash)
            self._message_cache.add_message(
                msg, session_info.session, session_info.report_run_count
            )

        # If this was a `report_finished` message, we increment the
        # report_run_count for this session, and update the cache
        if (
            msg.WhichOneof("type") == "report_finished"
            and msg.report_finished == ForwardMsg.FINISHED_SUCCESSFULLY
        ):
            LOGGER.debug(
                "Report finished successfully; "
                "removing expired entries from MessageCache "
                "(max_age=%s)",
                config.get_option("global.maxCachedMessageAge"),
            )
            session_info.report_run_count += 1
            self._message_cache.remove_expired_session_entries(
                session_info.session, session_info.report_run_count
            )

        # Ship it off!
        session_info.ws.write_message(serialize_forward_msg(msg_to_send), binary=True)

    def stop(self):
        click.secho("  Stopping...", fg="blue")
        self._set_state(State.STOPPING)
        self._must_stop.set()

    def _on_stopped(self):
        """Called when our runloop is exiting, to shut down the ioloop.
        This will end our process.

        (Tests can patch this method out, to prevent the test's ioloop
        from being shutdown.)
        """
        self._ioloop.stop()

    def add_preheated_report_session(self):
        """Register a fake browser with the server and run the script.

        This is used to start running the user's script even before the first
        browser connects.
        """
        session = self._create_report_session(PREHEATED_REPORT_SESSION)
        session.handle_rerun_script_request(is_preheat=True)

    def _create_report_session(self, ws):
        """Register a connected browser with the server.

        Parameters
        ----------
        ws : _BrowserWebSocketHandler or PREHEATED_REPORT_SESSION
            The newly-connected websocket handler.

        Returns
        -------
        ReportSession
            The newly-created ReportSession for this browser connection.

        """
        if PREHEATED_REPORT_SESSION in self._session_info_by_id:
            assert len(self._session_info_by_id) == 1
            LOGGER.debug("Reusing preheated context for ws %s", ws)
            session = self._session_info_by_id[PREHEATED_REPORT_SESSION].session
            del self._session_info_by_id[PREHEATED_REPORT_SESSION]
        else:
            LOGGER.debug("Creating new context for ws %s", ws)
            session = ReportSession(
                ioloop=self._ioloop,
                script_path=self._script_path,
                command_line=self._command_line,
            )

        assert session.id not in self._session_info_by_id, (
            "session.id '%s' registered multiple times!" % session.id
        )
        self._session_info_by_id[session.id] = SessionInfo(ws, session)

        if ws is not PREHEATED_REPORT_SESSION:
            self._set_state(State.ONE_OR_MORE_BROWSERS_CONNECTED)

        return session

    def _close_report_session(self, session_id):
        """Shutdown and remove a ReportSession.

        This function may be called multiple times for the same session,
        which is not an error. (Subsequent calls just no-op.)

        Parameters
        ----------
        session_id : str
            The ReportSession's id string.

        """
        if session_id in self._session_info_by_id:
            session_info = self._session_info_by_id[session_id]
            del self._session_info_by_id[session_id]
            session_info.session.shutdown()

        if len(self._session_info_by_id) == 0:
            self._set_state(State.NO_BROWSERS_CONNECTED)


class _BrowserWebSocketHandler(tornado.websocket.WebSocketHandler):
    """Handles a WebSocket connection from the browser"""

    def initialize(self, server):
        self._server = server
        self._session = None

    def check_origin(self, origin):
        """Set up CORS."""
        return is_url_from_allowed_origins(origin)

    def open(self):
        self._session = self._server._create_report_session(self)

    def on_close(self):
<<<<<<< HEAD
        self._server._remove_browser_connection(self)
        self._session = None

    @property
    def session_id(self):
        """ReportSession.id of our ReportSession, or None if we are not
        connected.
        """
        return self._session.id if self._session is not None else None
=======
        self._server._close_report_session(self._session.id)
        self._session = None
>>>>>>> bf709183

    @tornado.gen.coroutine
    def on_message(self, payload):
        msg = BackMsg()

        try:
            msg.ParseFromString(payload)
            msg_type = msg.WhichOneof("type")

            if msg_type == "upload_file_chunk":
                LOGGER.debug(
                    "Received the following upload_file_chunk back message:\nfile_uploaded {\n   widget_id: %s\n   index: %s\n   data: #####\n}",
                    msg.upload_file_chunk.widget_id,
                    msg.upload_file_chunk.index,
                )
            else:
                LOGGER.debug("Received the following back message:\n%s", msg)

            if msg_type == "cloud_upload":
                yield self._session.handle_save_request(self)
            elif msg_type == "rerun_script":
                self._session.handle_rerun_script_request()
            elif msg_type == "clear_cache":
                self._session.handle_clear_cache_request()
            elif msg_type == "set_run_on_save":
                self._session.handle_set_run_on_save_request(msg.set_run_on_save)
            elif msg_type == "stop_report":
                self._session.handle_stop_script_request()
            elif msg_type == "update_widgets":
                self._session.handle_rerun_script_request(
                    widget_state=msg.update_widgets
                )
            elif msg_type == "upload_file":
                self._session.handle_upload_file(upload_file=msg.upload_file)
            elif msg_type == "upload_file_chunk":
                self._session.handle_upload_file_chunk(
                    upload_file_chunk=msg.upload_file_chunk
                )
            elif msg_type == "delete_uploaded_file":
                self._session.handle_delete_uploaded_file(
                    delete_uploaded_file=msg.delete_uploaded_file
                )
            elif msg_type == "close_connection":
                if config.get_option("global.developmentMode"):
                    Server.get_current().stop()
                else:
                    LOGGER.warning(
                        "Client tried to close connection when "
                        "not in development mode"
                    )
            else:
                LOGGER.warning('No handler for "%s"', msg_type)

        except BaseException as e:
            LOGGER.error(e)
            self._session.enqueue_exception(e)


def _set_tornado_log_levels():
    if not config.get_option("global.developmentMode"):
        # Hide logs unless they're super important.
        # Example of stuff we don't care about: 404 about .js.map files.
        logging.getLogger("tornado.access").setLevel(logging.ERROR)
        logging.getLogger("tornado.application").setLevel(logging.ERROR)
        logging.getLogger("tornado.general").setLevel(logging.ERROR)<|MERGE_RESOLUTION|>--- conflicted
+++ resolved
@@ -38,10 +38,7 @@
 from streamlit.logger import get_logger
 from streamlit.proto.BackMsg_pb2 import BackMsg
 from streamlit.proto.ForwardMsg_pb2 import ForwardMsg
-<<<<<<< HEAD
 from streamlit.server.UploadFileRequestHandler import UploadFileRequestHandler
-=======
->>>>>>> bf709183
 from streamlit.server.routes import AddSlashHandler
 from streamlit.server.routes import DebugHandler
 from streamlit.server.routes import HealthHandler
@@ -530,20 +527,8 @@
         self._session = self._server._create_report_session(self)
 
     def on_close(self):
-<<<<<<< HEAD
-        self._server._remove_browser_connection(self)
-        self._session = None
-
-    @property
-    def session_id(self):
-        """ReportSession.id of our ReportSession, or None if we are not
-        connected.
-        """
-        return self._session.id if self._session is not None else None
-=======
         self._server._close_report_session(self._session.id)
         self._session = None
->>>>>>> bf709183
 
     @tornado.gen.coroutine
     def on_message(self, payload):
