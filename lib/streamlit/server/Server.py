# -*- coding: utf-8 -*-
# Copyright 2018-2020 Streamlit Inc.
#
# Licensed under the Apache License, Version 2.0 (the "License");
# you may not use this file except in compliance with the License.
# You may obtain a copy of the License at
#
#    http://www.apache.org/licenses/LICENSE-2.0
#
# Unless required by applicable law or agreed to in writing, software
# distributed under the License is distributed on an "AS IS" BASIS,
# WITHOUT WARRANTIES OR CONDITIONS OF ANY KIND, either express or implied.
# See the License for the specific language governing permissions and
# limitations under the License.

import logging
import threading
import socket
import sys
import errno
import traceback
import click
from enum import Enum

import tornado.concurrent
import tornado.gen
import tornado.ioloop
import tornado.web
import tornado.websocket

from streamlit import config
from streamlit import file_util
from streamlit.ForwardMsgCache import ForwardMsgCache
from streamlit.ForwardMsgCache import create_reference_msg
from streamlit.ForwardMsgCache import populate_hash_if_needed
from streamlit.ReportSession import ReportSession
from streamlit.UploadedFileManager import UploadedFileManager
from streamlit.logger import get_logger
from streamlit.proto.BackMsg_pb2 import BackMsg
from streamlit.proto.ForwardMsg_pb2 import ForwardMsg
<<<<<<< HEAD
from streamlit.server.UploadFileRequestHandler import UploadFileRequestHandler
=======
>>>>>>> c8f8a19f
from streamlit.server.routes import AddSlashHandler
from streamlit.server.routes import DebugHandler
from streamlit.server.routes import HealthHandler
from streamlit.server.routes import MediaFileHandler
from streamlit.server.routes import MessageCacheHandler
from streamlit.server.routes import MetricsHandler
from streamlit.server.routes import StaticFileHandler
from streamlit.server.server_util import MESSAGE_SIZE_LIMIT
from streamlit.server.server_util import is_cacheable_msg
from streamlit.server.server_util import is_url_from_allowed_origins
from streamlit.server.server_util import make_url_path_regex
from streamlit.server.server_util import serialize_forward_msg

LOGGER = get_logger(__name__)


TORNADO_SETTINGS = {
    "compress_response": True,  # Gzip HTTP responses.
    "websocket_ping_interval": 20,  # Ping every 20s to keep WS alive.
    "websocket_ping_timeout": 30,  # Pings should be responded to within 30s.
    "websocket_max_message_size": MESSAGE_SIZE_LIMIT,  # Up the WS size limit.
}


# Dictionary key used to mark the script execution context that starts
# up before the first browser connects.
PREHEATED_REPORT_SESSION = "PREHEATED_REPORT_SESSION"

# When server.port is not available it will look for the next available port
# up to MAX_PORT_SEARCH_RETRIES.
MAX_PORT_SEARCH_RETRIES = 100


class SessionInfo(object):
    """Type stored in our _session_info_by_id dict.

    For each ReportSession, the server tracks that session's
    report_run_count. This is used to track the age of messages in
    the ForwardMsgCache.
    """

    def __init__(self, ws, session):
        """Initialize a SessionInfo instance.

        Parameters
        ----------
        session : ReportSession
            The ReportSession object.
        ws : _BrowserWebSocketHandler
            The websocket that owns this report.
        """
        self.session = session
        self.ws = ws
        self.report_run_count = 0


class State(Enum):
    INITIAL = "INITIAL"
    WAITING_FOR_FIRST_BROWSER = "WAITING_FOR_FIRST_BROWSER"
    ONE_OR_MORE_BROWSERS_CONNECTED = "ONE_OR_MORE_BROWSERS_CONNECTED"
    NO_BROWSERS_CONNECTED = "NO_BROWSERS_CONNECTED"
    STOPPING = "STOPPING"
    STOPPED = "STOPPED"


class RetriesExceeded(Exception):
    pass


def server_port_is_manually_set():
    return config.is_manually_set("server.port")


def start_listening(app):
    """Takes the server start listening at the configured port.

    In case the port is already taken it tries listening to the next available
    port.  It will error after MAX_PORT_SEARCH_RETRIES attempts.

    """

    call_count = 0

    while call_count < MAX_PORT_SEARCH_RETRIES:
        port = config.get_option("server.port")

        try:
            app.listen(port)
            break  # It worked! So let's break out of the loop.

        except (OSError, socket.error) as e:
            if e.errno == errno.EADDRINUSE:
                if server_port_is_manually_set():
                    LOGGER.error("Port %s is already in use", port)
                    sys.exit(1)
                else:
                    LOGGER.debug(
                        "Port %s already in use, trying to use the next one.", port
                    )
                    port += 1
                    # Save port 3000 because it is used for the development
                    # server in the front end.
                    if port == 3000:
                        port += 1

                    config._set_option(
                        "server.port", port, config.ConfigOption.STREAMLIT_DEFINITION
                    )
                    call_count += 1
            else:
                raise

    if call_count >= MAX_PORT_SEARCH_RETRIES:
        raise RetriesExceeded(
            "Cannot start Streamlit server. Port %s is already in use, and "
            "Streamlit was unable to find a free port after %s attempts.",
            port,
            MAX_PORT_SEARCH_RETRIES,
        )


class Server(object):

    _singleton = None

    @classmethod
    def get_current(cls):
        """
        Returns
        -------
        Server
            The singleton Server object.
        """
        if cls._singleton is None:
            raise RuntimeError("Server has not been initialized yet")

        return Server._singleton

    def __init__(self, ioloop, script_path, command_line):
        """Create the server. It won't be started yet.

        Parameters
        ----------
        ioloop : tornado.ioloop.IOLoop
        script_path : str
        command_line : str

        """
        if Server._singleton is not None:
            raise RuntimeError("Server already initialized. Use .get_current() instead")

        Server._singleton = self

        _set_tornado_log_levels()

        self._ioloop = ioloop
        self._script_path = script_path
        self._command_line = command_line

        # Mapping of ReportSession.id -> SessionInfo.
        self._session_info_by_id = {}

        self._must_stop = threading.Event()
        self._state = None
        self._set_state(State.INITIAL)
        self._message_cache = ForwardMsgCache()
        self._uploaded_file_mgr = UploadedFileManager()
        self._uploaded_file_mgr.on_file_added.connect(self._on_file_uploaded)

    def _on_file_uploaded(self, file):
        """Event handler for UploadedFileManager.on_file_added.

        When a file is uploaded by a user, schedule a re-run of the
        corresponding ReportSession.

        Parameters
        ----------
        file : File
            The file that was just uploaded.

        """
        pass

    def start(self, on_started):
        """Start the server.

        Parameters
        ----------
        on_started : callable
            A callback that will be called when the server's run-loop
            has started, and the server is ready to begin receiving clients.

        """
        if self._state != State.INITIAL:
            raise RuntimeError("Server has already been started")

        LOGGER.debug("Starting server...")

        app = self._create_app()
        start_listening(app)

        port = config.get_option("server.port")

        LOGGER.debug("Server started on port %s", port)

        self._ioloop.spawn_callback(self._loop_coroutine, on_started)

    def get_debug(self):
        return {"report": self._report.get_debug()}

    def _create_app(self):
        """Create our tornado web app.

        Returns
        -------
        tornado.web.Application

        """
        base = config.get_option("server.baseUrlPath")
        routes = [
            (
                make_url_path_regex(base, "stream"),
                _BrowserWebSocketHandler,
                dict(server=self),
            ),
            (
                make_url_path_regex(base, "healthz"),
                HealthHandler,
                dict(callback=lambda: self.is_ready_for_browser_connection),
            ),
            (make_url_path_regex(base, "debugz"), DebugHandler, dict(server=self)),
            (make_url_path_regex(base, "metrics"), MetricsHandler),
            (
                make_url_path_regex(base, "message"),
                MessageCacheHandler,
                dict(cache=self._message_cache),
            ),
            (
                make_url_path_regex(base, "upload_file"),
                UploadFileRequestHandler,
                dict(file_mgr=self._uploaded_file_mgr),
            ),
            (make_url_path_regex(base, "media/(.*)"), MediaFileHandler),
        ]

        if config.get_option("global.developmentMode") and config.get_option(
            "global.useNode"
        ):
            LOGGER.debug("Serving static content from the Node dev server")
        else:
            static_path = file_util.get_static_dir()
            LOGGER.debug("Serving static content from %s", static_path)

            routes.extend(
                [
                    (
                        make_url_path_regex(base, "(.*)"),
                        StaticFileHandler,
                        {"path": "%s/" % static_path, "default_filename": "index.html"},
                    ),
                    (make_url_path_regex(base, trailing_slash=False), AddSlashHandler),
                ]
            )

        return tornado.web.Application(routes, **TORNADO_SETTINGS)

    def _set_state(self, new_state):
        LOGGER.debug("Server state: %s -> %s" % (self._state, new_state))
        self._state = new_state

    @property
    def is_ready_for_browser_connection(self):
        return self._state not in (State.INITIAL, State.STOPPING, State.STOPPED)

    @property
    def browser_is_connected(self):
        return self._state == State.ONE_OR_MORE_BROWSERS_CONNECTED

    @tornado.gen.coroutine
    def _loop_coroutine(self, on_started=None):
        try:
            if self._state == State.INITIAL:
                self._set_state(State.WAITING_FOR_FIRST_BROWSER)
            elif self._state == State.ONE_OR_MORE_BROWSERS_CONNECTED:
                pass
            else:
                raise RuntimeError("Bad server state at start: %s" % self._state)

            if on_started is not None:
                on_started(self)

            while not self._must_stop.is_set():

                if self._state == State.WAITING_FOR_FIRST_BROWSER:
                    pass

                elif self._state == State.ONE_OR_MORE_BROWSERS_CONNECTED:

                    # Shallow-clone our sessions into a list, so we can iterate
                    # over it and not worry about whether it's being changed
                    # outside this coroutine.
                    session_infos = list(self._session_info_by_id.values())

                    for session_info in session_infos:
                        if session_info.ws is PREHEATED_REPORT_SESSION:
                            continue
                        msg_list = session_info.session.flush_browser_queue()
                        for msg in msg_list:
                            try:
                                self._send_message(session_info, msg)
                            except tornado.websocket.WebSocketClosedError:
                                self._close_report_session(session_info.session.id)
                            yield
                        yield

                elif self._state == State.NO_BROWSERS_CONNECTED:
                    pass

                else:
                    # Break out of the thread loop if we encounter any other state.
                    break

                yield tornado.gen.sleep(0.01)

            # Shut down all ReportSessions
            for session_info in list(self._session_info_by_id.values()):
                session_info.session.shutdown()

            self._set_state(State.STOPPED)

        except Exception as e:
            print("EXCEPTION!", e)
            traceback.print_stack(file=sys.stdout)
            LOGGER.info(
                """
Please report this bug at https://github.com/streamlit/streamlit/issues.
"""
            )

        finally:
            self._on_stopped()

    def _send_message(self, session_info, msg):
        """Send a message to a client.

        If the client is likely to have already cached the message, we may
        instead send a "reference" message that contains only the hash of the
        message.

        Parameters
        ----------
        session_info : SessionInfo
            The SessionInfo associated with websocket
        msg : ForwardMsg
            The message to send to the client

        """
        msg.metadata.cacheable = is_cacheable_msg(msg)
        msg_to_send = msg
        if msg.metadata.cacheable:
            populate_hash_if_needed(msg)

            if self._message_cache.has_message_reference(
                msg, session_info.session, session_info.report_run_count
            ):

                # This session has probably cached this message. Send
                # a reference instead.
                LOGGER.debug("Sending cached message ref (hash=%s)" % msg.hash)
                msg_to_send = create_reference_msg(msg)

            # Cache the message so it can be referenced in the future.
            # If the message is already cached, this will reset its
            # age.
            LOGGER.debug("Caching message (hash=%s)" % msg.hash)
            self._message_cache.add_message(
                msg, session_info.session, session_info.report_run_count
            )

        # If this was a `report_finished` message, we increment the
        # report_run_count for this session, and update the cache
        if (
            msg.WhichOneof("type") == "report_finished"
            and msg.report_finished == ForwardMsg.FINISHED_SUCCESSFULLY
        ):
            LOGGER.debug(
                "Report finished successfully; "
                "removing expired entries from MessageCache "
                "(max_age=%s)",
                config.get_option("global.maxCachedMessageAge"),
            )
            session_info.report_run_count += 1
            self._message_cache.remove_expired_session_entries(
                session_info.session, session_info.report_run_count
            )

        # Ship it off!
        session_info.ws.write_message(serialize_forward_msg(msg_to_send), binary=True)

    def stop(self):
        click.secho("  Stopping...", fg="blue")
        self._set_state(State.STOPPING)
        self._must_stop.set()

    def _on_stopped(self):
        """Called when our runloop is exiting, to shut down the ioloop.
        This will end our process.

        (Tests can patch this method out, to prevent the test's ioloop
        from being shutdown.)
        """
        self._ioloop.stop()

    def add_preheated_report_session(self):
        """Register a fake browser with the server and run the script.

        This is used to start running the user's script even before the first
        browser connects.
        """
        session = self._create_report_session(PREHEATED_REPORT_SESSION)
        session.handle_rerun_script_request(is_preheat=True)

    def _create_report_session(self, ws):
        """Register a connected browser with the server.

        Parameters
        ----------
        ws : _BrowserWebSocketHandler or PREHEATED_REPORT_SESSION
            The newly-connected websocket handler.

        Returns
        -------
        ReportSession
            The newly-created ReportSession for this browser connection.

        """
        if PREHEATED_REPORT_SESSION in self._session_info_by_id:
            assert len(self._session_info_by_id) == 1
            LOGGER.debug("Reusing preheated context for ws %s", ws)
            session = self._session_info_by_id[PREHEATED_REPORT_SESSION].session
            del self._session_info_by_id[PREHEATED_REPORT_SESSION]
        else:
            LOGGER.debug("Creating new context for ws %s", ws)
            session = ReportSession(
                ioloop=self._ioloop,
                script_path=self._script_path,
                command_line=self._command_line,
<<<<<<< HEAD
                uploaded_file_manager=self._uploaded_file_mgr,
=======
>>>>>>> c8f8a19f
            )

        assert session.id not in self._session_info_by_id, (
            "session.id '%s' registered multiple times!" % session.id
        )
        self._session_info_by_id[session.id] = SessionInfo(ws, session)
<<<<<<< HEAD

        if ws is not PREHEATED_REPORT_SESSION:
            self._set_state(State.ONE_OR_MORE_BROWSERS_CONNECTED)

        return session

    def _close_report_session(self, session_id):
        """Shutdown and remove a ReportSession.

        This function may be called multiple times for the same session,
        which is not an error. (Subsequent calls just no-op.)

        Parameters
        ----------
        session_id : str
            The ReportSession's id string.

=======

        if ws is not PREHEATED_REPORT_SESSION:
            self._set_state(State.ONE_OR_MORE_BROWSERS_CONNECTED)

        return session

    def _close_report_session(self, session_id):
        """Shutdown and remove a ReportSession.

        This function may be called multiple times for the same session,
        which is not an error. (Subsequent calls just no-op.)

        Parameters
        ----------
        session_id : str
            The ReportSession's id string.

>>>>>>> c8f8a19f
        """
        if session_id in self._session_info_by_id:
            session_info = self._session_info_by_id[session_id]
            del self._session_info_by_id[session_id]
            session_info.session.shutdown()

        if len(self._session_info_by_id) == 0:
            self._set_state(State.NO_BROWSERS_CONNECTED)


class _BrowserWebSocketHandler(tornado.websocket.WebSocketHandler):
    """Handles a WebSocket connection from the browser"""

    def initialize(self, server):
        self._server = server
        self._session = None

    def check_origin(self, origin):
        """Set up CORS."""
        return super().check_origin(origin) or is_url_from_allowed_origins(origin)

    def open(self):
        self._session = self._server._create_report_session(self)

    def on_close(self):
        self._server._close_report_session(self._session.id)
        self._session = None

    @tornado.gen.coroutine
    def on_message(self, payload):
        msg = BackMsg()

        try:
            msg.ParseFromString(payload)
            msg_type = msg.WhichOneof("type")

            if msg_type == "upload_file_chunk":
                LOGGER.debug(
                    "Received the following upload_file_chunk back message:\nfile_uploaded {\n   widget_id: %s\n   index: %s\n   data: #####\n}",
                    msg.upload_file_chunk.widget_id,
                    msg.upload_file_chunk.index,
                )
            else:
                LOGGER.debug("Received the following back message:\n%s", msg)

            if msg_type == "cloud_upload":
                yield self._session.handle_save_request(self)
            elif msg_type == "rerun_script":
                self._session.handle_rerun_script_request()
            elif msg_type == "clear_cache":
                self._session.handle_clear_cache_request()
            elif msg_type == "set_run_on_save":
                self._session.handle_set_run_on_save_request(msg.set_run_on_save)
            elif msg_type == "stop_report":
                self._session.handle_stop_script_request()
            elif msg_type == "update_widgets":
                self._session.handle_rerun_script_request(
                    widget_state=msg.update_widgets
                )
            elif msg_type == "close_connection":
                if config.get_option("global.developmentMode"):
                    Server.get_current().stop()
                else:
                    LOGGER.warning(
                        "Client tried to close connection when "
                        "not in development mode"
                    )
            else:
                LOGGER.warning('No handler for "%s"', msg_type)

        except BaseException as e:
            LOGGER.error(e)
            self._session.enqueue_exception(e)


def _set_tornado_log_levels():
    if not config.get_option("global.developmentMode"):
        # Hide logs unless they're super important.
        # Example of stuff we don't care about: 404 about .js.map files.
        logging.getLogger("tornado.access").setLevel(logging.ERROR)
        logging.getLogger("tornado.application").setLevel(logging.ERROR)
        logging.getLogger("tornado.general").setLevel(logging.ERROR)<|MERGE_RESOLUTION|>--- conflicted
+++ resolved
@@ -38,10 +38,7 @@
 from streamlit.logger import get_logger
 from streamlit.proto.BackMsg_pb2 import BackMsg
 from streamlit.proto.ForwardMsg_pb2 import ForwardMsg
-<<<<<<< HEAD
 from streamlit.server.UploadFileRequestHandler import UploadFileRequestHandler
-=======
->>>>>>> c8f8a19f
 from streamlit.server.routes import AddSlashHandler
 from streamlit.server.routes import DebugHandler
 from streamlit.server.routes import HealthHandler
@@ -489,17 +486,13 @@
                 ioloop=self._ioloop,
                 script_path=self._script_path,
                 command_line=self._command_line,
-<<<<<<< HEAD
                 uploaded_file_manager=self._uploaded_file_mgr,
-=======
->>>>>>> c8f8a19f
             )
 
         assert session.id not in self._session_info_by_id, (
             "session.id '%s' registered multiple times!" % session.id
         )
         self._session_info_by_id[session.id] = SessionInfo(ws, session)
-<<<<<<< HEAD
 
         if ws is not PREHEATED_REPORT_SESSION:
             self._set_state(State.ONE_OR_MORE_BROWSERS_CONNECTED)
@@ -516,26 +509,6 @@
         ----------
         session_id : str
             The ReportSession's id string.
-
-=======
-
-        if ws is not PREHEATED_REPORT_SESSION:
-            self._set_state(State.ONE_OR_MORE_BROWSERS_CONNECTED)
-
-        return session
-
-    def _close_report_session(self, session_id):
-        """Shutdown and remove a ReportSession.
-
-        This function may be called multiple times for the same session,
-        which is not an error. (Subsequent calls just no-op.)
-
-        Parameters
-        ----------
-        session_id : str
-            The ReportSession's id string.
-
->>>>>>> c8f8a19f
         """
         if session_id in self._session_info_by_id:
             session_info = self._session_info_by_id[session_id]
