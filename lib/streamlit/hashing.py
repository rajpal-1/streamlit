--- conflicted
+++ resolved
@@ -493,13 +493,8 @@
         elif type_util.is_type(obj, "tensorflow.python.client.session.Session"):
             return self.to_bytes(id(obj))
 
-<<<<<<< HEAD
-        elif type_util.is_type(obj, "torch._C._TensorBase"):
-            return self.to_bytes(obj.numpy())
-=======
-        elif type_util.is_type(obj, "torch.Tensor"):
+        elif type_util.is_type(obj, "torch.Tensor") or type_util.is_type(obj, "torch._C._TensorBase"):
             return self.to_bytes([obj.detach().numpy(), obj.grad])
->>>>>>> ddb0162f
 
         elif inspect.isroutine(obj):
             if hasattr(obj, "__wrapped__"):
