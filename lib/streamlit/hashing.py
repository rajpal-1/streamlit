--- conflicted
+++ resolved
@@ -494,7 +494,6 @@
         elif type_util.is_type(obj, "tensorflow.python.client.session.Session"):
             return self.to_bytes(id(obj))
 
-<<<<<<< HEAD
         elif type_util.is_type(obj, "builtins.PyCapsule"):
             ctypes.pythonapi.PyCapsule_GetPointer.restype = ctypes.c_void_p
             ctypes.pythonapi.PyCapsule_GetPointer.argtypes = [
@@ -503,10 +502,9 @@
             ]
             handle = ctypes.pythonapi.PyCapsule_GetPointer(obj, None)
             return self.to_bytes(handle)
-=======
+
         elif type_util.is_type(obj, "torch.Tensor"):
             return self.to_bytes([obj.detach().numpy(), obj.grad])
->>>>>>> ddb0162f
 
         elif inspect.isroutine(obj):
             if hasattr(obj, "__wrapped__"):
