# -*- coding: utf-8 -*-
# Copyright 2018-2019 Streamlit Inc.
#
# Licensed under the Apache License, Version 2.0 (the "License");
# you may not use this file except in compliance with the License.
# You may obtain a copy of the License at
#
#    http://www.apache.org/licenses/LICENSE-2.0
#
# Unless required by applicable law or agreed to in writing, software
# distributed under the License is distributed on an "AS IS" BASIS,
# WITHOUT WARRANTIES OR CONDITIONS OF ANY KIND, either express or implied.
# See the License for the specific language governing permissions and
# limitations under the License.

"""A library of caching utilities."""

# Python 2/3 compatibility
from __future__ import absolute_import, division, print_function

import ast
import contextlib
import hashlib
import inspect
import os
import shutil
import struct
import textwrap
import threading
from collections import namedtuple
<<<<<<< HEAD
import functools
import sys
=======
>>>>>>> faa6cb56

import streamlit as st
from streamlit.util import functools_wraps
from streamlit import config
from streamlit import file_util
from streamlit import util
from streamlit.compatibility import setup_2_3_shims
from streamlit.hashing import CodeHasher
from streamlit.hashing import Context
from streamlit.hashing import get_hash
from streamlit.logger import get_logger

setup_2_3_shims(globals())

CACHED_ST_FUNCTION_WARNING = """
Your script writes to your Streamlit app from within a cached function. This
code will only be called when we detect a cache "miss", which can lead to
unexpected results.

How to resolve this warning:
* Move the streamlit function call outside the cached function.
* Or, if you know what you're doing, use `@st.cache(suppress_st_warning=True)`
to suppress the warning.
"""

# based on: https://stackoverflow.com/questions/43506378/how-to-get-source-code-of-function-that-is-wrapped-by-a-decorator
# In Python 2, the @functools.wraps() decorator does not set the convenience __wrapped__
if sys.version_info[0:2] >= (3, 4):  # Python v3.4+?
    wraps = functools.wraps  # built-in has __wrapped__ attribute
else:
    def wraps(wrapped, assigned=functools.WRAPPER_ASSIGNMENTS,
              updated=functools.WRAPPER_UPDATES):
        def wrapper(f):
            f = functools.wraps(wrapped, assigned, updated)(f)
            f.__wrapped__ = wrapped  # set attribute missing in earlier versions
            return f
        return wrapper

try:
    # cPickle, if available, is much faster than pickle.
    # Source: https://pymotw.com/2/pickle/
    import cPickle as pickle
except ImportError:
    import pickle


LOGGER = get_logger(__name__)


class CacheError(Exception):
    pass


class CacheKeyNotFoundError(Exception):
    pass


class CachedObjectWasMutatedError(ValueError):
    pass


CacheEntry = namedtuple("CacheEntry", ["value", "hash", "args_mutated"])
DiskCacheEntry = namedtuple("DiskCacheEntry", ["value", "args_mutated"])


# The in memory cache.
_mem_cache = {}  # Type: Dict[string, CacheEntry]


# A thread-local counter that's incremented when we enter @st.cache
# and decremented when we exit.
class ThreadLocalCacheInfo(threading.local):
    def __init__(self):
        self.within_cached_func = 0
        self.suppress_st_function_warning = 0


_cache_info = ThreadLocalCacheInfo()


@contextlib.contextmanager
def _calling_cached_function():
    _cache_info.within_cached_func += 1
    try:
        yield
    finally:
        _cache_info.within_cached_func -= 1


@contextlib.contextmanager
def suppress_cached_st_function_warning():
    _cache_info.suppress_st_function_warning += 1
    try:
        yield
    finally:
        _cache_info.suppress_st_function_warning -= 1
        assert _cache_info.suppress_st_function_warning >= 0


def _show_cached_st_function_warning(dg):
    # Avoid infinite recursion by suppressing additional cached
    # function warnings from within the cached function warning.
    with suppress_cached_st_function_warning():
        dg.warning(CACHED_ST_FUNCTION_WARNING)


def maybe_show_cached_st_function_warning(dg):
    """If appropriate, warn about calling st.foo inside @cache.

    DeltaGenerator's @_with_element and @_widget wrappers use this to warn
    the user when they're calling st.foo() from within a function that is
    wrapped in @st.cache.

    Parameters
    ----------
    dg : DeltaGenerator
        The DeltaGenerator to publish the warning to.

    """
    if (
        _cache_info.within_cached_func > 0
        and _cache_info.suppress_st_function_warning <= 0
    ):
        _show_cached_st_function_warning(dg)


class _AddCopy(ast.NodeTransformer):
    """
    An AST transformer that wraps function calls with copy.deepcopy.
    Use this transformer if you will convert the AST back to code.
    The code won't work without importing copy.
    """

    def __init__(self, func_name):
        self.func_name = func_name

    def visit_Call(self, node):
        if (
            hasattr(node.func, "func")
            and hasattr(node.func.func, "value")
            and node.func.func.value.id == "st"
            and node.func.func.attr == "cache"
        ):
            # Wrap st.cache(func(...))().
            return ast.copy_location(
                ast.Call(
                    func=ast.Attribute(
                        value=ast.Name(id="copy", ctx=ast.Load()),
                        attr="deepcopy",
                        ctx=ast.Load(),
                    ),
                    args=[node],
                    keywords=[],
                ),
                node,
            )
        elif hasattr(node.func, "id") and node.func.id == self.func_name:
            # Wrap func(...) where func is the cached function.

            # Add caching to nested calls.
            self.generic_visit(node)

            return ast.copy_location(
                ast.Call(
                    func=ast.Attribute(
                        value=ast.Name(id="copy", ctx=ast.Load()),
                        attr="deepcopy",
                        ctx=ast.Load(),
                    ),
                    args=[node],
                    keywords=[],
                ),
                node,
            )

        self.generic_visit(node)
        return node


def _build_caching_func_error_message(persisted, func, caller_frame):
    name = func.__name__

    frameinfo = inspect.getframeinfo(caller_frame)
    caller_file_name, caller_lineno, _, lines, _ = frameinfo

    try:
        import astor

        # only works if calling code is a single line
        parsed_context = ast.parse(lines[0].lstrip())
        parsed_context = _AddCopy(name).visit(parsed_context)
        copy_code = astor.to_source(parsed_context)
    except SyntaxError:
        LOGGER.debug("Could not parse calling code `%s`.", lines[0])
        copy_code = "... = copy.deepcopy(%s(...))" % name

    if persisted:
        load_or_rerun = "loading the value back from the disk cache"
    else:
        load_or_rerun = "rerunning the function"

    message = textwrap.dedent(
        """
        **Your code mutated a cached return value**

        Streamlit detected the mutation of a return value of `{name}`, which is
        a cached function. This happened in `{file_name}` line {lineno}. Since
        `persist` is `{persisted}`, Streamlit will make up for this by
        {load_or_rerun}, so your code will still work, but with reduced
        performance.

        To dismiss this warning, try one of the following:

        1. *Preferred:* fix the code by removing the mutation. The simplest way
        to do this is to copy the cached value to a new variable, which you are
        allowed to mutate. For example, try changing `{caller_file_name}` line
        {caller_lineno} to:

        ```python
        import copy
        {copy_code}
        ```

        2. Add `allow_output_mutation=True` to the `@streamlit.cache` decorator for
        `{name}`.  This is an escape hatch for advanced users who really know
        what they're doing.

        Learn more about caching and copying in the [Streamlit documentation]
        (https://streamlit.io/docs/tutorial/create_a_data_explorer_app.html).
        """
    ).strip("\n")

    return message.format(
        name=name,
        load_or_rerun=load_or_rerun,
        file_name=os.path.relpath(func.__code__.co_filename),
        lineno=func.__code__.co_firstlineno,
        persisted=persisted,
        caller_file_name=os.path.relpath(caller_file_name),
        caller_lineno=caller_lineno,
        copy_code=copy_code,
    )


def _build_caching_block_error_message(persisted, code, line_number_range):
    if persisted:
        load_or_rerun = "loading the value back from the disk cache"
    else:
        load_or_rerun = "rerunning the code"

    [start, end] = line_number_range
    if start == end:
        lines = "line {start}".format(start=start)
    else:
        lines = "lines {start} to {end}".format(start=start, end=end)

    message = textwrap.dedent(
        """
        **Your code mutated a cached value**

        Streamlit detected the mutation of a cached value in `{file_name}` in
        {lines}.  Since `persist` is `{persisted}`, Streamlit will make up for
        this by {load_or_rerun}, so your code will still work, but with reduced
        performance.

        To dismiss this warning, try one of the following:

        1. *Preferred:* fix the code by removing the mutation. The simplest way
        to do this is to copy the cached value to a new variable, which you are
        allowed to mutate.
        2. Add `allow_output_mutation=True` to the constructor of `streamlit.Cache`. This
        is an escape hatch for advanced users who really know what they're
        doing.

        Learn more about caching and copying in the [Streamlit documentation]
        (https://streamlit.io/docs/tutorial/create_a_data_explorer_app.html).
    """
    ).strip("\n")

    return message.format(
        load_or_rerun=load_or_rerun,
        file_name=os.path.relpath(code.co_filename),
        lines=lines,
        persisted=persisted,
    )


def _build_args_mutated_message(func):
    message = textwrap.dedent(
        """
        **Cached function mutated its input arguments**

        When decorating a function with `@st.cache`, the arguments should not
        be mutated inside the function body, as that breaks the caching
        mechanism. Please update the code of `{name}` to bypass the mutation.

        See the [Streamlit
        docs](https://streamlit.io/docs/tutorial/create_a_data_explorer_app.html) for more
        info.
    """
    ).strip("\n")

    return message.format(name=func.__name__)


def _read_from_mem_cache(key, allow_output_mutation, hash_funcs):
    if key in _mem_cache:
        entry = _mem_cache[key]

        if (
            allow_output_mutation
            or get_hash(entry.value, hash_funcs=hash_funcs) == entry.hash
        ):
            LOGGER.debug("Memory cache HIT: %s", type(entry.value))
            return entry.value, entry.args_mutated
        else:
            LOGGER.debug("Cache object was mutated: %s", key)
            raise CachedObjectWasMutatedError()
    else:
        LOGGER.debug("Memory cache MISS: %s", key)
        raise CacheKeyNotFoundError("Key not found in mem cache")


def _write_to_mem_cache(key, value, allow_output_mutation, args_mutated, hash_funcs):
    if allow_output_mutation:
        hash = None
    else:
        hash = get_hash(value, hash_funcs=hash_funcs)

    _mem_cache[key] = CacheEntry(value=value, hash=hash, args_mutated=args_mutated)


def _read_from_disk_cache(key):
    path = file_util.get_streamlit_file_path("cache", "%s.pickle" % key)
    try:
        with file_util.streamlit_read(path, binary=True) as input:
            value, args_mutated = pickle.load(input)
            LOGGER.debug("Disk cache HIT: %s", type(value))
    except util.Error as e:
        LOGGER.error(e)
        raise CacheError("Unable to read from cache: %s" % e)

    except (OSError, FileNotFoundError):  # Python 2  # Python 3
        raise CacheKeyNotFoundError("Key not found in disk cache")
    return value, args_mutated


def _write_to_disk_cache(key, value, args_mutated):
    path = file_util.get_streamlit_file_path("cache", "%s.pickle" % key)

    try:
        with file_util.streamlit_write(path, binary=True) as output:
            entry = DiskCacheEntry(value=value, args_mutated=args_mutated)
            pickle.dump(entry, output, pickle.HIGHEST_PROTOCOL)
    # In python 2, it's pickle struct error.
    # In python 3, it's an open error in util.
    except (util.Error, struct.error) as e:
        LOGGER.debug(e)
        # Clean up file so we don't leave zero byte files.
        try:
            os.remove(path)
        except (FileNotFoundError, IOError, OSError):
            pass
        raise CacheError("Unable to write to cache: %s" % e)


def _read_from_cache(
    key, persisted, allow_output_mutation, func_or_code, message_opts, hash_funcs
):
    """
    Read the value from the cache. Our goal is to read from memory
    if possible. If the data was mutated (hash changed), we show a
    warning. If reading from memory fails, we either read from disk
    or rerun the code.
    """
    try:
        return _read_from_mem_cache(key, allow_output_mutation, hash_funcs)
    except (CacheKeyNotFoundError, CachedObjectWasMutatedError) as e:
        if isinstance(e, CachedObjectWasMutatedError):
            if inspect.isroutine(func_or_code):
                message = _build_caching_func_error_message(
                    persisted, func_or_code, message_opts
                )
            else:
                message = _build_caching_block_error_message(
                    persisted, func_or_code, message_opts
                )
            st.warning(message)

        if persisted:
            value, args_mutated = _read_from_disk_cache(key)
            _write_to_mem_cache(
                key, value, allow_output_mutation, args_mutated, hash_funcs
            )
            return value, args_mutated
        raise e


def _write_to_cache(
    key, value, persist, allow_output_mutation, args_mutated, hash_funcs
):
    _write_to_mem_cache(key, value, allow_output_mutation, args_mutated, hash_funcs)
    if persist:
        _write_to_disk_cache(key, value, args_mutated)


def cache(
    func=None,
    persist=False,
    allow_output_mutation=False,
    show_spinner=True,
    suppress_st_warning=False,
    hash_funcs=None,
    **kwargs
):
    """Function decorator to memoize function executions.

    Parameters
    ----------
    func : callable
        The function to cache. Streamlit hashes the function and dependent code.
        Streamlit can only hash nested objects (e.g. `bar` in `foo.bar`) in
        Python 3.4+.

    persist : boolean
        Whether to persist the cache on disk.

    allow_output_mutation : boolean
        Streamlit normally shows a warning when return values are not mutated, as that
        can have unintended consequences. This is done by hashing the return value internally.

        If you know what you're doing and would like to override this warning, set this to True.

    show_spinner : boolean
        Enable the spinner. Default is True to show a spinner when there is
        a cache miss.

    suppress_st_warning : boolean
        Suppress warnings about calling Streamlit functions from within
        the cached function.

    hash_funcs : dict or None
        Mapping of types to hash functions. This is used to override the behavior of the hasher
        inside Streamlit's caching mechanism: when the hasher encounters an object, it will first
        check to see if its type matches a key in this dict and, if so, will use the provided
        function to generate a hash for it. See below for an example of how this can be used.

    Example
    -------
    >>> @st.cache
    ... def fetch_and_clean_data(url):
    ...     # Fetch data from URL here, and then clean it up.
    ...     return data
    ...
    >>> d1 = fetch_and_clean_data(DATA_URL_1)
    >>> # Actually executes the function, since this is the first time it was
    >>> # encountered.
    >>>
    >>> d2 = fetch_and_clean_data(DATA_URL_1)
    >>> # Does not execute the function. Just returns its previously computed
    >>> # value. This means that now the data in d1 is the same as in d2.
    >>>
    >>> d3 = fetch_and_clean_data(DATA_URL_2)
    >>> # This is a different URL, so the function executes.

    To set the `persist` parameter, use this command as follows:

    >>> @st.cache(persist=True)
    ... def fetch_and_clean_data(url):
    ...     # Fetch data from URL here, and then clean it up.
    ...     return data

    To disable hashing return values, set the `allow_output_mutation` parameter to `True`:

    >>> @st.cache(allow_output_mutation=True)
    ... def fetch_and_clean_data(url):
    ...     # Fetch data from URL here, and then clean it up.
    ...     return data


    To override the default hashing behavior, pass a mapping of type to hash function:

    >>> @st.cache(hash_funcs={MongoClient: id})
    ... def connect_to_database(url):
    ...     return MongoClient(url)

    """
    # Help users migrate to the new kwarg
    # Remove this warning after 2020-03-16.
    if "ignore_hash" in kwargs:
        raise Exception(
            "The `ignore_hash` argument has been renamed to `allow_output_mutation`."
        )

    # Support passing the params via function decorator, e.g.
    # @st.cache(persist=True, allow_output_mutation=True)
    if func is None:
        return lambda f: cache(
            func=f,
            persist=persist,
            allow_output_mutation=allow_output_mutation,
            show_spinner=show_spinner,
            suppress_st_warning=suppress_st_warning,
            hash_funcs=hash_funcs,
        )

    @functools_wraps(func)
    def wrapped_func(*args, **kwargs):
        """This function wrapper will only call the underlying function in
        the case of a cache miss. Cached objects are stored in the cache/
        directory."""

        if not config.get_option("client.caching"):
            LOGGER.debug("Purposefully skipping cache")
            return func(*args, **kwargs)

        name = func.__name__

        if len(args) == 0 and len(kwargs) == 0:
            message = "Running %s()." % name
        else:
            message = "Running %s(...)." % name

        def get_or_set_cache():
            hasher = hashlib.new("md5")

            args_hasher = CodeHasher("md5", hasher, hash_funcs)
            args_hasher.update([args, kwargs])
            LOGGER.debug("Hashing arguments to %s of %i bytes.", name, args_hasher.size)

            args_digest_before = args_hasher.digest()

            code_hasher = CodeHasher("md5", hasher, hash_funcs)
            code_hasher.update(func)
            LOGGER.debug("Hashing function %s in %i bytes.", name, code_hasher.size)

            key = hasher.hexdigest()
            LOGGER.debug("Cache key: %s", key)

            caller_frame = inspect.currentframe().f_back
            try:
                return_value, args_mutated = _read_from_cache(
                    key, persist, allow_output_mutation, func, caller_frame, hash_funcs
                )
            except (CacheKeyNotFoundError, CachedObjectWasMutatedError):
                with _calling_cached_function():
                    if suppress_st_warning:
                        with suppress_cached_st_function_warning():
                            return_value = func(*args, **kwargs)
                    else:
                        return_value = func(*args, **kwargs)

                args_hasher_after = CodeHasher("md5", hash_funcs=hash_funcs)
                args_hasher_after.update([args, kwargs])
                args_mutated = args_digest_before != args_hasher_after.digest()

                _write_to_cache(
                    key=key,
                    value=return_value,
                    persist=persist,
                    allow_output_mutation=allow_output_mutation,
                    args_mutated=args_mutated,
                    hash_funcs=hash_funcs,
                )

            if args_mutated:
                # If we're inside a _nested_ cached function, our
                # _within_cached_function_counter will be non-zero.
                # Suppress the warning about this.
                with suppress_cached_st_function_warning():
                    st.warning(_build_args_mutated_message(func))
            return return_value

        if show_spinner:
            with st.spinner(message):
                return get_or_set_cache()
        else:
            return get_or_set_cache()

    # Make this a well-behaved decorator by preserving important function
    # attributes.
    try:
        wrapped_func.__dict__.update(func.__dict__)
    except AttributeError:
        pass

    return wrapped_func


class Cache(dict):
    """Cache object to persist data across reruns.

    Parameters
    ----------

    Example
    -------
    >>> c = st.Cache()
    ... if c:
    ...     # Fetch data from URL here, and then clean it up. Finally assign to c.
    ...     c.data = ...
    ...
    >>> # c.data will always be defined but the code block only runs the first time

    The only valid side effect inside the if code block are changes to c. Any
    other side effect has undefined behavior.

    In Python 3.8 and above, you can combine the assignment and if-check with an
    assignment expression (`:=`).

    >>> if c := st.Cache():
    ...     # Fetch data from URL here, and then clean it up. Finally assign to c.
    ...     c.data = ...


    """

    def __init__(self, persist=False, allow_output_mutation=False):
        self._persist = persist
        self._allow_output_mutation = allow_output_mutation

        dict.__init__(self)

    def has_changes(self):
        current_frame = inspect.currentframe()
        caller_frame = current_frame.f_back

        current_file = inspect.getfile(current_frame)
        caller_file = inspect.getfile(caller_frame)
        real_caller_is_parent_frame = current_file == caller_file
        if real_caller_is_parent_frame:
            caller_frame = caller_frame.f_back

        frameinfo = inspect.getframeinfo(caller_frame)
        filename, caller_lineno, _, code_context, _ = frameinfo

        code_context = code_context[0]

        context_indent = len(code_context) - len(code_context.lstrip())

        lines = []
        # TODO: Memoize open(filename, 'r') in a way that clears the memoized
        # version with each run of the user's script. Then use the memoized
        # text here, in st.echo, and other places.
        with open(filename, "r") as f:
            for line in f.readlines()[caller_lineno:]:
                if line.strip() == "":
                    lines.append(line)
                indent = len(line) - len(line.lstrip())
                if indent <= context_indent:
                    break
                if line.strip() and not line.lstrip().startswith("#"):
                    lines.append(line)

        while lines[-1].strip() == "":
            lines.pop()

        code_block = "".join(lines)
        program = textwrap.dedent(code_block)

        context = Context(dict(caller_frame.f_globals, **caller_frame.f_locals), {}, {})
        code = compile(program, filename, "exec")

        code_hasher = CodeHasher("md5")
        code_hasher.update(code, context)
        LOGGER.debug("Hashing block in %i bytes.", code_hasher.size)

        key = code_hasher.hexdigest()
        LOGGER.debug("Cache key: %s", key)

        try:
            value, _ = _read_from_cache(
                key,
                self._persist,
                self._allow_output_mutation,
                code,
                [caller_lineno + 1, caller_lineno + len(lines)],
            )
            self.update(value)
        except (CacheKeyNotFoundError, CachedObjectWasMutatedError):
            if self._allow_output_mutation and not self._persist:
                # If we don't hash the results, we don't need to use exec and just return True.
                # This way line numbers will be correct.
                _write_to_cache(
                    key=key,
                    value=self,
                    persist=False,
                    allow_output_mutation=True,
                    args_mutated=None,
                )
                return True

            exec(code, caller_frame.f_globals, caller_frame.f_locals)
            _write_to_cache(
                key=key,
                value=self,
                persist=self._persist,
                allow_output_mutation=self._allow_output_mutation,
                args_mutated=None,
            )

        # Return False so that we have control over the execution.
        return False

    def __bool__(self):
        return self.has_changes()

    # Python 2 doesn't have __bool__
    def __nonzero__(self):
        return self.has_changes()

    def __getattr__(self, key):
        if key not in self:
            raise AttributeError("Cache has no atribute %s" % key)
        return self.__getitem__(key)

    def __setattr__(self, key, value):
        dict.__setitem__(self, key, value)


def clear_cache():
    """Clear the memoization cache.

    Returns
    -------
    boolean
        True if the disk cache was cleared. False otherwise (e.g. cache file
        doesn't exist on disk).
    """
    _clear_mem_cache()
    return _clear_disk_cache()


def get_cache_path():
    return file_util.get_streamlit_file_path("cache")


def _clear_disk_cache():
    # TODO: Only delete disk cache for functions related to the user's current
    # script.
    cache_path = get_cache_path()
    if os.path.isdir(cache_path):
        shutil.rmtree(cache_path)
        return True
    return False


def _clear_mem_cache():
    global _mem_cache
    _mem_cache = {}<|MERGE_RESOLUTION|>--- conflicted
+++ resolved
@@ -28,11 +28,6 @@
 import textwrap
 import threading
 from collections import namedtuple
-<<<<<<< HEAD
-import functools
-import sys
-=======
->>>>>>> faa6cb56
 
 import streamlit as st
 from streamlit.util import functools_wraps
@@ -57,19 +52,6 @@
 * Or, if you know what you're doing, use `@st.cache(suppress_st_warning=True)`
 to suppress the warning.
 """
-
-# based on: https://stackoverflow.com/questions/43506378/how-to-get-source-code-of-function-that-is-wrapped-by-a-decorator
-# In Python 2, the @functools.wraps() decorator does not set the convenience __wrapped__
-if sys.version_info[0:2] >= (3, 4):  # Python v3.4+?
-    wraps = functools.wraps  # built-in has __wrapped__ attribute
-else:
-    def wraps(wrapped, assigned=functools.WRAPPER_ASSIGNMENTS,
-              updated=functools.WRAPPER_UPDATES):
-        def wrapper(f):
-            f = functools.wraps(wrapped, assigned, updated)(f)
-            f.__wrapped__ = wrapped  # set attribute missing in earlier versions
-            return f
-        return wrapper
 
 try:
     # cPickle, if available, is much faster than pickle.
