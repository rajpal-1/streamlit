# Copyright 2018-2020 Streamlit Inc.
#
# Licensed under the Apache License, Version 2.0 (the "License");
# you may not use this file except in compliance with the License.
# You may obtain a copy of the License at
#
#    http://www.apache.org/licenses/LICENSE-2.0
#
# Unless required by applicable law or agreed to in writing, software
# distributed under the License is distributed on an "AS IS" BASIS,
# WITHOUT WARRANTIES OR CONDITIONS OF ANY KIND, either express or implied.
# See the License for the specific language governing permissions and
# limitations under the License.

"""A library of caching utilities."""

import ast
import contextlib
import hashlib
import inspect
import math
import os
import pickle
import shutil
import struct
import textwrap
import threading
import time
from collections import namedtuple
from typing import Any, Dict, Optional

from cachetools import TTLCache

from streamlit import config
from streamlit import file_util
from streamlit import util
from streamlit.errors import StreamlitAPIWarning
from streamlit.errors import StreamlitDeprecationWarning
from streamlit.hashing import Context
from streamlit.hashing import update_hash
from streamlit.hashing import HashReason
from streamlit.logger import get_logger
from streamlit.util import functools_wraps
import streamlit as st


_LOGGER = get_logger(__name__)

# The timer function we use with TTLCache. This is the default timer func, but
# is exposed here as a constant so that it can be patched in unit tests.
_TTLCACHE_TIMER = time.monotonic


_CacheEntry = namedtuple("_CacheEntry", ["value", "hash"])
_DiskCacheEntry = namedtuple("_DiskCacheEntry", ["value"])


class _MemCaches(object):
    """Manages all in-memory st.cache caches"""

    def __init__(self):
        # Contains a cache object for each st.cache'd function
        self._lock = threading.RLock()
        self._function_caches = {}  # type: Dict[str, TTLCache]

    def get_cache(
        self, key: str, max_entries: Optional[float], ttl: Optional[float]
    ) -> TTLCache:
        """Return the mem cache for the given key.

        If it doesn't exist, create a new one with the given params.
        """

        if max_entries is None:
            max_entries = math.inf
        if ttl is None:
            ttl = math.inf

        if not isinstance(max_entries, (int, float)):
            raise RuntimeError("max_entries must be an int")
        if not isinstance(ttl, (int, float)):
            raise RuntimeError("ttl must be a float")

        # Get the existing cache, if it exists, and validate that its params
        # haven't changed.
        with self._lock:
            mem_cache = self._function_caches.get(key)
            if (
                mem_cache is not None
                and mem_cache.ttl == ttl
                and mem_cache.maxsize == max_entries
            ):
                return mem_cache

            # Create a new cache object and put it in our dict
            _LOGGER.debug(
                "Creating new mem_cache (key=%s, max_entries=%s, ttl=%s)",
                key,
                max_entries,
                ttl,
            )
            mem_cache = TTLCache(maxsize=max_entries, ttl=ttl, timer=_TTLCACHE_TIMER)
            self._function_caches[key] = mem_cache
            return mem_cache

    def clear(self) -> None:
        """Clear all caches"""
        with self._lock:
            self._function_caches = {}


# Our singleton _MemCaches instance
_mem_caches = _MemCaches()


# A thread-local counter that's incremented when we enter @st.cache
# and decremented when we exit.
class ThreadLocalCacheInfo(threading.local):
    def __init__(self):
        self.cached_func_stack = []
        self.suppress_st_function_warning = 0


_cache_info = ThreadLocalCacheInfo()


@contextlib.contextmanager
def _calling_cached_function(func):
    _cache_info.cached_func_stack.append(func)
    try:
        yield
    finally:
        _cache_info.cached_func_stack.pop()


@contextlib.contextmanager
def suppress_cached_st_function_warning():
    _cache_info.suppress_st_function_warning += 1
    try:
        yield
    finally:
        _cache_info.suppress_st_function_warning -= 1
        assert _cache_info.suppress_st_function_warning >= 0


def _show_cached_st_function_warning(dg, st_func_name, cached_func):
    # Avoid infinite recursion by suppressing additional cached
    # function warnings from within the cached function warning.
    with suppress_cached_st_function_warning():
        e = CachedStFunctionWarning(st_func_name, cached_func)
        dg.exception(e)


def maybe_show_cached_st_function_warning(dg, st_func_name):
    """If appropriate, warn about calling st.foo inside @cache.

    DeltaGenerator's @_with_element and @_widget wrappers use this to warn
    the user when they're calling st.foo() from within a function that is
    wrapped in @st.cache.

    Parameters
    ----------
    dg : DeltaGenerator
        The DeltaGenerator to publish the warning to.

    st_func_name : str
        The name of the Streamlit function that was called.

    """
    if (
        len(_cache_info.cached_func_stack) > 0
        and _cache_info.suppress_st_function_warning <= 0
    ):
        cached_func = _cache_info.cached_func_stack[-1]
        _show_cached_st_function_warning(dg, st_func_name, cached_func)


class _AddCopy(ast.NodeTransformer):
    """
    An AST transformer that wraps function calls with copy.deepcopy.
    Use this transformer if you will convert the AST back to code.
    The code won't work without importing copy.
    """

    def __init__(self, func_name):
        self.func_name = func_name

    def visit_Call(self, node):
        if (
            hasattr(node.func, "func")
            and hasattr(node.func.func, "value")
            and node.func.func.value.id == "st"
            and node.func.func.attr == "cache"
        ):
            # Wrap st.cache(func(...))().
            return ast.copy_location(
                ast.Call(
                    func=ast.Attribute(
                        value=ast.Name(id="copy", ctx=ast.Load()),
                        attr="deepcopy",
                        ctx=ast.Load(),
                    ),
                    args=[node],
                    keywords=[],
                ),
                node,
            )
        elif hasattr(node.func, "id") and node.func.id == self.func_name:
            # Wrap func(...) where func is the cached function.

            # Add caching to nested calls.
            self.generic_visit(node)

            return ast.copy_location(
                ast.Call(
                    func=ast.Attribute(
                        value=ast.Name(id="copy", ctx=ast.Load()),
                        attr="deepcopy",
                        ctx=ast.Load(),
                    ),
                    args=[node],
                    keywords=[],
                ),
                node,
            )

        self.generic_visit(node)
        return node


def _read_from_mem_cache(
    mem_cache, key, allow_output_mutation, func_or_code, hash_funcs
):
    if key in mem_cache:
        entry = mem_cache[key]

        if not allow_output_mutation:
            computed_output_hash = _get_output_hash(
                entry.value, func_or_code, hash_funcs
            )
            stored_output_hash = entry.hash

            if computed_output_hash != stored_output_hash:
                _LOGGER.debug("Cached object was mutated: %s", key)
                raise CachedObjectMutationError(entry.value, func_or_code)

        _LOGGER.debug("Memory cache HIT: %s", type(entry.value))
        return entry.value

    else:
        _LOGGER.debug("Memory cache MISS: %s", key)
        raise CacheKeyNotFoundError("Key not found in mem cache")


def _write_to_mem_cache(
    mem_cache, key, value, allow_output_mutation, func_or_code, hash_funcs
):
    if allow_output_mutation:
        hash = None
    else:
        hash = _get_output_hash(value, func_or_code, hash_funcs)

    mem_cache[key] = _CacheEntry(value=value, hash=hash)


def _get_output_hash(value, func_or_code, hash_funcs):
    hasher = hashlib.new("md5")
    update_hash(
        value,
        hasher=hasher,
        hash_funcs=hash_funcs,
        hash_reason=HashReason.CACHING_FUNC_OUTPUT,
        hash_source=func_or_code,
    )
    return hasher.digest()


def _read_from_disk_cache(key):
    path = file_util.get_streamlit_file_path("cache", "%s.pickle" % key)
    try:
        with file_util.streamlit_read(path, binary=True) as input:
            entry = pickle.load(input)
            value = entry.value
            _LOGGER.debug("Disk cache HIT: %s", type(value))
    except util.Error as e:
        _LOGGER.error(e)
        raise CacheError("Unable to read from cache: %s" % e)

    except FileNotFoundError:
        raise CacheKeyNotFoundError("Key not found in disk cache")
    return value


def _write_to_disk_cache(key, value):
    path = file_util.get_streamlit_file_path("cache", "%s.pickle" % key)

    try:
        with file_util.streamlit_write(path, binary=True) as output:
            entry = _DiskCacheEntry(value=value)
            pickle.dump(entry, output, pickle.HIGHEST_PROTOCOL)
<<<<<<< HEAD

    except util.Error as e:
        LOGGER.debug(e)
=======
    # In python 2, it's pickle struct error.
    # In python 3, it's an open error in util.
    except (util.Error, struct.error) as e:
        _LOGGER.debug(e)
>>>>>>> 1355b69a
        # Clean up file so we don't leave zero byte files.
        try:
            os.remove(path)
        except (FileNotFoundError, IOError, OSError):
            pass
        raise CacheError("Unable to write to cache: %s" % e)


def _read_from_cache(
    mem_cache, key, persist, allow_output_mutation, func_or_code, hash_funcs=None
):
    """Read a value from the cache.

    Our goal is to read from memory if possible. If the data was mutated (hash
    changed), we show a warning. If reading from memory fails, we either read
    from disk or rerun the code.
    """
    try:
        return _read_from_mem_cache(
            mem_cache, key, allow_output_mutation, func_or_code, hash_funcs
        )

    except CachedObjectMutationError as e:
        st.exception(CachedObjectMutationWarning(e))
        return e.cached_value

    except CacheKeyNotFoundError as e:
        if persist:
            value = _read_from_disk_cache(key)
            _write_to_mem_cache(
                mem_cache, key, value, allow_output_mutation, func_or_code, hash_funcs
            )
            return value
        raise e


def _write_to_cache(
    mem_cache, key, value, persist, allow_output_mutation, func_or_code, hash_funcs=None
):
    _write_to_mem_cache(
        mem_cache, key, value, allow_output_mutation, func_or_code, hash_funcs
    )
    if persist:
        _write_to_disk_cache(key, value)


def cache(
    func=None,
    persist=False,
    allow_output_mutation=False,
    show_spinner=True,
    suppress_st_warning=False,
    hash_funcs=None,
    ignore_hash=False,
    max_entries=None,
    ttl=None,
):
    """Function decorator to memoize function executions.

    Parameters
    ----------
    func : callable
        The function to cache. Streamlit hashes the function and dependent code.
        Streamlit can only hash nested objects (e.g. `bar` in `foo.bar`) in
        Python 3.4+.

    persist : boolean
        Whether to persist the cache on disk.

    allow_output_mutation : boolean
        Streamlit normally shows a warning when return values are not mutated, as that
        can have unintended consequences. This is done by hashing the return value internally.

        If you know what you're doing and would like to override this warning, set this to True.

    show_spinner : boolean
        Enable the spinner. Default is True to show a spinner when there is
        a cache miss.

    suppress_st_warning : boolean
        Suppress warnings about calling Streamlit functions from within
        the cached function.

    hash_funcs : dict or None
        Mapping of types to hash functions. This is used to override the behavior of the hasher
        inside Streamlit's caching mechanism: when the hasher encounters an object, it will first
        check to see if its type matches a key in this dict and, if so, will use the provided
        function to generate a hash for it. See below for an example of how this can be used.

    max_entries : int or None
        The maximum number of entries to keep in the cache, or None
        for an unbounded cache. (When a new entry is added to a full cache,
        the oldest cached entry will be removed.) The default is None.

    ttl : float or None
        The maximum number of seconds to keep an entry in the cache, or
        None if cache entries should not expire. The default is None.

    ignore_hash : boolean
        DEPRECATED. Please use allow_output_mutation instead.
        This argument will be fully removed after 2020-03-16.

    Example
    -------
    >>> @st.cache
    ... def fetch_and_clean_data(url):
    ...     # Fetch data from URL here, and then clean it up.
    ...     return data
    ...
    >>> d1 = fetch_and_clean_data(DATA_URL_1)
    >>> # Actually executes the function, since this is the first time it was
    >>> # encountered.
    >>>
    >>> d2 = fetch_and_clean_data(DATA_URL_1)
    >>> # Does not execute the function. Just returns its previously computed
    >>> # value. This means that now the data in d1 is the same as in d2.
    >>>
    >>> d3 = fetch_and_clean_data(DATA_URL_2)
    >>> # This is a different URL, so the function executes.

    To set the `persist` parameter, use this command as follows:

    >>> @st.cache(persist=True)
    ... def fetch_and_clean_data(url):
    ...     # Fetch data from URL here, and then clean it up.
    ...     return data

    To disable hashing return values, set the `allow_output_mutation` parameter to `True`:

    >>> @st.cache(allow_output_mutation=True)
    ... def fetch_and_clean_data(url):
    ...     # Fetch data from URL here, and then clean it up.
    ...     return data


    To override the default hashing behavior, pass a mapping of type to hash function:

    >>> @st.cache(hash_funcs={MongoClient: id})
    ... def connect_to_database(url):
    ...     return MongoClient(url)

    """
    _LOGGER.debug("Entering st.cache: %s", func)

    # Help users migrate to the new kwarg
    # Remove this warning after 2020-03-16.
    if ignore_hash:
        raise StreamlitDeprecationWarning(
            "The `ignore_hash` argument has been renamed to `allow_output_mutation`."
        )

    # Support passing the params via function decorator, e.g.
    # @st.cache(persist=True, allow_output_mutation=True)
    if func is None:
        return lambda f: cache(
            func=f,
            persist=persist,
            allow_output_mutation=allow_output_mutation,
            show_spinner=show_spinner,
            suppress_st_warning=suppress_st_warning,
            hash_funcs=hash_funcs,
            max_entries=max_entries,
            ttl=ttl,
        )

    # Create the unique key for this function's cache. The cache will be
    # retrieved from inside the wrapped function.
    #
    # A naive implementation would involve simply creating the cache object
    # right here in the wrapper, which in a normal Python script would be
    # executed only once. But in Streamlit, we reload all modules related to a
    # user's app when the app is re-run, which means that - among other
    # things - all function decorators in the app will be re-run, and so any
    # decorator-local objects will be recreated.
    #
    # Furthermore, our caches can be destroyed and recreated (in response
    # to cache clearing, for example), which means that retrieving the
    # function's cache here (so that the wrapped function can save a lookup)
    # is incorrect: the cache itself may be recreated between
    # decorator-evaluation time and decorated-function-execution time. So
    # we must retrieve the cache object *and* perform the cached-value lookup
    # inside the decorated function.

    func_hasher = hashlib.new("md5")

    # Include the function's module and qualified name in the hash.
    # This means that two identical functions in different modules
    # will not share a hash; it also means that two identical *nested*
    # functions in the same module will not share a hash.
    update_hash(
        (func.__module__, func.__qualname__, func),
        hasher=func_hasher,
        hash_funcs=hash_funcs,
        hash_reason=HashReason.CACHING_FUNC_BODY,
        hash_source=func,
    )

    cache_key = func_hasher.hexdigest()
    _LOGGER.debug(
        "mem_cache key for %s.%s: %s", func.__module__, func.__qualname__, cache_key
    )

    @functools_wraps(func)
    def wrapped_func(*args, **kwargs):
        """This function wrapper will only call the underlying function in
        the case of a cache miss. Cached objects are stored in the cache/
        directory."""

        if not config.get_option("client.caching"):
            _LOGGER.debug("Purposefully skipping cache")
            return func(*args, **kwargs)

        name = func.__qualname__

        if len(args) == 0 and len(kwargs) == 0:
            message = "Running `%s()`." % name
        else:
            message = "Running `%s(...)`." % name

        def get_or_create_cached_value():
            # First, get the cache that's attached to this function.
            # This cache's key is generated (above) from the function's code.
            mem_cache = _mem_caches.get_cache(cache_key, max_entries, ttl)

            # Next, calculate the key for the value we'll be searching for
            # within that cache. This key is generated from both the function's
            # code and the arguments that are passed into it. (Even though this
            # key is used to index into a per-function cache, it must be
            # globally unique, because it is *also* used for a global on-disk
            # cache that is *not* per-function.)
            value_hasher = hashlib.new("md5")

            if args:
                update_hash(
                    args,
                    hasher=value_hasher,
                    hash_funcs=hash_funcs,
                    hash_reason=HashReason.CACHING_FUNC_ARGS,
                    hash_source=func,
                )

            if kwargs:
                update_hash(
                    kwargs,
                    hasher=value_hasher,
                    hash_funcs=hash_funcs,
                    hash_reason=HashReason.CACHING_FUNC_ARGS,
                    hash_source=func,
                )

            value_key = value_hasher.hexdigest()

            # Avoid recomputing the body's hash by just appending the
            # previously-computed hash to the arg hash.
            value_key = "%s-%s" % (value_key, cache_key)

            _LOGGER.debug("Cache key: %s", value_key)

            try:
                return_value = _read_from_cache(
                    mem_cache=mem_cache,
                    key=value_key,
                    persist=persist,
                    allow_output_mutation=allow_output_mutation,
                    func_or_code=func,
                    hash_funcs=hash_funcs,
                )
                _LOGGER.debug("Cache hit: %s", func)

            except CacheKeyNotFoundError:
                _LOGGER.debug("Cache miss: %s", func)

                with _calling_cached_function(func):
                    if suppress_st_warning:
                        with suppress_cached_st_function_warning():
                            return_value = func(*args, **kwargs)
                    else:
                        return_value = func(*args, **kwargs)

                _write_to_cache(
                    mem_cache=mem_cache,
                    key=value_key,
                    value=return_value,
                    persist=persist,
                    allow_output_mutation=allow_output_mutation,
                    func_or_code=func,
                    hash_funcs=hash_funcs,
                )

            return return_value

        if show_spinner:
            with st.spinner(message):
                return get_or_create_cached_value()
        else:
            return get_or_create_cached_value()

    # Make this a well-behaved decorator by preserving important function
    # attributes.
    try:
        wrapped_func.__dict__.update(func.__dict__)
    except AttributeError:
        pass

    return wrapped_func


class Cache(Dict[Any, Any]):
    """Cache object to persist data across reruns.

    Parameters
    ----------

    Example
    -------
    >>> c = st.Cache()
    ... if c:
    ...     # Fetch data from URL here, and then clean it up. Finally assign to c.
    ...     c.data = ...
    ...
    >>> # c.data will always be defined but the code block only runs the first time

    The only valid side effect inside the if code block are changes to c. Any
    other side effect has undefined behavior.

    In Python 3.8 and above, you can combine the assignment and if-check with an
    assignment expression (`:=`).

    >>> if c := st.Cache():
    ...     # Fetch data from URL here, and then clean it up. Finally assign to c.
    ...     c.data = ...


    """

    def __init__(self, persist=False, allow_output_mutation=False):
        self._persist = persist
        self._allow_output_mutation = allow_output_mutation
        self._mem_cache = {}

        dict.__init__(self)

    def has_changes(self) -> bool:
        current_frame = inspect.currentframe()

        assert current_frame is not None
        caller_frame = current_frame.f_back

        current_file = inspect.getfile(current_frame)
        caller_file = inspect.getfile(caller_frame)
        real_caller_is_parent_frame = current_file == caller_file
        if real_caller_is_parent_frame:
            caller_frame = caller_frame.f_back

        filename, caller_lineno, code_context = _get_frame_info(caller_frame)

        assert code_context is not None
        code_context = code_context[0]

        context_indent = len(code_context) - len(code_context.lstrip())

        lines = []
        # TODO: Memoize open(filename, 'r') in a way that clears the memoized
        # version with each run of the user's script. Then use the memoized
        # text here, in st.echo, and other places.
        with open(filename, "r") as f:
            for line in f.readlines()[caller_lineno:]:
                if line.strip() == "":
                    lines.append(line)
                indent = len(line) - len(line.lstrip())
                if indent <= context_indent:
                    break
                if line.strip() and not line.lstrip().startswith("#"):
                    lines.append(line)

        while lines[-1].strip() == "":
            lines.pop()

        code_block = "".join(lines)
        program = textwrap.dedent(code_block)

        context = Context(dict(caller_frame.f_globals, **caller_frame.f_locals), {}, {})
        code = compile(program, filename, "exec")

        hasher = hashlib.new("md5")
        update_hash(
            code,
            hasher=hasher,
            context=context,
            hash_reason=HashReason.CACHING_BLOCK,
            hash_source=code,
        )

        key = hasher.hexdigest()
        _LOGGER.debug("Cache key: %s", key)

        try:
            value, _ = _read_from_cache(
                mem_cache=self._mem_cache,
                key=key,
                persist=self._persist,
                allow_output_mutation=self._allow_output_mutation,
                func_or_code=code,
            )
            self.update(value)

        except CacheKeyNotFoundError:
            if self._allow_output_mutation and not self._persist:
                # If we don't hash the results, we don't need to use exec and just return True.
                # This way line numbers will be correct.
                _write_to_cache(
                    mem_cache=self._mem_cache,
                    key=key,
                    value=self,
                    persist=False,
                    allow_output_mutation=True,
                    func_or_code=code,
                )
                return True

            exec(code, caller_frame.f_globals, caller_frame.f_locals)
            _write_to_cache(
                mem_cache=self._mem_cache,
                key=key,
                value=self,
                persist=self._persist,
                allow_output_mutation=self._allow_output_mutation,
                func_or_code=code,
            )

        # Return False so that we have control over the execution.
        return False

    def __bool__(self):
        return self.has_changes()

    def __getattr__(self, key):
        if key not in self:
            raise AttributeError("Cache has no atribute %s" % key)
        return self.__getitem__(key)

    def __setattr__(self, key, value):
        dict.__setitem__(self, key, value)


def clear_cache():
    """Clear the memoization cache.

    Returns
    -------
    boolean
        True if the disk cache was cleared. False otherwise (e.g. cache file
        doesn't exist on disk).
    """
    _clear_mem_cache()
    return _clear_disk_cache()


def get_cache_path():
    return file_util.get_streamlit_file_path("cache")


def _clear_disk_cache():
    # TODO: Only delete disk cache for functions related to the user's current
    # script.
    cache_path = get_cache_path()
    if os.path.isdir(cache_path):
        shutil.rmtree(cache_path)
        return True
    return False


def _clear_mem_cache():
    _mem_caches.clear()


def _get_frame_info(caller_frame):
    frameinfo = inspect.getframeinfo(caller_frame)
    filename, caller_lineno, _, code_context, _ = frameinfo
    return filename, caller_lineno, code_context


class CacheError(Exception):
    pass


class CacheKeyNotFoundError(Exception):
    pass


class CachedObjectMutationError(ValueError):
    """This is used internally, but never shown to the user.

    Users see CachedObjectMutationWarning instead.
    """

    def __init__(self, cached_value, func_or_code):
        self.cached_value = cached_value
        if inspect.iscode(func_or_code):
            self.cached_func_name = "a code block"
        else:
            self.cached_func_name = _get_cached_func_name_md(func_or_code)


class CachedStFunctionWarning(StreamlitAPIWarning):
    def __init__(self, st_func_name, cached_func):
        msg = self._get_message(st_func_name, cached_func)
        super(CachedStFunctionWarning, self).__init__(msg)

    def _get_message(self, st_func_name, cached_func):
        args = {
            "st_func_name": "`st.%s()` or `st.write()`" % st_func_name,
            "func_name": _get_cached_func_name_md(cached_func),
        }

        return (
            """
Your script uses %(st_func_name)s to write to your Streamlit app from within
some cached code at %(func_name)s. This code will only be called when we detect
a cache "miss", which can lead to unexpected results.

How to fix this:
* Move the %(st_func_name)s call outside %(func_name)s.
* Or, if you know what you're doing, use `@st.cache(suppress_st_warning=True)`
to suppress the warning.
            """
            % args
        ).strip("\n")


class CachedObjectMutationWarning(StreamlitAPIWarning):
    def __init__(self, orig_exc):
        msg = self._get_message(orig_exc)
        super(CachedObjectMutationWarning, self).__init__(msg)

    def _get_message(self, orig_exc):
        return (
            """
Return value of %(func_name)s was mutated between runs.

By default, Streamlit's cache should be treated as immutable, or it may behave
in unexpected ways. You received this warning because Streamlit detected
that an object returned by %(func_name)s was mutated outside of %(func_name)s.

How to fix this:
* If you did not mean to mutate that return value:
  - If possible, inspect your code to find and remove that mutation.
  - Otherwise, you could also clone the returned value so you can freely
    mutate it.
* If you actually meant to mutate the return value and know the consequences of
doing so, just annotate the function with `@st.cache(allow_output_mutation=True)`.

For more information and detailed solutions check out [our documentation.]
(https://docs.streamlit.io/advanced_caching.html)
            """
            % {"func_name": orig_exc.cached_func_name}
        ).strip("\n")


def _get_cached_func_name_md(func):
    """Get markdown representation of the function name."""
    if hasattr(func, "__name__"):
        return "`%s()`" % func.__name__
    else:
        return "a cached function"<|MERGE_RESOLUTION|>--- conflicted
+++ resolved
@@ -298,16 +298,8 @@
         with file_util.streamlit_write(path, binary=True) as output:
             entry = _DiskCacheEntry(value=value)
             pickle.dump(entry, output, pickle.HIGHEST_PROTOCOL)
-<<<<<<< HEAD
-
     except util.Error as e:
         LOGGER.debug(e)
-=======
-    # In python 2, it's pickle struct error.
-    # In python 3, it's an open error in util.
-    except (util.Error, struct.error) as e:
-        _LOGGER.debug(e)
->>>>>>> 1355b69a
         # Clean up file so we don't leave zero byte files.
         try:
             os.remove(path)
