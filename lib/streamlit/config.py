# Copyright 2018-2021 Streamlit Inc.
#
# Licensed under the Apache License, Version 2.0 (the "License");
# you may not use this file except in compliance with the License.
# You may obtain a copy of the License at
#
#    http://www.apache.org/licenses/LICENSE-2.0
#
# Unless required by applicable law or agreed to in writing, software
# distributed under the License is distributed on an "AS IS" BASIS,
# WITHOUT WARRANTIES OR CONDITIONS OF ANY KIND, either express or implied.
# See the License for the specific language governing permissions and
# limitations under the License.

"""Loads the configuration data."""

import collections
import os
import secrets
import toml
import urllib
from typing import cast, Dict, Union

import click
from blinker import Signal

from streamlit import development
from streamlit import env_util
from streamlit import file_util
from streamlit import util
from streamlit.config_option import ConfigOption

# Config System Global State #

# Descriptions of each of the possible config sections.
# (We use OrderedDict to make the order in which sections are declared in this
# file be the same order as the sections appear with `streamlit config show`)
_section_descriptions = collections.OrderedDict(
    _test="Special test section just used for unit tests."
)

# Stores the config options as key value pairs in an ordered dict to be able
# to show the config params help in the same order they were included.
# TODO(nate): Change type annotation to OrderedDict once Python 3.7 is required.
_config_options = collections.OrderedDict()  # type: Dict[str, ConfigOption]

# Makes sure we only parse the config file once.
_config_file_has_been_parsed = False

# Allow outside modules to wait for the config file to be parsed before doing
# something.
_on_config_parsed = Signal(doc="Emitted when the config file is parsed.")


def set_option(key, value):
    """Set config option.

    Run `streamlit config show` in the terminal to see all available options.

    Parameters
    ----------
    key : str
        The config option key of the form "section.optionName". To see all
        available options, run `streamlit config show` on a terminal.

    value
        The new value to assign to this config option.

    """
    _set_option(key, value, _USER_DEFINED)


def get_option(key):
    """Return the current value of a given Streamlit config option.

    Run `streamlit config show` in the terminal to see all available options.

    Parameters
    ----------
    key : str
        The config option key of the form "section.optionName". To see all
        available options, run `streamlit config show` on a terminal.

    """
    # Don't worry, this call is cached and only runs once:
    parse_config_file()

    if key not in _config_options:
        raise RuntimeError('Config key "%s" not defined.' % key)
    return _config_options[key].value


def get_options_for_section(section: str) -> Dict[str, Union[str, int, float, bool]]:
    """Get all of the config options for the given section.

    Run `streamlit config show` in the terminal to see all available options.

    Parameters
    ----------
    section : str
        The name of the config section to fetch options for.

    Returns
    ----------
    Dict[str, Union[str, int, float, bool]]
        A dict mapping the names of the options in the given section (without
        the section name as a prefix) to their values.
    """
    # Don't worry, this call is cached and only runs once:
    parse_config_file()

    options_for_section = {}
    for option in _config_options.values():
        if option.section == section:
            options_for_section[option.name] = option.value
    return options_for_section


def _create_section(section, description):
    """Create a config section and store it globally in this module."""
    assert section not in _section_descriptions, (
        'Cannot define section "%s" twice.' % section
    )
    _section_descriptions[section] = description


def _create_option(
    key,
    description=None,
    default_val=None,
    scriptable=False,
    visibility="visible",
    deprecated=False,
    deprecation_text=None,
    expiration_date=None,
    replaced_by=None,
    type_=str,
):
    '''Create a ConfigOption and store it globally in this module.

    There are two ways to create a ConfigOption:

        (1) Simple, constant config options are created as follows:

            _create_option('section.optionName',
                description = 'Put the description here.',
                default_val = 12345)

        (2) More complex, programmable config options use decorator syntax to
        resolve their values at runtime:

            @_create_option('section.optionName')
            def _section_option_name():
                """Put the description here."""
                return 12345

    To achieve this sugar, _create_option() returns a *callable object* of type
    ConfigObject, which then decorates the function.

    NOTE: ConfigObjects call their evaluation functions *every time* the option
    is requested. To prevent this, use the `streamlit.util.memoize` decorator as
    follows:

            @_create_option('section.memoizedOptionName')
            @util.memoize
            def _section_memoized_option_name():
                """Put the description here."""

                (This function is only called once.)
                """
                return 12345

    '''
    option = ConfigOption(
        key,
        description=description,
        default_val=default_val,
        scriptable=scriptable,
        visibility=visibility,
        deprecated=deprecated,
        deprecation_text=deprecation_text,
        expiration_date=expiration_date,
        replaced_by=replaced_by,
        type_=type_,
    )
    assert (
        option.section in _section_descriptions
    ), 'Section "%s" must be one of %s.' % (
        option.section,
        ", ".join(_section_descriptions.keys()),
    )
    assert key not in _config_options, 'Cannot define option "%s" twice.' % key
    _config_options[key] = option
    return option


def _delete_option(key):
    """Remove option ConfigOption by key from global store.

    For use in testing.
    """
    try:
        del _config_options[key]
    except Exception:
        pass


# Config Section: Global #

_create_section("global", "Global options that apply across all of Streamlit.")

_create_option(
    "global.disableWatchdogWarning",
    description="""
        By default, Streamlit checks if the Python watchdog module is available
        and, if not, prints a warning asking for you to install it. The watchdog
        module is not required, but highly recommended. It improves Streamlit's
        ability to detect changes to files in your filesystem.

        If you'd like to turn off this warning, set this to True.
        """,
    default_val=False,
    type_=bool,
)

_create_option(
    "global.sharingMode",
    visibility="hidden",
    description="""
        Configure the ability to share apps to the cloud.

        Should be set to one of these values:
        - "off" : turn off sharing.
        - "s3" : share to S3, based on the settings under the [s3] section of
          this config file.
        - "file" : share to a directory on the local machine. This is
          meaningful only for debugging Streamlit itself, and shouldn't be
          used for production.
        """,
    default_val="off",
)

_create_option(
    "global.showWarningOnDirectExecution",
    description="""
        If True, will show a warning when you run a Streamlit-enabled script
        via "python my_script.py".
        """,
    default_val=True,
    type_=bool,
)


@_create_option("global.developmentMode", visibility="hidden", type_=bool)
def _global_development_mode():
    """Are we in development mode.

    This option defaults to True if and only if Streamlit wasn't installed
    normally.
    """
    return (
        not env_util.is_pex()
        and "site-packages" not in __file__
        and "dist-packages" not in __file__
    )


_create_option(
    "global.logLevel",
    description="""Level of logging: 'error', 'warning', 'info', or 'debug'.

    Default: 'info'
    """,
    deprecated=True,
    deprecation_text="global.logLevel has been replaced with logger.level",
    expiration_date="2020-11-30",
    replaced_by="logger.level",
)


@_create_option("global.unitTest", visibility="hidden", type_=bool)
def _global_unit_test():
    """Are we in a unit test?

    This option defaults to False.
    """
    return False


_create_option(
    "global.metrics",
    description="Whether to serve prometheus metrics from /metrics.",
    visibility="hidden",
    default_val=False,
    type_=bool,
)

_create_option(
    "global.suppressDeprecationWarnings",
    description="Hide deprecation warnings in the streamlit app.",
    visibility="hidden",
    default_val=False,
    type_=bool,
)

_create_option(
    "global.minCachedMessageSize",
    description="""Only cache ForwardMsgs that are greater than or equal to
        this minimum.""",
    visibility="hidden",
    default_val=10 * 1e3,
    type_=float,
)  # 10k

_create_option(
    "global.maxCachedMessageAge",
    description="""Expire cached ForwardMsgs whose age is greater than this
        value. A message's age is defined by how many times its script has
        finished running since the message has been accessed.""",
    visibility="hidden",
    default_val=2,
    type_=int,
)


# Config Section: Logger #
_create_section("logger", "Settings to customize Streamlit log messages.")


@_create_option("logger.level", type_=str)
def _logger_log_level():
    """Level of logging: 'error', 'warning', 'info', or 'debug'.

    Default: 'info'
    """

    if get_option("global.logLevel"):
        return get_option("global.logLevel")
    elif get_option("global.developmentMode"):
        return "debug"
    else:
        return "info"


@_create_option("logger.messageFormat", type_=str)
def _logger_message_format():
    """String format for logging messages. If logger.datetimeFormat is set,
    logger messages will default to `%(asctime)s.%(msecs)03d %(message)s`. See
    [Python's documentation](https://docs.python.org/2.6/library/logging.html#formatter-objects)
    for available attributes.

    Default: None
    """
    if get_option("global.developmentMode"):
        from streamlit.logger import DEFAULT_LOG_MESSAGE

        return DEFAULT_LOG_MESSAGE
    else:
        return "%(asctime)s %(message)s"


# Config Section: Client #

_create_section("client", "Settings for scripts that use Streamlit.")

_create_option(
    "client.caching",
    description="Whether to enable st.cache.",
    default_val=True,
    type_=bool,
    scriptable=True,
)

_create_option(
    "client.displayEnabled",
    description="""If false, makes your Streamlit script not draw to a
        Streamlit app.""",
    default_val=True,
    type_=bool,
    scriptable=True,
)

_create_option(
    "client.showErrorDetails",
    description="""
        Controls whether uncaught app exceptions are displayed in the browser.
        By default, this is set to True and Streamlit displays app exceptions
        and associated tracebacks in the browser.

        If set to False, an exception will result in a generic message being
        shown in the browser, and exceptions and tracebacks will be printed to
        the console only.""",
    default_val=True,
    type_=bool,
    scriptable=True,
)

# Config Section: Runner #

_create_section("runner", "Settings for how Streamlit executes your script")

_create_option(
    "runner.magicEnabled",
    description="""
        Allows you to type a variable or string by itself in a single line of
        Python code to write it to the app.
        """,
    default_val=True,
    type_=bool,
)

_create_option(
    "runner.installTracer",
    description="""
        Install a Python tracer to allow you to stop or pause your script at
        any point and introspect it. As a side-effect, this slows down your
        script's execution.
        """,
    default_val=False,
    type_=bool,
)

_create_option(
    "runner.fixMatplotlib",
    description="""
        Sets the MPLBACKEND environment variable to Agg inside Streamlit to
        prevent Python crashing.
        """,
    default_val=True,
    type_=bool,
)

# Config Section: Server #

_create_section("server", "Settings for the Streamlit server")

_create_option(
    "server.folderWatchBlacklist",
    description="""List of folders that should not be watched for changes. This
    impacts both "Run on Save" and @st.cache.

    Relative paths will be taken as relative to the current working directory.

    Example: ['/home/user1/env', 'relative/path/to/folder']
    """,
    default_val=[],
)

_create_option(
    "server.fileWatcherType",
    description="""
        Change the type of file watcher used by Streamlit, or turn it off
        completely.

        Allowed values:
        * "auto"     : Streamlit will attempt to use the watchdog module, and
                       falls back to polling if watchdog is not available.
        * "watchdog" : Force Streamlit to use the watchdog module.
        * "poll"     : Force Streamlit to always use polling.
        * "none"     : Streamlit will not watch files.
    """,
    default_val="auto",
    type_=str,
)


@_create_option("server.cookieSecret", type_=str)
@util.memoize
def _server_cookie_secret():
    """Symmetric key used to produce signed cookies. If deploying on multiple replicas, this should
    be set to the same value across all replicas to ensure they all share the same secret.

    Default: randomly generated secret key.
    """
    return secrets.token_hex()


@_create_option("server.headless", type_=bool)
@util.memoize
def _server_headless():
    """If false, will attempt to open a browser window on start.

    Default: false unless (1) we are on a Linux box where DISPLAY is unset, or
    (2) server.liveSave is set.
    """
    is_live_save_on = get_option("server.liveSave")
    is_linux = env_util.IS_LINUX_OR_BSD
    has_display_env = not os.getenv("DISPLAY")
    is_running_in_editor_plugin = (
        os.getenv("IS_RUNNING_IN_STREAMLIT_EDITOR_PLUGIN") is not None
    )
    return (
        is_live_save_on or (is_linux and has_display_env) or is_running_in_editor_plugin
    )


@_create_option("server.liveSave", type_=bool, visibility="hidden")
def _server_live_save():
    """Immediately share the app in such a way that enables live
    monitoring, and post-run analysis.

    Default: false
    """
    return False


@_create_option("server.runOnSave", type_=bool)
def _server_run_on_save():
    """Automatically rerun script when the file is modified on disk.

    Default: false
    """
    return False


@_create_option("server.allowRunOnSave", type_=bool, visibility="hidden")
def _server_allow_run_on_save():
    """Allows users to automatically rerun when app is updated.

    Default: true
    """
    return True


@_create_option("server.address")
def _server_address():
    """The address where the server will listen for client and browser
    connections. Use this if you want to bind the server to a specific address.
    If set, the server will only be accessible from this address, and not from
    any aliases (like localhost).

    Default: (unset)
    """
    return None


@_create_option("server.port", type_=int)
def _server_port():
    """The port where the server will listen for browser
    connections.

    Default: 8501
    """
    return 8501


_create_option(
    "server.baseUrlPath",
    description="""
        The base path for the URL where Streamlit should be served from.
        """,
    default_val="",
    type_=str,
)


# TODO: Rename to server.enableCorsProtection.
@_create_option("server.enableCORS", type_=bool)
def _server_enable_cors():
    """Enables support for Cross-Origin Request Sharing (CORS) protection, for added security.

    Due to conflicts between CORS and XSRF, if `server.enableXsrfProtection` is on and
    `server.enableCORS` is off at the same time, we will prioritize `server.enableXsrfProtection`.

    Default: true
    """
    return True


@_create_option("server.enableXsrfProtection", type_=bool)
def _server_enable_xsrf_protection():
    """Enables support for Cross-Site Request Forgery (XSRF) protection, for added security.

    Due to conflicts between CORS and XSRF, if `server.enableXsrfProtection` is on and
    `server.enableCORS` is off at the same time, we will prioritize `server.enableXsrfProtection`.

    Default: true
    """
    return True


@_create_option("server.maxUploadSize", type_=int)
def _server_max_upload_size():
    """Max size, in megabytes, for files uploaded with the file_uploader.

    Default: 200
    """
    # If this default is changed, please also update the docstring
    # for `DeltaGenerator.file_uploader`.
    return 200


@_create_option("server.enableWebsocketCompression", type_=bool)
def _server_enable_websocket_compression():
    """Enables support for websocket compression.

    Default: true
    """
    return True


# Config Section: Browser #

_create_section("browser", "Configuration of browser front-end.")


@_create_option("browser.serverAddress")
def _browser_server_address():
    """Internet address where users should point their browsers in order to
    connect to the app. Can be IP address or DNS name and path.

    This is used to:
    - Set the correct URL for CORS and XSRF protection purposes.
    - Show the URL on the terminal
    - Open the browser
    - Tell the browser where to connect to the server when in liveSave mode.

    Default: 'localhost'
    """
    return "localhost"


@_create_option("browser.gatherUsageStats", type_=bool)
def _gather_usage_stats():
    """Whether to send usage statistics to Streamlit.

    Default: true
    """
    return True


@_create_option("browser.serverPort", type_=int)
def _browser_server_port():
    """Port where users should point their browsers in order to connect to the
    app.

    This is used to:
    - Set the correct URL for CORS and XSRF protection purposes.
    - Show the URL on the terminal
    - Open the browser
    - Tell the browser where to connect to the server when in liveSave mode.

    Default: whatever value is set in server.port.
    """
    return get_option("server.port")


# Config Section: Mapbox #

_create_section("mapbox", "Mapbox configuration that is being used by DeckGL.")

_create_option(
    "mapbox.token",
    description="""Configure Streamlit to use a custom Mapbox
                token for elements like st.pydeck_chart and st.map.
                To get a token for yourself, create an account at
                https://mapbox.com. It's free (for moderate usage levels)!""",
    default_val="",
)


# Config Section: deprecations

_create_section("deprecation", "Configuration to show or hide deprecation warnings.")

_create_option(
    "deprecation.showfileUploaderEncoding",
    description="Set to false to disable the deprecation warning for the file uploader encoding.",
    default_val="True",
    scriptable="True",
    type_=bool,
    expiration_date="2021-01-06",
)

_create_option(
    "deprecation.showImageFormat",
    description="Set to false to disable the deprecation warning for the image format parameter.",
    default_val="True",
    scriptable="True",
    type_=bool,
)

_create_option(
    "deprecation.showPyplotGlobalUse",
    description="Set to false to disable the deprecation warning for using the global pyplot instance.",
    default_val="True",
    scriptable="True",
    type_=bool,
)

# Config Section: S3 #

_create_section("s3", 'Configuration for when global.sharingMode is set to "s3".')


@_create_option("s3.bucket")
def _s3_bucket():
    """Name of the AWS S3 bucket to save apps.

    Default: (unset)
    """
    return None


@_create_option("s3.url")
def _s3_url():
    """URL root for external view of Streamlit apps.

    Default: (unset)
    """
    return None


@_create_option("s3.accessKeyId")
def _s3_access_key_id():
    """Access key to write to the S3 bucket.

    Leave unset if you want to use an AWS profile.

    Default: (unset)
    """
    return None


@_create_option("s3.secretAccessKey")
def _s3_secret_access_key():
    """Secret access key to write to the S3 bucket.

    Leave unset if you want to use an AWS profile.

    Default: (unset)
    """
    return None


_create_option(
    "s3.keyPrefix",
    description="""The "subdirectory" within the S3 bucket where to save
        apps.

        S3 calls paths "keys" which is why the keyPrefix is like a
        subdirectory. Use "" to mean the root directory.
        """,
    default_val="",
)

_create_option(
    "s3.region",
    description="""AWS region where the bucket is located, e.g. "us-west-2".

        Default: (unset)
        """,
    default_val=None,
)

_create_option(
    "s3.profile",
    description="""AWS credentials profile to use.

        Leave unset to use your default profile.

        Default: (unset)
        """,
    default_val=None,
)  # If changing the default, change S3Storage.py too.


# Config Section: Custom Theme #

_create_section("theme", "Settings to define a custom theme for your Streamlit app.")

_create_option(
    "theme.name",
    description="""
        The theme name displayed in the UI for theme selection. Note that this
        cannot be "Auto", "Dark", or "Light" as they conflict with the names
        of default themes.
        """,
    default_val="Custom Theme",
)

_create_option(
    "theme.primaryColor",
    description="""
        Used to style primary interface elements. It's the color displayed
        most frequently across your app's screens and components. Examples of
        widgets using this color are st.slider and st.checkbox.
        """,
)

_create_option(
    "theme.secondaryColor",
    description="""
        Used to style secondary interface elements. It provides more ways to
        accent and distinguish your app. Having it is optional.
        """,
)

_create_option(
    "theme.backgroundColor",
    description="Background color for the main container.",
)

_create_option(
    "theme.secondaryBackgroundColor",
    description="""
        Used as the background for most widgets. Examples of widgets with this
        background are st.sidebar, st.text_input, st.date_input.
    """,
)

_create_option(
    "theme.textColor",
    description="Font color for the page.",
)

_create_option(
    "theme.font",
    description="""
        Font family (serif | sans serif | monospace) for the page. Will not impact
        code areas.
        """,
    default_val="sans serif",
)


def get_where_defined(key):
    """Indicate where (e.g. in which file) this option was defined.

    Parameters
    ----------
    key : str
        The config option key of the form "section.optionName"

    """
    if key not in _config_options:
        raise RuntimeError('Config key "%s" not defined.' % key)
    return _config_options[key].where_defined


def _is_unset(option_name):
    """Check if a given option has not been set by the user.

    Parameters
    ----------
    option_name : str
        The option to check


    Returns
    -------
    bool
        True if the option has not been set by the user.

    """
    return get_where_defined(option_name) == ConfigOption.DEFAULT_DEFINITION


def is_manually_set(option_name):
    """Check if a given option was actually defined by the user.

    Parameters
    ----------
    option_name : str
        The option to check


    Returns
    -------
    bool
        True if the option has been set by the user.

    """
    return get_where_defined(option_name) not in (
        ConfigOption.DEFAULT_DEFINITION,
        ConfigOption.STREAMLIT_DEFINITION,
    )


def show_config():
    """Show all the config options."""
    SKIP_SECTIONS = ("_test",)

    out = []
    out.append(
        _clean(
            """
        # Below are all the sections and options you can have in
        ~/.streamlit/config.toml.
    """
        )
    )

    def append_desc(text):
        out.append(click.style(text, bold=True))

    def append_comment(text):
        out.append(click.style(text))

    def append_section(text):
        out.append(click.style(text, bold=True, fg="green"))

    def append_setting(text):
        out.append(click.style(text, fg="green"))

    def append_newline():
        out.append("")

    for section, section_description in _section_descriptions.items():
        if section in SKIP_SECTIONS:
            continue

        append_newline()
        append_section("[%s]" % section)
        append_newline()

        for key, option in _config_options.items():
            if option.section != section:
                continue

            if option.visibility == "hidden":
                continue

            if option.is_expired():
                continue

            key = option.key.split(".")[1]
            description_paragraphs = _clean_paragraphs(option.description)

            for i, txt in enumerate(description_paragraphs):
                if i == 0:
                    append_desc("# %s" % txt)
                else:
                    append_comment("# %s" % txt)

            toml_default = toml.dumps({"default": option.default_val})
            toml_default = toml_default[10:].strip()

            if len(toml_default) > 0:
                append_comment("# Default: %s" % toml_default)
            else:
                # Don't say "Default: (unset)" here because this branch applies
                # to complex config settings too.
                pass

            if option.deprecated:
                append_comment("#")
                append_comment("# " + click.style("DEPRECATED.", fg="yellow"))
                append_comment(
                    "# %s" % "\n".join(_clean_paragraphs(option.deprecation_text))
                )
                append_comment(
                    "# This option will be removed on or after %s."
                    % option.expiration_date
                )
                append_comment("#")

            option_is_manually_set = (
                option.where_defined != ConfigOption.DEFAULT_DEFINITION
            )

            if option_is_manually_set:
                append_comment("# The value below was set in %s" % option.where_defined)

            toml_setting = toml.dumps({key: option.value})

            if len(toml_setting) == 0:
                toml_setting = "#%s =\n" % key

            append_setting(toml_setting)

    click.echo("\n".join(out))


# Load Config Files #


# Indicates that this was defined by the user.
_USER_DEFINED = "<user defined>"


def _set_option(key, value, where_defined):
    """Set a config option by key / value pair.

    Parameters
    ----------
    key : str
        The key of the option, like "logger.level".
    value
        The value of the option.
    where_defined : str
        Tells the config system where this was set.

    """
    assert key in _config_options, 'Key "%s" is not defined.' % key
    _config_options[key].set_value(value, where_defined)


def _update_config_with_toml(raw_toml, where_defined):
    """Update the config system by parsing this string.

    Parameters
    ----------
    raw_toml : str
        The TOML file to parse to update the config values.
    where_defined : str
        Tells the config system where this was set.

    """
    parsed_config_file = toml.loads(raw_toml)

    for section, options in parsed_config_file.items():
        for name, value in options.items():
            value = _maybe_read_env_variable(value)
            _set_option(
                "%(section)s.%(name)s" % {"section": section, "name": name},
                value,
                where_defined,
            )


def _maybe_read_env_variable(value):
    """If value is "env:foo", return value of environment variable "foo".

    If value is not in the shape above, returns the value right back.

    Parameters
    ----------
    value : any
        The value to check

    Returns
    -------
    any
        Either returns value right back, or the value of the environment
        variable.

    """

    if isinstance(value, str) and value.startswith("env:"):
        var_name = value[len("env:") :]
        env_var = os.environ.get(var_name)

        if env_var is None:
            # Import logger locally to prevent circular references
            from streamlit.logger import get_logger

            LOGGER = get_logger(__name__)

            LOGGER.error("No environment variable called %s" % var_name)
        else:
            return _maybe_convert_to_number(env_var)

    return value


def _maybe_convert_to_number(v):
    """Convert v to int or float, or leave it as is."""
    try:
        return int(v)
    except Exception:
        pass

    try:
        return float(v)
    except Exception:
        pass

    return v


def parse_config_file(force=False):
    """Parse the config file and update config parameters."""
    global _config_file_has_been_parsed

    if _config_file_has_been_parsed and force == False:
        return

    # Read ~/.streamlit/config.toml, and then overlay
    # $CWD/.streamlit/config.toml if it exists.
    config_filenames = [
        file_util.get_streamlit_file_path("config.toml"),
        file_util.get_project_streamlit_file_path("config.toml"),
    ]

    for filename in config_filenames:
        # Parse the config file.
        if not os.path.exists(filename):
            continue

        with open(filename, "r") as input:
            file_contents = input.read()

        _update_config_with_toml(file_contents, filename)

    _config_file_has_been_parsed = True
    _on_config_parsed.send()


def _clean_paragraphs(txt):
    paragraphs = txt.split("\n\n")
    cleaned_paragraphs = [_clean(x) for x in paragraphs]
    return cleaned_paragraphs


def _clean(txt):
    """Replace all whitespace with a single space."""
    return " ".join(txt.split()).strip()


def _check_conflicts():
    # Node-related conflicts

    # When using the Node server, we must always connect to 8501 (this is
    # hard-coded in JS). Otherwise, the browser would decide what port to
    # connect to based on either:
    #   1. window.location.port, which in dev is going to be (3000)
    #   2. the serverPort value in manifest.json, which would work, but only
    #   exists with server.liveSave.

    # Import logger locally to prevent circular references
    from streamlit.logger import get_logger

    LOGGER = get_logger(__name__)

    if get_option("global.developmentMode"):
        assert _is_unset(
            "server.port"
        ), "server.port does not work when global.developmentMode is true."

        assert _is_unset("browser.serverPort"), (
            "browser.serverPort does not work when global.developmentMode is " "true."
        )

    # Sharing-related conflicts

    if get_option("global.sharingMode") == "s3":
        assert is_manually_set("s3.bucket"), (
            'When global.sharingMode is set to "s3", ' "s3.bucket must also be set"
        )
        both_are_set = is_manually_set("s3.accessKeyId") and is_manually_set(
            "s3.secretAccessKey"
        )
        both_are_unset = _is_unset("s3.accessKeyId") and _is_unset("s3.secretAccessKey")
        assert both_are_set or both_are_unset, (
            "In config.toml, s3.accessKeyId and s3.secretAccessKey must "
            "either both be set or both be unset."
        )

        if is_manually_set("s3.url"):
            # If s3.url is set, ensure that it's an absolute URL.
            # An absolute URL starts with either `scheme://` or `//` --
            # if the configured URL does not start with either prefix,
            # prepend it with `//` to make it absolute. (If we don't do this,
            # and the user enters something like `url=myhost.com/reports`, the
            # browser will assume this is a relative URL, and will prepend
            # the hostname of the Streamlit instance to the configured URL.)
            s3_url = get_option("s3.url")
            parsed = urllib.parse.urlparse(s3_url)
            if parsed.netloc == "":
                _set_option("s3.url", "//" + s3_url, get_where_defined("s3.url"))

    elif get_option("global.sharingMode") == "file" and not get_option(
        "global.developmentMode"
    ):
        # Warn users that "sharingMode=file" probably isn't what they meant
        # to do.
        LOGGER.warning(
            "'sharingMode' is set to 'file', but Streamlit is not configured "
            "for development. This sharingMode is used for debugging "
            "Streamlit itself, and is not supported for other use-cases. "
            "\n\nTo remove this warning, set the 'sharingMode' option to "
            "another value, or remove it from your Streamlit config."
        )

    # XSRF conflicts
    if get_option("server.enableXsrfProtection"):
        if not get_option("server.enableCORS") or get_option("global.developmentMode"):
            LOGGER.warning(
                """
Warning: the config option 'server.enableCORS=false' is not compatible with 'server.enableXsrfProtection=true'.
As a result, 'server.enableCORS' is being overridden to 'true'.

More information:
In order to protect against CSRF attacks, we send a cookie with each request.
To do so, we must specify allowable origins, which places a restriction on
cross-origin resource sharing.

If cross origin resource sharing is required, please disable server.enableXsrfProtection.
            """
            )


def _set_development_mode():
    development.is_development_mode = get_option("global.developmentMode")


def on_config_parsed(func, force_connect=False):
    """Wait for the config file to be parsed then call func.

    If the config file has already been parsed, just calls fun immediately.

    """
    if force_connect or not _config_file_has_been_parsed:
        # weak=False, because we're using an anonymous lambda that
        # goes out of scope immediately.
        _on_config_parsed.connect(lambda _: func(), weak=False)
    else:
        func()


def _validate_theme() -> None:
<<<<<<< HEAD
    optional_theme_options = {"name", "font", "secondaryColor"}
=======
    optional_theme_options = {"name", "font"}
>>>>>>> 8250313f
    reserved_theme_names = {"auto", "dark", "light"}

    theme_opts = get_options_for_section("theme")

    theme_name = cast(str, theme_opts["name"])
    if theme_name and theme_name.lower() in reserved_theme_names:
        raise RuntimeError('theme.name cannot be "Auto", "Dark", or "Light".')

    required_opts = set(theme_opts.keys()) - optional_theme_options
    theme_fully_defined = all([bool(theme_opts[k]) for k in required_opts])
    no_theme_defined = all([not bool(theme_opts[k]) for k in required_opts])

    if theme_fully_defined or no_theme_defined:
        return
    else:
        raise RuntimeError(
            "Theme options only partially defined. To specify a theme, please"
            " set all required options."
        )


# Run _check_conflicts only once the config file is parsed in order to avoid
# loops.
on_config_parsed(_check_conflicts)
on_config_parsed(_set_development_mode)
on_config_parsed(_validate_theme)<|MERGE_RESOLUTION|>--- conflicted
+++ resolved
@@ -1210,11 +1210,7 @@
 
 
 def _validate_theme() -> None:
-<<<<<<< HEAD
     optional_theme_options = {"name", "font", "secondaryColor"}
-=======
-    optional_theme_options = {"name", "font"}
->>>>>>> 8250313f
     reserved_theme_names = {"auto", "dark", "light"}
 
     theme_opts = get_options_for_section("theme")
