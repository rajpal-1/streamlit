--- conflicted
+++ resolved
@@ -500,10 +500,6 @@
                 which has limitations and is not guaranteed to always work. 
                 To get a token for yourself, create an account at 
                 https://mapbox.com. It's free! (for moderate usage levels)""",
-<<<<<<< HEAD
-=======
-                visibility="obfuscated",
->>>>>>> 4b9747d7
                 default_val="pk.eyJ1IjoidGhpYWdvdCIsImEiOiJjamh3bm85NnkwMng4M3"
                             "dydnNveWwzeWNzIn0.vCBDzNsEF2uFSFk2AM0WZQ")
 
