# Copyright 2018-2021 Streamlit Inc.
#
# Licensed under the Apache License, Version 2.0 (the "License");
# you may not use this file except in compliance with the License.
# You may obtain a copy of the License at
#
#    http://www.apache.org/licenses/LICENSE-2.0
#
# Unless required by applicable law or agreed to in writing, software
# distributed under the License is distributed on an "AS IS" BASIS,
# WITHOUT WARRANTIES OR CONDITIONS OF ANY KIND, either express or implied.
# See the License for the specific language governing permissions and
# limitations under the License.

from typing import Any, Dict
import attr
import base58
import os
import uuid

from streamlit import config
from streamlit.forward_msg_queue import ForwardMsgQueue

from streamlit.logger import get_logger

LOGGER = get_logger(__name__)


def generate_new_id() -> str:
    """Randomly generate an ID representing this session's execution."""
    return base58.b58encode(uuid.uuid4().bytes).decode()


def get_url(host_ip: str) -> str:
    """Get the URL for any app served at the given host_ip.

    Parameters
    ----------
    host_ip : str
        The IP address of the machine that is running the Streamlit Server.

    Returns
    -------
    str
        The URL.
    """
    port = _get_browser_address_bar_port()
    base_path = config.get_option("server.baseUrlPath").strip("/")

    if base_path:
        base_path = "/" + base_path

    return "http://%(host_ip)s:%(port)s%(base_path)s" % {
        "host_ip": host_ip.strip("/"),
        "port": port,
        "base_path": base_path,
    }


@attr.s(auto_attribs=True, slots=True, init=False)
class SessionData:
    """
    Contains parameters related to running a script, and also houses
    the ForwardMsgQueue that is used to deliver messages to a connected browser.
    """

    script_path: str
    script_folder: str
    name: str
    command_line: str
<<<<<<< HEAD
    session_id: str
=======
    script_run_id: str
    _master_queue: ForwardMsgQueue
>>>>>>> 749c40f0
    _browser_queue: ForwardMsgQueue

    def __init__(self, script_path: str, command_line: str):
        """Constructor.

        Parameters
        ----------
        script_path : str
            Path of the Python file from which this app is generated.

        command_line : string
            Command line as input by the user

        """
        basename = os.path.basename(script_path)

        self.script_path = os.path.abspath(script_path)
        self.script_folder = os.path.dirname(self.script_path)
        self.name = str(os.path.splitext(basename)[0])

        # The browser queue contains messages that haven't yet been
        # delivered to the browser. Periodically, the server flushes
        # this queue and delivers its contents to the browser.
        self._browser_queue = ForwardMsgQueue()

        self.script_run_id = generate_new_id()

        self.command_line = command_line

    def enqueue(self, msg):
        self._browser_queue.enqueue(msg)

    def clear(self):
        self._browser_queue.clear()

    def flush_browser_queue(self):
        """Clears our browser queue and returns the messages it contained.

        The Server calls this periodically to deliver new messages
        to the browser associated with this session.

        Returns
        -------
        list[ForwardMsg]
            The messages that were removed from the queue and should
            be delivered to the browser.

        """
        return self._browser_queue.flush()

<<<<<<< HEAD
=======
    def serialize_running_report_to_files(self):
        """Return a running report as an easily-serializable list of tuples.

        Returns
        -------
        list of tuples
            See `CloudStorage.save_report_files()` for schema. But as to the
            output of this method, it's a manifest pointing to the Server
            so browsers who go to the shareable report URL can connect to it
            live.

        """
        LOGGER.debug("Serializing running report")

        manifest = self._build_manifest(
            status=StaticManifest.RUNNING,
            external_server_ip=net_util.get_external_ip(),
            internal_server_ip=net_util.get_internal_ip(),
        )

        return [
            (
                "reports/%s/manifest.pb" % self.script_run_id,
                manifest.SerializeToString(),
            )
        ]

    def serialize_final_report_to_files(self):
        """Return the report as an easily-serializable list of tuples.

        Returns
        -------
        list of tuples
            See `CloudStorage.save_report_files()` for schema. But as to the
            output of this method, it's (1) a simple manifest and (2) a bunch
            of serialized ForwardMsgs.

        """
        LOGGER.debug("Serializing final report")

        messages = [
            copy.deepcopy(msg)
            for msg in self._master_queue
            if _should_save_report_msg(msg)
        ]

        manifest = self._build_manifest(
            status=StaticManifest.DONE, num_messages=len(messages)
        )

        # Build a list of message tuples: (message_location, serialized_message)
        message_tuples = [
            (
                "reports/%(id)s/%(idx)s.pb"
                % {"id": self.script_run_id, "idx": msg_idx},
                msg.SerializeToString(),
            )
            for msg_idx, msg in enumerate(messages)
        ]

        manifest_tuples = [
            (
                "reports/%(id)s/manifest.pb" % {"id": self.script_run_id},
                manifest.SerializeToString(),
            )
        ]

        # Manifest must be at the end, so clients don't connect and read the
        # manifest while the deltas haven't been saved yet.
        return message_tuples + manifest_tuples

    def _build_manifest(
        self,
        status,
        num_messages=None,
        external_server_ip=None,
        internal_server_ip=None,
    ):
        """Build a manifest dict for this report.

        Parameters
        ----------
        status : StaticManifest.ServerStatus
            The report status. If the script is still executing, then the
            status should be RUNNING. Otherwise, DONE.
        num_messages : int or None
            Set only when status is DONE. The number of ForwardMsgs that this report
            is made of.
        external_server_ip : str or None
            Only when status is RUNNING. The IP of the Server's websocket.
        internal_server_ip : str or None
            Only when status is RUNNING. The IP of the Server's websocket.

        Returns
        -------
        StaticManifest
            A StaticManifest protobuf message

        """

        manifest = StaticManifest()
        manifest.name = self.name
        manifest.server_status = status

        if status == StaticManifest.RUNNING:
            manifest.external_server_ip = external_server_ip
            manifest.internal_server_ip = internal_server_ip
            manifest.configured_server_address = config.get_option(
                "browser.serverAddress"
            )
            # Don't use _get_browser_address_bar_port() here, since we want the
            # websocket port, not the web server port. (These are the same in
            # prod, but different in dev)
            manifest.server_port = config.get_option("browser.serverPort")
            manifest.server_base_path = config.get_option("server.baseUrlPath")
        else:
            manifest.num_messages = num_messages

        return manifest


def _should_save_report_msg(msg):
    """Returns True if the given ForwardMsg should be serialized into
    a shared report.

    We serialize report & session metadata and deltas, but not transient
    events such as upload progress.

    """

    msg_type = msg.WhichOneof("type")
    return msg_type == "initialize" or msg_type == "new_session" or msg_type == "delta"

>>>>>>> 749c40f0

def _get_browser_address_bar_port():
    """Get the app URL that will be shown in the browser's address bar.

    That is, this is the port where static assets will be served from. In dev,
    this is different from the URL that will be used to connect to the
    server-browser websocket.

    """
    if config.get_option("global.developmentMode"):
        return 3000
    return config.get_option("browser.serverPort")<|MERGE_RESOLUTION|>--- conflicted
+++ resolved
@@ -68,12 +68,7 @@
     script_folder: str
     name: str
     command_line: str
-<<<<<<< HEAD
-    session_id: str
-=======
     script_run_id: str
-    _master_queue: ForwardMsgQueue
->>>>>>> 749c40f0
     _browser_queue: ForwardMsgQueue
 
     def __init__(self, script_path: str, command_line: str):
@@ -124,142 +119,6 @@
         """
         return self._browser_queue.flush()
 
-<<<<<<< HEAD
-=======
-    def serialize_running_report_to_files(self):
-        """Return a running report as an easily-serializable list of tuples.
-
-        Returns
-        -------
-        list of tuples
-            See `CloudStorage.save_report_files()` for schema. But as to the
-            output of this method, it's a manifest pointing to the Server
-            so browsers who go to the shareable report URL can connect to it
-            live.
-
-        """
-        LOGGER.debug("Serializing running report")
-
-        manifest = self._build_manifest(
-            status=StaticManifest.RUNNING,
-            external_server_ip=net_util.get_external_ip(),
-            internal_server_ip=net_util.get_internal_ip(),
-        )
-
-        return [
-            (
-                "reports/%s/manifest.pb" % self.script_run_id,
-                manifest.SerializeToString(),
-            )
-        ]
-
-    def serialize_final_report_to_files(self):
-        """Return the report as an easily-serializable list of tuples.
-
-        Returns
-        -------
-        list of tuples
-            See `CloudStorage.save_report_files()` for schema. But as to the
-            output of this method, it's (1) a simple manifest and (2) a bunch
-            of serialized ForwardMsgs.
-
-        """
-        LOGGER.debug("Serializing final report")
-
-        messages = [
-            copy.deepcopy(msg)
-            for msg in self._master_queue
-            if _should_save_report_msg(msg)
-        ]
-
-        manifest = self._build_manifest(
-            status=StaticManifest.DONE, num_messages=len(messages)
-        )
-
-        # Build a list of message tuples: (message_location, serialized_message)
-        message_tuples = [
-            (
-                "reports/%(id)s/%(idx)s.pb"
-                % {"id": self.script_run_id, "idx": msg_idx},
-                msg.SerializeToString(),
-            )
-            for msg_idx, msg in enumerate(messages)
-        ]
-
-        manifest_tuples = [
-            (
-                "reports/%(id)s/manifest.pb" % {"id": self.script_run_id},
-                manifest.SerializeToString(),
-            )
-        ]
-
-        # Manifest must be at the end, so clients don't connect and read the
-        # manifest while the deltas haven't been saved yet.
-        return message_tuples + manifest_tuples
-
-    def _build_manifest(
-        self,
-        status,
-        num_messages=None,
-        external_server_ip=None,
-        internal_server_ip=None,
-    ):
-        """Build a manifest dict for this report.
-
-        Parameters
-        ----------
-        status : StaticManifest.ServerStatus
-            The report status. If the script is still executing, then the
-            status should be RUNNING. Otherwise, DONE.
-        num_messages : int or None
-            Set only when status is DONE. The number of ForwardMsgs that this report
-            is made of.
-        external_server_ip : str or None
-            Only when status is RUNNING. The IP of the Server's websocket.
-        internal_server_ip : str or None
-            Only when status is RUNNING. The IP of the Server's websocket.
-
-        Returns
-        -------
-        StaticManifest
-            A StaticManifest protobuf message
-
-        """
-
-        manifest = StaticManifest()
-        manifest.name = self.name
-        manifest.server_status = status
-
-        if status == StaticManifest.RUNNING:
-            manifest.external_server_ip = external_server_ip
-            manifest.internal_server_ip = internal_server_ip
-            manifest.configured_server_address = config.get_option(
-                "browser.serverAddress"
-            )
-            # Don't use _get_browser_address_bar_port() here, since we want the
-            # websocket port, not the web server port. (These are the same in
-            # prod, but different in dev)
-            manifest.server_port = config.get_option("browser.serverPort")
-            manifest.server_base_path = config.get_option("server.baseUrlPath")
-        else:
-            manifest.num_messages = num_messages
-
-        return manifest
-
-
-def _should_save_report_msg(msg):
-    """Returns True if the given ForwardMsg should be serialized into
-    a shared report.
-
-    We serialize report & session metadata and deltas, but not transient
-    events such as upload progress.
-
-    """
-
-    msg_type = msg.WhichOneof("type")
-    return msg_type == "initialize" or msg_type == "new_session" or msg_type == "delta"
-
->>>>>>> 749c40f0
 
 def _get_browser_address_bar_port():
     """Get the app URL that will be shown in the browser's address bar.
