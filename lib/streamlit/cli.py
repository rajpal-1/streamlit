--- conflicted
+++ resolved
@@ -52,7 +52,6 @@
 }
 
 
-<<<<<<< HEAD
 def _convert_config_option_to_click_option(config_option):
     """Composes given config option options as options for click lib."""
     option = "--{}".format(config_option.key)
@@ -102,10 +101,7 @@
             )
 
 
-@click.group()
-=======
 @click.group(context_settings={'auto_envvar_prefix':'STREAMLIT'})
->>>>>>> 6e57fb4f
 @click.option("--log_level", show_default=True, type=click.Choice(LOG_LEVELS))
 @click.version_option(prog_name="Streamlit")
 @click.pass_context
@@ -176,62 +172,6 @@
     _main_run(filename)
 
 
-<<<<<<< HEAD
-=======
-def _convert_config_option_to_click_option(config_option):
-    """Composes given config option options as options for click lib."""
-    option = "--{}".format(config_option.key)
-    param = config_option.key.replace(".", "_")
-    description = config_option.description
-    if config_option.deprecated:
-        description += "\n {} - {}".format(
-            config_option.deprecation_text, config_option.deprecation_date
-        )
-    envvar = "STREAMLIT_CONFIG_{}".format(param.upper())
-
-    return {
-        "param": param,
-        "description": description,
-        "type": config_option.type,
-        "option": option,
-        "envvar": envvar,
-    }
-
-
-def configurator_options(func):
-    """Decorator that adds config param keys to click dynamically."""
-    for _, value in reversed(_config._config_options.items()):
-        parsed_parameter = _convert_config_option_to_click_option(value)
-        config_option = click.option(
-            parsed_parameter["option"],
-            parsed_parameter["param"],
-            help=parsed_parameter["description"],
-            type=parsed_parameter["type"],
-            envvar=parsed_parameter["envvar"],
-        )
-        func = config_option(func)
-    return func
-
-
-def _apply_config_options_from_cli(kwargs):
-    """The "streamlit run" command supports passing Streamlit's config options
-    as flags.
-
-    This function reads through all config flags, massage them, and
-    pass them to _set_config() overriding default values and values set via
-    config.toml file
-
-    """
-    for config_option in kwargs:
-        if kwargs[config_option] is not None:
-            config_option_def_key = config_option.replace("_", ".")
-
-            _config._set_option(
-                config_option_def_key, kwargs[config_option], "cli call option"
-            )
-
-
->>>>>>> 6e57fb4f
 @main.command("run")
 @configurator_options
 @click.argument("target", required=True, envvar="STREAMLIT_RUN_TARGET")
