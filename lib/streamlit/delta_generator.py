# Copyright 2018-2020 Streamlit Inc.
#
# Licensed under the Apache License, Version 2.0 (the "License");
# you may not use this file except in compliance with the License.
# You may obtain a copy of the License at
#
#    http://www.apache.org/licenses/LICENSE-2.0
#
# Unless required by applicable law or agreed to in writing, software
# distributed under the License is distributed on an "AS IS" BASIS,
# WITHOUT WARRANTIES OR CONDITIONS OF ANY KIND, either express or implied.
# See the License for the specific language governing permissions and
# limitations under the License.

"""Allows us to create and absorb changes (aka Deltas) to elements."""

import functools

from streamlit import caching
from streamlit import cursor
from streamlit import type_util
from streamlit.report_thread import get_report_ctx
from streamlit.errors import StreamlitAPIException, StreamlitDeprecationWarning
from streamlit.errors import NoSessionContext
from streamlit.proto import Block_pb2
from streamlit.proto import BlockPath_pb2
from streamlit.proto import ForwardMsg_pb2
from streamlit.proto.Element_pb2 import Element
from streamlit.proto.Delta_pb2 import Delta as DeltaProto
from streamlit.logger import get_logger

from streamlit.elements.utils import NoValue
from streamlit.elements.balloons import BalloonsMixin
from streamlit.elements.button import ButtonMixin
from streamlit.elements.markdown import MarkdownMixin
from streamlit.elements.text import TextMixin
from streamlit.elements.alert import AlertMixin
from streamlit.elements.json import JsonMixin
from streamlit.elements.doc_string import HelpMixin
from streamlit.elements.exception_proto import ExceptionMixin
from streamlit.elements.data_frame_proto import DataFrameMixin
from streamlit.elements.altair import AltairMixin
from streamlit.elements.bokeh_chart import BokehMixin
from streamlit.elements.graphviz_chart import GraphvizMixin
from streamlit.elements.plotly_chart import PlotlyMixin
from streamlit.elements.vega_lite import VegaLiteMixin
from streamlit.elements.deck_gl_json_chart import PydeckMixin
from streamlit.elements.map import MapMixin
from streamlit.elements.iframe_proto import IframeMixin
from streamlit.elements.media_proto import MediaMixin
from streamlit.elements.checkbox import CheckboxMixin
from streamlit.elements.multiselect import MultiSelectMixin
from streamlit.elements.radio import RadioMixin
from streamlit.elements.selectbox import SelectboxMixin
from streamlit.elements.text_widgets import TextWidgetsMixin
from streamlit.elements.time_widgets import TimeWidgetsMixin
from streamlit.elements.progress import ProgressMixin
from streamlit.elements.empty import EmptyMixin
from streamlit.elements.number_input import NumberInputMixin
from streamlit.elements.color_picker import ColorPickerMixin
from streamlit.elements.file_uploader import FileUploaderMixin
from streamlit.elements.select_slider import SelectSliderMixin
from streamlit.elements.slider import SliderMixin
from streamlit.elements.image_proto import ImageMixin
from streamlit.elements.pyplot import PyplotMixin
from streamlit.elements.write import WriteMixin

LOGGER = get_logger(__name__)

# Save the type built-in for when we override the name "type".
_type = type

MAX_DELTA_BYTES = 14 * 1024 * 1024  # 14MB

# List of Streamlit commands that perform a Pandas "melt" operation on
# input dataframes.
DELTAS_TYPES_THAT_MELT_DATAFRAMES = ("line_chart", "area_chart", "bar_chart")


class DeltaGenerator(
    AlertMixin,
    AltairMixin,
    BalloonsMixin,
    BokehMixin,
    ButtonMixin,
    CheckboxMixin,
    ColorPickerMixin,
    DataFrameMixin,
    EmptyMixin,
    ExceptionMixin,
    FileUploaderMixin,
    GraphvizMixin,
    HelpMixin,
    IframeMixin,
    ImageMixin,
    MarkdownMixin,
    MapMixin,
    MediaMixin,
    MultiSelectMixin,
    NumberInputMixin,
    PlotlyMixin,
    ProgressMixin,
    PydeckMixin,
    PyplotMixin,
    RadioMixin,
    SelectboxMixin,
    SelectSliderMixin,
    SliderMixin,
    JsonMixin,
    TextMixin,
    TextWidgetsMixin,
    TimeWidgetsMixin,
    VegaLiteMixin,
    WriteMixin,
):
    """Creator of Delta protobuf messages.

    Parameters
    ----------
    container: BlockPath_pb2.BlockPath or None
      The root container for this DeltaGenerator. If None, this is a null
      DeltaGenerator which doesn't print to the app at all (useful for
      testing).

    cursor: cursor.AbstractCursor or None
      This is either:
      - None: if this is the running DeltaGenerator for a top-level
        container (MAIN or SIDEBAR)
      - RunningCursor: if this is the running DeltaGenerator for a
        non-top-level container (created with dg.container())
      - LockedCursor: if this is a locked DeltaGenerator returned by some
        other DeltaGenerator method. E.g. the dg returned in dg =
        st.text("foo").

    parent: DeltaGenerator
      To support the `with dg` notation, DGs are arranged as a tree. Each DG
      remembers its own parent, and the root of the tree is the main DG.

    block_type: None or "vertical" or "horizontal" or "column" or "expandable"
      If this is a block DG, we track its type to prevent nested columns/expanders

    """

    # The pydoc below is for user consumption, so it doesn't talk about
    # DeltaGenerator constructor parameters (which users should never use). For
    # those, see above.
    def __init__(
        self,
        container=BlockPath_pb2.BlockPath.MAIN,
        cursor=None,
        parent=None,
        block_type=None,
    ):
        """Inserts or updates elements in Streamlit apps.

        As a user, you should never initialize this object by hand. Instead,
        DeltaGenerator objects are initialized for you in two places:

        1) When you call `dg = st.foo()` for some method "foo", sometimes `dg`
        is a DeltaGenerator object. You can call methods on the `dg` object to
        update the element `foo` that appears in the Streamlit app.

        2) This is an internal detail, but `st.sidebar` itself is a
        DeltaGenerator. That's why you can call `st.sidebar.foo()` to place
        an element `foo` inside the sidebar.

        """
        # Whether this DeltaGenerator is nested in the main area or sidebar.
        # No relation to `st.beta_container()`.
        self._container = container

        # NOTE: You should never use this! Instead use self._cursor, which is a
        # computed property that fetches the right cursor.
        self._provided_cursor = cursor

        self._parent = parent
        self._block_type = block_type

        # Change the module of all mixin'ed functions to be st.delta_generator,
        # instead of the original module (e.g. st.elements.markdown)
        for mixin in self.__class__.__bases__:
            for (name, func) in mixin.__dict__.items():
                if callable(func):
                    func.__module__ = self.__module__

    def __enter__(self):
        # with block started
        ctx = get_report_ctx()
        if ctx:
            ctx.dg_stack.append(self)

    def __exit__(self, type, value, traceback):
        # with block ended
        ctx = get_report_ctx()
        if ctx:
            ctx.dg_stack.pop()

        # Re-raise any exceptions
        return False

    @property
    def _active_dg(self):
        if self == self._main_dg:
            # `st.button`: Use the current `with` dg (aka the top of the stack)
            ctx = get_report_ctx()
            if ctx and len(ctx.dg_stack) > 0:
                return ctx.dg_stack[-1]

        # `st.sidebar.button`: Ignore the `with` dg
        return self

    @property
    def _main_dg(self):
        # Recursively traverse up the tree to find the main DG (parent = None)
        return self._parent._main_dg if self._parent else self

    def __getattr__(self, name):
        import streamlit as st

        streamlit_methods = [
            method_name for method_name in dir(st) if callable(getattr(st, method_name))
        ]

        def wrapper(*args, **kwargs):
            if name in streamlit_methods:
                if self._container == BlockPath_pb2.BlockPath.SIDEBAR:
                    message = (
                        "Method `%(name)s()` does not exist for "
                        "`st.sidebar`. Did you mean `st.%(name)s()`?" % {"name": name}
                    )
                else:
                    message = (
                        "Method `%(name)s()` does not exist for "
                        "`DeltaGenerator` objects. Did you mean "
                        "`st.%(name)s()`?" % {"name": name}
                    )
            else:
                message = "`%(name)s()` is not a valid Streamlit command." % {
                    "name": name
                }

            raise StreamlitAPIException(message)

        return wrapper

    @property
    def _parent_block_types(self):
        current_dg = self
        while current_dg:
            yield current_dg._block_type
            current_dg = current_dg._parent

    @property
    def _cursor(self):
        if self._provided_cursor is None:
            return cursor.get_container_cursor(self._container)
        else:
            return self._provided_cursor

    @property
    def _is_top_level(self):
        return self._provided_cursor is None

    def _get_coordinates(self):
        """Returns the element's 4-component location as string like "M.(1,2).3".

        This function uniquely identifies the element's position in the front-end,
        which allows (among other potential uses) the MediaFileManager to maintain
        session-specific maps of MediaFile objects placed with their "coordinates".

        This way, users can (say) use st.image with a stream of different images,
        and Streamlit will expire the older images and replace them in place.
        """
        # Switch to the active DeltaGenerator, in case we're in a `with` block.
        self = self._active_dg
        container = self._container  # Proto index of container (e.g. MAIN=1)

        if self._cursor:
            path = (
                self._cursor.path
            )  # [uint, uint] - "breadcrumbs" w/ ancestor positions
            index = self._cursor.index  # index - element's own position
        else:
            # Case in which we have started up in headless mode.
            path = "(,)"
            index = ""

        return "{}.{}.{}".format(container, path, index)

    def _enqueue(
        self,
        delta_type,
        element_proto,
        return_value=None,
        last_index=None,
        element_width=None,
        element_height=None,
    ):
        """Create NewElement delta, fill it, and enqueue it.

        Parameters
        ----------
        delta_type: string
            The name of the streamlit method being called
        element_proto: proto
            The actual proto in the NewElement type e.g. Alert/Button/Slider
        return_value: any or None
            The value to return to the calling script (for widgets)
        element_width : int or None
            Desired width for the element
        element_height : int or None
            Desired height for the element

        Returns
        -------
        DeltaGenerator
            A DeltaGenerator that can be used to modify the newly-created
            element.

        """
        # Switch to the active DeltaGenerator, in case we're in a `with` block.
        self = self._active_dg
        # Warn if we're called from within an @st.cache function
        caching.maybe_show_cached_st_function_warning(self, delta_type)

        # Some elements have a method.__name__ != delta_type in proto.
        # This really matters for line_chart, bar_chart & area_chart,
        # since add_rows() relies on method.__name__ == delta_type
        # TODO: Fix for all elements (or the cache warning above will be wrong)
        proto_type = delta_type
        if proto_type in DELTAS_TYPES_THAT_MELT_DATAFRAMES:
            proto_type = "vega_lite_chart"

        # Copy the marshalled proto into the overall msg proto
        msg = ForwardMsg_pb2.ForwardMsg()
        msg_el_proto = getattr(msg.delta.new_element, proto_type)
        msg_el_proto.CopyFrom(element_proto)

        # Only enqueue message and fill in metadata if there's a container.
        msg_was_enqueued = False
        if self._container and self._cursor:
            msg.metadata.parent_block.container = self._container
            msg.metadata.parent_block.path[:] = self._cursor.path
            msg.metadata.delta_id = self._cursor.index

            if element_width is not None:
                msg.metadata.element_dimension_spec.width = element_width
            if element_height is not None:
                msg.metadata.element_dimension_spec.height = element_height

            _enqueue_message(msg)
            msg_was_enqueued = True

        if msg_was_enqueued:
            # Get a DeltaGenerator that is locked to the current element
            # position.
            output_dg = DeltaGenerator(
                container=self._container,
                cursor=self._cursor.get_locked_cursor(
                    delta_type=delta_type, last_index=last_index
                ),
                parent=self,
            )
        else:
            # If the message was not enqueued, just return self since it's a
            # no-op from the point of view of the app.
            output_dg = self

        return _value_or_dg(return_value, output_dg)

    def beta_container(self):
        """Insert a multi-element container.

        Inserts an invisible container into your app that can be used to hold
        multiple elements. This allows you to, for example, insert multiple
        elements into your app out of order.

        To add elements to the returned container, you can use "with" notation
        (preferred) or just call methods directly on the returned object. See
        examples below.

        Examples
        --------

        Inserting elements using "with" notation:

        >>> with st.beta_container():
        ...    st.write("This is inside the container")
        ...
        ...    # You can call any Streamlit command, including custom components:
        ...    st.bar_chart(np.random.randn(50, 3))
        ...
        >>> st.write("This is outside the container")

        .. output ::
            https://static.streamlit.io/0.66.0-Wnid/index.html?id=Qj8PY3v3L8dgVjjQCreHux
            height: 420px

        Inserting elements out of order:

        >>> container = st.beta_container()
        >>> container.write("This is inside the container")
        >>> st.write("This is outside the container")
        >>>
        >>> # Now insert some more in the container
        >>> container.write("This is inside too")

        .. output ::
            https://static.streamlit.io/0.66.0-Wnid/index.html?id=GsFVF5QYT3Ljr6jQjErPqL
        """
        return self._block()

    # TODO: Enforce that columns are not nested or in Sidebar
    def beta_columns(self, spec):
        """Insert containers laid out as side-by-side columns.

        Inserts a number of multi-element containers laid out side-by-side and
        returns a list of container objects.

        To add elements to the returned containers, you can use "with" notation
        (preferred) or just call methods directly on the returned object. See
        examples below.

        .. warning::
            Currently, you may not put columns inside another column.

        Parameters
        ----------
        spec : int or list of numbers
            If an int
                Specifies the number of columns to insert, and all columns
                have equal width.

            If a list of numbers
                Creates a column for each number, and each
                column's width is proportional to the number provided. Numbers can
                be ints or floats, but they must be positive.

                For example, `st.beta_columns([3, 1, 2])` creates 3 columns where
                the first column is 3 times the width of the second, and the last
                column is 2 times that width.

        Returns
        -------
        list of containers
            A list of container objects.

        Examples
        --------

        You can use `with` notation to insert any element into a column:

        >>> col1, col2, col3 = st.beta_columns(3)
        >>>
        >>> with col1:
        ...    st.header("A cat")
        ...    st.image("https://static.streamlit.io/examples/cat.jpg", use_column_width=True)
        ...
        >>> with col2:
        ...    st.header("A dog")
        ...    st.image("https://static.streamlit.io/examples/dog.jpg", use_column_width=True)
        ...
        >>> with col3:
        ...    st.header("An owl")
        ...    st.image("https://static.streamlit.io/examples/owl.jpg", use_column_width=True)

        .. output ::
            https://static.streamlit.io/0.66.0-Wnid/index.html?id=VW45Va5XmSKed2ayzf7vYa
            height: 550px

        Or you can just call methods directly in the returned objects:

        >>> col1, col2 = st.beta_columns([3, 1])
        >>> data = np.random.randn(10, 1)
        >>>
        >>> col1.subheader("A wide column with a chart")
        >>> col1.line_chart(data)
        >>>
        >>> col2.subheader("A narrow column with the data")
        >>> col2.write(data)

        .. output ::
            https://static.streamlit.io/0.66.0-Wnid/index.html?id=XSQ6VkonfGcT2AyNYMZN83
            height: 400px

        """
        weights = spec
        weights_exception = StreamlitAPIException(
            "The input argument to st.beta_columns must be either a "
            + "positive integer or a list of positive numeric weights. "
            + "See [documentation](https://docs.streamlit.io/en/stable/api.html#streamlit.beta_columns) "
            + "for more information."
        )

        if isinstance(weights, int):
            # If the user provided a single number, expand into equal weights.
            # E.g. (1,) * 3 => (1, 1, 1)
            # NOTE: A negative/zero spec will expand into an empty tuple.
            weights = (1,) * weights

        if len(weights) == 0 or any(weight <= 0 for weight in weights):
            raise weights_exception

        def column_proto(weight):
            col_proto = Block_pb2.Block()
            col_proto.column.weight = weight
            col_proto.allow_empty = True
            return col_proto

        horiz_proto = Block_pb2.Block()
        horiz_proto.horizontal.total_weight = sum(weights)
        row = self._block(horiz_proto)
        return [row._block(column_proto(w)) for w in weights]

    # Internal block element, to hide the 'layout' param from our users.
    def _block(self, block_proto=Block_pb2.Block()):
        # Switch to the active DeltaGenerator, in case we're in a `with` block.
        self = self._active_dg

        # Prevent nested columns & expanders by checking all parents.
        block_type = block_proto.WhichOneof("type")
        # Convert the generator to a list, so we can use it multiple times.
        parent_block_types = [t for t in self._parent_block_types]
        if block_type == "column" and block_type in parent_block_types:
            raise StreamlitAPIException(
                "Columns may not be nested inside other columns."
            )
        if block_type == "expandable" and block_type in parent_block_types:
            raise StreamlitAPIException(
                "Expanders may not be nested inside other expanders."
            )

        if self._container is None or self._cursor is None:
            return self

        msg = ForwardMsg_pb2.ForwardMsg()
        msg.metadata.parent_block.container = self._container
        msg.metadata.parent_block.path[:] = self._cursor.path
        msg.metadata.delta_id = self._cursor.index
        msg.delta.add_block.CopyFrom(block_proto)

        # Normally we'd return a new DeltaGenerator that uses the locked cursor
        # below. But in this case we want to return a DeltaGenerator that uses
        # a brand new cursor for this new block we're creating.
        block_cursor = cursor.RunningCursor(
            path=self._cursor.path + (self._cursor.index,)
        )
        block_dg = DeltaGenerator(
            container=self._container,
            cursor=block_cursor,
            parent=self,
            block_type=block_type,
        )

        # Must be called to increment this cursor's index.
        self._cursor.get_locked_cursor(last_index=None)
        _enqueue_message(msg)

        return block_dg

    def beta_expander(self, label=None, expanded=False):
        """Insert a multi-element container that can be expanded/collapsed.

        Inserts a container into your app that can be used to hold multiple elements
        and can be expanded or collapsed by the user. When collapsed, all that is
        visible is the provided label.

        To add elements to the returned container, you can use "with" notation
        (preferred) or just call methods directly on the returned object. See
        examples below.

        .. warning::
            Currently, you may not put expanders inside another expander.

        Parameters
        ----------
        label : str
            A string to use as the header for the expander.
        expanded : bool
            If True, initializes the expander in "expanded" state. Defaults to
            False (collapsed).

        Examples
        --------
        >>> st.line_chart({"data": [1, 5, 2, 6, 2, 1]})
        >>>
        >>> with st.beta_expander("See explanation"):
        ...     st.write(\"\"\"
        ...         The chart above shows some numbers I picked for you.
        ...         I rolled actual dice for these, so they're *guaranteed* to
        ...         be random.
        ...     \"\"\").
        ...     st.image("https://static.streamlit.io/examples/dice.jpg")

        .. output ::
<<<<<<< HEAD
            https://static.streamlit.io/0.66.0-2BLtg/index.html?id=7v2tgefVbW278gemvYrRny
=======
            https://static.streamlit.io/0.66.0-2BLtg/index.html?id=LzfUAiT1eM9Xy8EDMRkWyF
>>>>>>> 1e337f86
            height: 750px

        """
        if label is None:
            raise StreamlitAPIException("A label is required for an expander")

        expandable_proto = Block_pb2.Block.Expandable()
        expandable_proto.expanded = expanded
        expandable_proto.label = label

        block_proto = Block_pb2.Block()
        block_proto.allow_empty = True
        block_proto.expandable.CopyFrom(expandable_proto)

        return self._block(block_proto=block_proto)

    def add_rows(self, data=None, **kwargs):
        """Concatenate a dataframe to the bottom of the current one.

        Parameters
        ----------
        data : pandas.DataFrame, pandas.Styler, numpy.ndarray, Iterable, dict,
        or None
            Table to concat. Optional.

        **kwargs : pandas.DataFrame, numpy.ndarray, Iterable, dict, or None
            The named dataset to concat. Optional. You can only pass in 1
            dataset (including the one in the data parameter).

        Example
        -------
        >>> df1 = pd.DataFrame(
        ...    np.random.randn(50, 20),
        ...    columns=('col %d' % i for i in range(20)))
        ...
        >>> my_table = st.table(df1)
        >>>
        >>> df2 = pd.DataFrame(
        ...    np.random.randn(50, 20),
        ...    columns=('col %d' % i for i in range(20)))
        ...
        >>> my_table.add_rows(df2)
        >>> # Now the table shown in the Streamlit app contains the data for
        >>> # df1 followed by the data for df2.

        You can do the same thing with plots. For example, if you want to add
        more data to a line chart:

        >>> # Assuming df1 and df2 from the example above still exist...
        >>> my_chart = st.line_chart(df1)
        >>> my_chart.add_rows(df2)
        >>> # Now the chart shown in the Streamlit app contains the data for
        >>> # df1 followed by the data for df2.

        And for plots whose datasets are named, you can pass the data with a
        keyword argument where the key is the name:

        >>> my_chart = st.vega_lite_chart({
        ...     'mark': 'line',
        ...     'encoding': {'x': 'a', 'y': 'b'},
        ...     'datasets': {
        ...       'some_fancy_name': df1,  # <-- named dataset
        ...      },
        ...     'data': {'name': 'some_fancy_name'},
        ... }),
        >>> my_chart.add_rows(some_fancy_name=df2)  # <-- name used as keyword

        """
        if self._container is None or self._cursor is None:
            return self

        if not self._cursor.is_locked:
            raise StreamlitAPIException("Only existing elements can `add_rows`.")

        # Accept syntax st.add_rows(df).
        if data is not None and len(kwargs) == 0:
            name = ""
        # Accept syntax st.add_rows(foo=df).
        elif len(kwargs) == 1:
            name, data = kwargs.popitem()
        # Raise error otherwise.
        else:
            raise StreamlitAPIException(
                "Wrong number of arguments to add_rows()."
                "Command requires exactly one dataset"
            )

        # When doing add_rows on an element that does not already have data
        # (for example, st.line_chart() without any args), call the original
        # st.foo() element with new data instead of doing an add_rows().
        if (
            self._cursor.props["delta_type"] in DELTAS_TYPES_THAT_MELT_DATAFRAMES
            and self._cursor.props["last_index"] is None
        ):
            # IMPORTANT: This assumes delta types and st method names always
            # match!
            st_method_name = self._cursor.props["delta_type"]
            st_method = getattr(self, st_method_name)
            st_method(data, **kwargs)
            return

        data, self._cursor.props["last_index"] = _maybe_melt_data_for_add_rows(
            data, self._cursor.props["delta_type"], self._cursor.props["last_index"]
        )

        msg = ForwardMsg_pb2.ForwardMsg()
        msg.metadata.parent_block.container = self._container
        msg.metadata.parent_block.path[:] = self._cursor.path
        msg.metadata.delta_id = self._cursor.index

        import streamlit.elements.data_frame_proto as data_frame_proto

        data_frame_proto.marshall_data_frame(data, msg.delta.add_rows.data)

        if name:
            msg.delta.add_rows.name = name
            msg.delta.add_rows.has_name = True

        _enqueue_message(msg)

        return self


def _maybe_melt_data_for_add_rows(data, delta_type, last_index):
    import pandas as pd
    import streamlit.elements.data_frame_proto as data_frame_proto

    # For some delta types we have to reshape the data structure
    # otherwise the input data and the actual data used
    # by vega_lite will be different and it will throw an error.
    if delta_type in DELTAS_TYPES_THAT_MELT_DATAFRAMES:
        if not isinstance(data, pd.DataFrame):
            data = type_util.convert_anything_to_df(data)

        if type(data.index) is pd.RangeIndex:
            old_step = _get_pandas_index_attr(data, "step")

            # We have to drop the predefined index
            data = data.reset_index(drop=True)

            old_stop = _get_pandas_index_attr(data, "stop")

            if old_step is None or old_stop is None:
                raise StreamlitAPIException(
                    "'RangeIndex' object has no attribute 'step'"
                )

            start = last_index + old_step
            stop = last_index + old_step + old_stop

            data.index = pd.RangeIndex(start=start, stop=stop, step=old_step)
            last_index = stop - 1

        index_name = data.index.name
        if index_name is None:
            index_name = "index"

        data = pd.melt(data.reset_index(), id_vars=[index_name])

    return data, last_index


def _get_pandas_index_attr(data, attr):
    return getattr(data.index, attr, None)


def _value_or_dg(value, dg):
    """Return either value, or None, or dg.

    This is needed because Widgets have meaningful return values. This is
    unlike other elements, which always return None. Then we internally replace
    that None with a DeltaGenerator instance.

    However, sometimes a widget may want to return None, and in this case it
    should not be replaced by a DeltaGenerator. So we have a special NoValue
    object that gets replaced by None.

    """
    if value is NoValue:
        return None
    if value is None:
        return dg
    return value


def _enqueue_message(msg):
    """Enqueues a ForwardMsg proto to send to the app."""
    ctx = get_report_ctx()

    if ctx is None:
        raise NoSessionContext()

    ctx.enqueue(msg)<|MERGE_RESOLUTION|>--- conflicted
+++ resolved
@@ -593,11 +593,7 @@
         ...     st.image("https://static.streamlit.io/examples/dice.jpg")
 
         .. output ::
-<<<<<<< HEAD
             https://static.streamlit.io/0.66.0-2BLtg/index.html?id=7v2tgefVbW278gemvYrRny
-=======
-            https://static.streamlit.io/0.66.0-2BLtg/index.html?id=LzfUAiT1eM9Xy8EDMRkWyF
->>>>>>> 1e337f86
             height: 750px
 
         """
