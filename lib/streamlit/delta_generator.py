# Copyright 2018-2020 Streamlit Inc.
#
# Licensed under the Apache License, Version 2.0 (the "License");
# you may not use this file except in compliance with the License.
# You may obtain a copy of the License at
#
#    http://www.apache.org/licenses/LICENSE-2.0
#
# Unless required by applicable law or agreed to in writing, software
# distributed under the License is distributed on an "AS IS" BASIS,
# WITHOUT WARRANTIES OR CONDITIONS OF ANY KIND, either express or implied.
# See the License for the specific language governing permissions and
# limitations under the License.

"""Allows us to create and absorb changes (aka Deltas) to elements."""

import functools

from streamlit import caching
from streamlit import cursor
from streamlit import type_util
from streamlit.report_thread import get_report_ctx
from streamlit.errors import StreamlitAPIException, StreamlitDeprecationWarning
from streamlit.errors import NoSessionContext
from streamlit.proto import Block_pb2
from streamlit.proto import BlockPath_pb2
from streamlit.proto import ForwardMsg_pb2
from streamlit.proto.Element_pb2 import Element
from streamlit.proto.Delta_pb2 import Delta as DeltaProto
from streamlit.logger import get_logger

from streamlit.elements.utils import NoValue
from streamlit.elements.balloons import BalloonsMixin
from streamlit.elements.button import ButtonMixin
from streamlit.elements.markdown import MarkdownMixin
from streamlit.elements.text import TextMixin
from streamlit.elements.alert import AlertMixin
from streamlit.elements.json import JsonMixin
from streamlit.elements.doc_string import HelpMixin
from streamlit.elements.exception_proto import ExceptionMixin
from streamlit.elements.data_frame_proto import DataFrameMixin
from streamlit.elements.altair import AltairMixin
from streamlit.elements.bokeh_chart import BokehMixin
from streamlit.elements.graphviz_chart import GraphvizMixin
from streamlit.elements.plotly_chart import PlotlyMixin
from streamlit.elements.vega_lite import VegaLiteMixin
from streamlit.elements.deck_gl_json_chart import PydeckMixin
from streamlit.elements.map import MapMixin
from streamlit.elements.iframe_proto import IframeMixin
from streamlit.elements.media_proto import MediaMixin
from streamlit.elements.checkbox import CheckboxMixin
from streamlit.elements.multiselect import MultiSelectMixin
from streamlit.elements.radio import RadioMixin
from streamlit.elements.selectbox import SelectboxMixin
from streamlit.elements.text_widgets import TextWidgetsMixin
from streamlit.elements.time_widgets import TimeWidgetsMixin
from streamlit.elements.progress import ProgressMixin
from streamlit.elements.empty import EmptyMixin
from streamlit.elements.number_input import NumberInputMixin
from streamlit.elements.color_picker import ColorPickerMixin
from streamlit.elements.file_uploader import FileUploaderMixin
from streamlit.elements.select_slider import SelectSliderMixin
from streamlit.elements.slider import SliderMixin
from streamlit.elements.image_proto import ImageMixin
from streamlit.elements.pyplot import PyplotMixin
from streamlit.elements.write import WriteMixin

LOGGER = get_logger(__name__)

# Save the type built-in for when we override the name "type".
_type = type

MAX_DELTA_BYTES = 14 * 1024 * 1024  # 14MB

# List of Streamlit commands that perform a Pandas "melt" operation on
# input dataframes.
DELTAS_TYPES_THAT_MELT_DATAFRAMES = ("line_chart", "area_chart", "bar_chart")


class DeltaGenerator(
    AlertMixin,
    AltairMixin,
    BalloonsMixin,
    BokehMixin,
    ButtonMixin,
    CheckboxMixin,
    ColorPickerMixin,
    DataFrameMixin,
    EmptyMixin,
    ExceptionMixin,
    FileUploaderMixin,
    GraphvizMixin,
    HelpMixin,
    IframeMixin,
    ImageMixin,
    MarkdownMixin,
    MapMixin,
    MediaMixin,
    MultiSelectMixin,
    NumberInputMixin,
    PlotlyMixin,
    ProgressMixin,
    PydeckMixin,
    PyplotMixin,
    RadioMixin,
    SelectboxMixin,
    SelectSliderMixin,
    SliderMixin,
    JsonMixin,
    TextMixin,
    TextWidgetsMixin,
    TimeWidgetsMixin,
    VegaLiteMixin,
    WriteMixin,
):
    """Creator of Delta protobuf messages.

    Parameters
    ----------
    container: BlockPath_pb2.BlockPath or None
      The root container for this DeltaGenerator. If None, this is a null
      DeltaGenerator which doesn't print to the app at all (useful for
      testing).

    cursor: cursor.AbstractCursor or None
      This is either:
      - None: if this is the running DeltaGenerator for a top-level
        container (MAIN or SIDEBAR)
      - RunningCursor: if this is the running DeltaGenerator for a
        non-top-level container (created with dg.container())
      - LockedCursor: if this is a locked DeltaGenerator returned by some
        other DeltaGenerator method. E.g. the dg returned in dg =
        st.text("foo").

    parent: DeltaGenerator
      To support the `with dg` notation, DGs are arranged as a tree. Each DG
      remembers its own parent, and the root of the tree is the main DG.

    block_type: None or "vertical" or "horizontal" or "column" or "expandable"
      If this is a block DG, we track its type to prevent nested columns/expanders

    """

    # The pydoc below is for user consumption, so it doesn't talk about
    # DeltaGenerator constructor parameters (which users should never use). For
    # those, see above.
    def __init__(
        self,
        container=BlockPath_pb2.BlockPath.MAIN,
        cursor=None,
        parent=None,
        block_type=None,
    ):
        """Inserts or updates elements in Streamlit apps.

        As a user, you should never initialize this object by hand. Instead,
        DeltaGenerator objects are initialized for you in two places:

        1) When you call `dg = st.foo()` for some method "foo", sometimes `dg`
        is a DeltaGenerator object. You can call methods on the `dg` object to
        update the element `foo` that appears in the Streamlit app.

        2) This is an internal detail, but `st.sidebar` itself is a
        DeltaGenerator. That's why you can call `st.sidebar.foo()` to place
        an element `foo` inside the sidebar.

        """
        # Whether this DeltaGenerator is nested in the main area or sidebar.
        # No relation to `st.beta_container()`.
        self._container = container

        # NOTE: You should never use this! Instead use self._cursor, which is a
        # computed property that fetches the right cursor.
        self._provided_cursor = cursor

        self._parent = parent
        self._block_type = block_type

        # Change the module of all mixin'ed functions to be st.delta_generator,
        # instead of the original module (e.g. st.elements.markdown)
        for mixin in self.__class__.__bases__:
            for (name, func) in mixin.__dict__.items():
                if callable(func):
                    func.__module__ = self.__module__

    def __enter__(self):
        # with block started
        ctx = get_report_ctx()
        if ctx:
            ctx.dg_stack.append(self)

    def __exit__(self, type, value, traceback):
        # with block ended
        ctx = get_report_ctx()
        if ctx:
            ctx.dg_stack.pop()

        # Re-raise any exceptions
        return False

    @property
    def _active_dg(self):
        if self == self._main_dg:
            # `st.button`: Use the current `with` dg (aka the top of the stack)
            ctx = get_report_ctx()
            if ctx and len(ctx.dg_stack) > 0:
                return ctx.dg_stack[-1]

        # `st.sidebar.button`: Ignore the `with` dg
        return self

    @property
    def _main_dg(self):
        # Recursively traverse up the tree to find the main DG (parent = None)
        return self._parent._main_dg if self._parent else self

    def __getattr__(self, name):
        import streamlit as st

        streamlit_methods = [
            method_name for method_name in dir(st) if callable(getattr(st, method_name))
        ]

        def wrapper(*args, **kwargs):
            if name in streamlit_methods:
                if self._container == BlockPath_pb2.BlockPath.SIDEBAR:
                    message = (
                        "Method `%(name)s()` does not exist for "
                        "`st.sidebar`. Did you mean `st.%(name)s()`?" % {"name": name}
                    )
                else:
                    message = (
                        "Method `%(name)s()` does not exist for "
                        "`DeltaGenerator` objects. Did you mean "
                        "`st.%(name)s()`?" % {"name": name}
                    )
            else:
                message = "`%(name)s()` is not a valid Streamlit command." % {
                    "name": name
                }

            raise StreamlitAPIException(message)

        return wrapper

    @property
    def _parent_block_types(self):
        current_dg = self
        while current_dg:
            yield current_dg._block_type
            current_dg = current_dg._parent

    @property
    def _cursor(self):
        if self._provided_cursor is None:
            return cursor.get_container_cursor(self._container)
        else:
            return self._provided_cursor

    @property
    def _is_top_level(self):
        return self._provided_cursor is None

    def _get_coordinates(self):
        """Returns the element's 4-component location as string like "M.(1,2).3".

        This function uniquely identifies the element's position in the front-end,
        which allows (among other potential uses) the MediaFileManager to maintain
        session-specific maps of MediaFile objects placed with their "coordinates".

        This way, users can (say) use st.image with a stream of different images,
        and Streamlit will expire the older images and replace them in place.
        """
        # Switch to the active DeltaGenerator, in case we're in a `with` block.
        self = self._active_dg
        container = self._container  # Proto index of container (e.g. MAIN=1)

        if self._cursor:
            path = (
                self._cursor.path
            )  # [uint, uint] - "breadcrumbs" w/ ancestor positions
            index = self._cursor.index  # index - element's own position
        else:
            # Case in which we have started up in headless mode.
            path = "(,)"
            index = ""

        return "{}.{}.{}".format(container, path, index)

    def _enqueue(
        self,
        delta_type,
        element_proto,
        return_value=None,
        last_index=None,
        element_width=None,
        element_height=None,
    ):
        """Create NewElement delta, fill it, and enqueue it.

        Parameters
        ----------
        delta_type: string
            The name of the streamlit method being called
        element_proto: proto
            The actual proto in the NewElement type e.g. Alert/Button/Slider
        return_value: any or None
            The value to return to the calling script (for widgets)
        element_width : int or None
            Desired width for the element
        element_height : int or None
            Desired height for the element

        Returns
        -------
        DeltaGenerator
            A DeltaGenerator that can be used to modify the newly-created
            element.

        """
        # Switch to the active DeltaGenerator, in case we're in a `with` block.
        self = self._active_dg
        # Warn if we're called from within an @st.cache function
        caching.maybe_show_cached_st_function_warning(self, delta_type)

        # Some elements have a method.__name__ != delta_type in proto.
        # This really matters for line_chart, bar_chart & area_chart,
        # since add_rows() relies on method.__name__ == delta_type
        # TODO: Fix for all elements (or the cache warning above will be wrong)
        proto_type = delta_type
        if proto_type in DELTAS_TYPES_THAT_MELT_DATAFRAMES:
            proto_type = "vega_lite_chart"

        # Copy the marshalled proto into the overall msg proto
        msg = ForwardMsg_pb2.ForwardMsg()
        msg_el_proto = getattr(msg.delta.new_element, proto_type)
        msg_el_proto.CopyFrom(element_proto)

        # Only enqueue message and fill in metadata if there's a container.
        msg_was_enqueued = False
        if self._container and self._cursor:
            msg.metadata.parent_block.container = self._container
            msg.metadata.parent_block.path[:] = self._cursor.path
            msg.metadata.delta_id = self._cursor.index

            if element_width is not None:
                msg.metadata.element_dimension_spec.width = element_width
            if element_height is not None:
                msg.metadata.element_dimension_spec.height = element_height

            _enqueue_message(msg)
            msg_was_enqueued = True

        if msg_was_enqueued:
            # Get a DeltaGenerator that is locked to the current element
            # position.
            output_dg = DeltaGenerator(
                container=self._container,
                cursor=self._cursor.get_locked_cursor(
                    delta_type=delta_type, last_index=last_index
                ),
                parent=self,
            )
        else:
            # If the message was not enqueued, just return self since it's a
            # no-op from the point of view of the app.
            output_dg = self

        return _value_or_dg(return_value, output_dg)

    def beta_container(self):
        """Insert a multi-element container.

        Inserts an invisible container into your app that can be used to hold
        multiple elements. This allows you to, for example, insert multiple
        elements into your app out of order.

        To add elements to the returned container, you can use "with" notation
        (preferred) or just call methods directly on the returned object. See
        examples below.

        Examples
        --------

        Inserting elements using "with" notation:

        >>> with st.beta_container():
        ...    st.write("This is inside the container")
        ...
        ...    # You can call any Streamlit command, including custom components:
        ...    st.bar_chart(np.random.randn(50, 3))
        ...
        >>> st.write("This is outside the container")

        .. output ::
            https://static.streamlit.io/0.66.0-Wnid/index.html?id=Qj8PY3v3L8dgVjjQCreHux
            height: 420px

        Inserting elements out of order:

        >>> container = st.beta_container()
        >>> container.write("This is inside the container")
        >>> st.write("This is outside the container")
        >>>
        >>> # Now insert some more in the container
        >>> container.write("This is inside too")

        .. output ::
            https://static.streamlit.io/0.66.0-Wnid/index.html?id=GsFVF5QYT3Ljr6jQjErPqL
        """
        return self._block()

    # TODO: Enforce that columns are not nested or in Sidebar
    def beta_columns(self, spec):
        """Insert containers laid out as side-by-side columns.

        Inserts a number of multi-element containers laid out side-by-side and
        returns a list of container objects.

        To add elements to the returned containers, you can use "with" notation
        (preferred) or just call methods directly on the returned object. See
        examples below.

        .. warning::
            Currently, you may not put columns inside another column.

        Parameters
        ----------
        spec : int or list of numbers
            If an int
                Specifies the number of columns to insert, and all columns
                have equal width.

            If a list of numbers
                Creates a column for each number, and each
                column's width is proportional to the number provided. Numbers can
                be ints or floats, but they must be positive.

                For example, `st.beta_columns([3, 1, 2])` creates 3 columns where
                the first column is 3 times the width of the second, and the last
                column is 2 times that width.

        Returns
        -------
        list of containers
            A list of container objects.

        Examples
        --------

        You can use `with` notation to insert any element into a column:

        >>> col1, col2, col3 = st.beta_columns(3)
        >>>
        >>> with col1:
        ...    st.header("A cat")
        ...    st.image("https://static.streamlit.io/examples/cat.jpg", use_column_width=True)
        ...
        >>> with col2:
        ...    st.header("A dog")
        ...    st.image("https://static.streamlit.io/examples/dog.jpg", use_column_width=True)
        ...
        >>> with col3:
        ...    st.header("An owl")
        ...    st.image("https://static.streamlit.io/examples/owl.jpg", use_column_width=True)

        .. output ::
            https://static.streamlit.io/0.66.0-Wnid/index.html?id=VW45Va5XmSKed2ayzf7vYa
            height: 550px

        Or you can just call methods directly in the returned objects:

        >>> col1, col2 = st.beta_columns([3, 1])
        >>> data = np.random.randn(10, 1)
        >>>
        >>> col1.subheader("A wide column with a chart")
        >>> col1.line_chart(data)
        >>>
        >>> col2.subheader("A narrow column with the data")
        >>> col2.write(data)

        .. output ::
            https://static.streamlit.io/0.66.0-Wnid/index.html?id=XSQ6VkonfGcT2AyNYMZN83
            height: 400px

        """
        weights = spec
        weights_exception = StreamlitAPIException(
            "The input argument to st.beta_columns must be either a "
            + "positive integer or a list of positive numeric weights. "
            + "See [documentation](https://docs.streamlit.io/en/stable/api.html#streamlit.beta_columns) "
            + "for more information."
        )

        if isinstance(weights, int):
            # If the user provided a single number, expand into equal weights.
            # E.g. (1,) * 3 => (1, 1, 1)
            # NOTE: A negative/zero spec will expand into an empty tuple.
            weights = (1,) * weights

        if len(weights) == 0 or any(weight <= 0 for weight in weights):
            raise weights_exception

        def column_proto(weight):
            col_proto = Block_pb2.Block()
            col_proto.column.weight = weight
            col_proto.allow_empty = True
            return col_proto

        horiz_proto = Block_pb2.Block()
        horiz_proto.horizontal.total_weight = sum(weights)
        row = self._block(horiz_proto)
        return [row._block(column_proto(w)) for w in weights]

    # Internal block element, to hide the 'layout' param from our users.
    def _block(self, block_proto=Block_pb2.Block()):
        # Switch to the active DeltaGenerator, in case we're in a `with` block.
        self = self._active_dg

        # Prevent nested columns & expanders by checking all parents.
        block_type = block_proto.WhichOneof("type")
        # Convert the generator to a list, so we can use it multiple times.
        parent_block_types = [t for t in self._parent_block_types]
        if block_type == "column" and block_type in parent_block_types:
            raise StreamlitAPIException(
                "Columns may not be nested inside other columns."
            )
        if block_type == "expandable" and block_type in parent_block_types:
            raise StreamlitAPIException(
                "Expanders may not be nested inside other expanders."
            )

        if self._container is None or self._cursor is None:
            return self

        msg = ForwardMsg_pb2.ForwardMsg()
        msg.metadata.parent_block.container = self._container
        msg.metadata.parent_block.path[:] = self._cursor.path
        msg.metadata.delta_id = self._cursor.index
        msg.delta.add_block.CopyFrom(block_proto)

        # Normally we'd return a new DeltaGenerator that uses the locked cursor
        # below. But in this case we want to return a DeltaGenerator that uses
        # a brand new cursor for this new block we're creating.
        block_cursor = cursor.RunningCursor(
            path=self._cursor.path + (self._cursor.index,)
        )
        block_dg = DeltaGenerator(
            container=self._container,
            cursor=block_cursor,
            parent=self,
            block_type=block_type,
        )

        # Must be called to increment this cursor's index.
        self._cursor.get_locked_cursor(last_index=None)
        _enqueue_message(msg)

        return block_dg

    def beta_expander(self, label=None, expanded=False):
        """Insert a multi-element container that can be expanded/collapsed.

        Inserts a container into your app that can be used to hold multiple elements
        and can be expanded or collapsed by the user. When collapsed, all that is
        visible is the provided label.

        To add elements to the returned container, you can use "with" notation
        (preferred) or just call methods directly on the returned object. See
        examples below.

        .. warning::
            Currently, you may not put expanders inside another expander.

        Parameters
        ----------
        label : str
            A string to use as the header for the expander.
        expanded : bool
            If True, initializes the expander in "expanded" state. Defaults to
            False (collapsed).

        Examples
        --------
        >>> st.line_chart({"data": [1, 5, 2, 6, 2, 1]})
        >>>
        >>> with st.beta_expander("See explanation"):
        ...     st.write(\"\"\"
        ...         The chart above shows some numbers I picked for you.
        ...         I rolled actual dice for these, so they're *guaranteed* to
        ...         be random.
        ...     \"\"\").
        ...     st.image("https://static.streamlit.io/examples/dice.jpg")

        .. output ::
            https://static.streamlit.io/0.66.0-2BLtg/index.html?id=LzfUAiT1eM9Xy8EDMRkWyF
            height: 750px

        """
        if label is None:
            raise StreamlitAPIException("A label is required for an expander")

        expandable_proto = Block_pb2.Block.Expandable()
        expandable_proto.expanded = expanded
        expandable_proto.label = label

        block_proto = Block_pb2.Block()
        block_proto.allow_empty = True
        block_proto.expandable.CopyFrom(expandable_proto)

        return self._block(block_proto=block_proto)

<<<<<<< HEAD
    def favicon(
        self,
        element,
        image,
        clamp=False,
        channels="RGB",
        format="JPEG",
    ):
        """Set the page favicon to the specified image.

        This supports the same parameters as `st.image`.

        Note: This is a beta feature. See
        https://docs.streamlit.io/en/latest/api.html#pre-release-features for more
        information.

        Parameters
        ----------
        image : numpy.ndarray, [numpy.ndarray], BytesIO, str, or [str]
            Monochrome image of shape (w,h) or (w,h,1)
            OR a color image of shape (w,h,3)
            OR an RGBA image of shape (w,h,4)
            OR a URL to fetch the image from
        clamp : bool
            Clamp image pixel values to a valid range ([0-255] per channel).
            This is only meaningful for byte array images; the parameter is
            ignored for image URLs. If this is not set, and an image has an
            out-of-range value, an error will be thrown.
        channels : 'RGB' or 'BGR'
            If image is an nd.array, this parameter denotes the format used to
            represent color information. Defaults to 'RGB', meaning
            `image[:, :, 0]` is the red channel, `image[:, :, 1]` is green, and
            `image[:, :, 2]` is blue. For images coming from libraries like
            OpenCV you should set this to 'BGR', instead.
        format : 'JPEG' or 'PNG'
            This parameter specifies the image format to use when transferring
            the image data. Defaults to 'JPEG'.

        Example
        -------
        >>> from PIL import Image
        >>> image = Image.open('sunrise.jpg')
        >>>
        >>> st.beta_set_favicon(image)

        """
        from .elements import image_proto

        width = -1  # Always use full width for favicons
        element.favicon.url = image_proto.image_to_url(
            image, width, clamp, channels, format, image_id="favicon", allow_emoji=True
        )

=======
>>>>>>> 68d8821e
    def add_rows(self, data=None, **kwargs):
        """Concatenate a dataframe to the bottom of the current one.

        Parameters
        ----------
        data : pandas.DataFrame, pandas.Styler, numpy.ndarray, Iterable, dict,
        or None
            Table to concat. Optional.

        **kwargs : pandas.DataFrame, numpy.ndarray, Iterable, dict, or None
            The named dataset to concat. Optional. You can only pass in 1
            dataset (including the one in the data parameter).

        Example
        -------
        >>> df1 = pd.DataFrame(
        ...    np.random.randn(50, 20),
        ...    columns=('col %d' % i for i in range(20)))
        ...
        >>> my_table = st.table(df1)
        >>>
        >>> df2 = pd.DataFrame(
        ...    np.random.randn(50, 20),
        ...    columns=('col %d' % i for i in range(20)))
        ...
        >>> my_table.add_rows(df2)
        >>> # Now the table shown in the Streamlit app contains the data for
        >>> # df1 followed by the data for df2.

        You can do the same thing with plots. For example, if you want to add
        more data to a line chart:

        >>> # Assuming df1 and df2 from the example above still exist...
        >>> my_chart = st.line_chart(df1)
        >>> my_chart.add_rows(df2)
        >>> # Now the chart shown in the Streamlit app contains the data for
        >>> # df1 followed by the data for df2.

        And for plots whose datasets are named, you can pass the data with a
        keyword argument where the key is the name:

        >>> my_chart = st.vega_lite_chart({
        ...     'mark': 'line',
        ...     'encoding': {'x': 'a', 'y': 'b'},
        ...     'datasets': {
        ...       'some_fancy_name': df1,  # <-- named dataset
        ...      },
        ...     'data': {'name': 'some_fancy_name'},
        ... }),
        >>> my_chart.add_rows(some_fancy_name=df2)  # <-- name used as keyword

        """
        if self._container is None or self._cursor is None:
            return self

        if not self._cursor.is_locked:
            raise StreamlitAPIException("Only existing elements can `add_rows`.")

        # Accept syntax st.add_rows(df).
        if data is not None and len(kwargs) == 0:
            name = ""
        # Accept syntax st.add_rows(foo=df).
        elif len(kwargs) == 1:
            name, data = kwargs.popitem()
        # Raise error otherwise.
        else:
            raise StreamlitAPIException(
                "Wrong number of arguments to add_rows()."
                "Command requires exactly one dataset"
            )

        # When doing add_rows on an element that does not already have data
        # (for example, st.line_chart() without any args), call the original
        # st.foo() element with new data instead of doing an add_rows().
        if (
            self._cursor.props["delta_type"] in DELTAS_TYPES_THAT_MELT_DATAFRAMES
            and self._cursor.props["last_index"] is None
        ):
            # IMPORTANT: This assumes delta types and st method names always
            # match!
            st_method_name = self._cursor.props["delta_type"]
            st_method = getattr(self, st_method_name)
            st_method(data, **kwargs)
            return

        data, self._cursor.props["last_index"] = _maybe_melt_data_for_add_rows(
            data, self._cursor.props["delta_type"], self._cursor.props["last_index"]
        )

        msg = ForwardMsg_pb2.ForwardMsg()
        msg.metadata.parent_block.container = self._container
        msg.metadata.parent_block.path[:] = self._cursor.path
        msg.metadata.delta_id = self._cursor.index

        import streamlit.elements.data_frame_proto as data_frame_proto

        data_frame_proto.marshall_data_frame(data, msg.delta.add_rows.data)

        if name:
            msg.delta.add_rows.name = name
            msg.delta.add_rows.has_name = True

        _enqueue_message(msg)

        return self


def _maybe_melt_data_for_add_rows(data, delta_type, last_index):
    import pandas as pd
    import streamlit.elements.data_frame_proto as data_frame_proto

    # For some delta types we have to reshape the data structure
    # otherwise the input data and the actual data used
    # by vega_lite will be different and it will throw an error.
    if delta_type in DELTAS_TYPES_THAT_MELT_DATAFRAMES:
        if not isinstance(data, pd.DataFrame):
            data = type_util.convert_anything_to_df(data)

        if type(data.index) is pd.RangeIndex:
            old_step = _get_pandas_index_attr(data, "step")

            # We have to drop the predefined index
            data = data.reset_index(drop=True)

            old_stop = _get_pandas_index_attr(data, "stop")

            if old_step is None or old_stop is None:
                raise StreamlitAPIException(
                    "'RangeIndex' object has no attribute 'step'"
                )

            start = last_index + old_step
            stop = last_index + old_step + old_stop

            data.index = pd.RangeIndex(start=start, stop=stop, step=old_step)
            last_index = stop - 1

        index_name = data.index.name
        if index_name is None:
            index_name = "index"

        data = pd.melt(data.reset_index(), id_vars=[index_name])

    return data, last_index


def _get_pandas_index_attr(data, attr):
    return getattr(data.index, attr, None)


def _value_or_dg(value, dg):
    """Return either value, or None, or dg.

    This is needed because Widgets have meaningful return values. This is
    unlike other elements, which always return None. Then we internally replace
    that None with a DeltaGenerator instance.

    However, sometimes a widget may want to return None, and in this case it
    should not be replaced by a DeltaGenerator. So we have a special NoValue
    object that gets replaced by None.

    """
    if value is NoValue:
        return None
    if value is None:
        return dg
    return value


def _enqueue_message(msg):
    """Enqueues a ForwardMsg proto to send to the app."""
    ctx = get_report_ctx()

    if ctx is None:
        raise NoSessionContext()

    ctx.enqueue(msg)<|MERGE_RESOLUTION|>--- conflicted
+++ resolved
@@ -610,62 +610,6 @@
 
         return self._block(block_proto=block_proto)
 
-<<<<<<< HEAD
-    def favicon(
-        self,
-        element,
-        image,
-        clamp=False,
-        channels="RGB",
-        format="JPEG",
-    ):
-        """Set the page favicon to the specified image.
-
-        This supports the same parameters as `st.image`.
-
-        Note: This is a beta feature. See
-        https://docs.streamlit.io/en/latest/api.html#pre-release-features for more
-        information.
-
-        Parameters
-        ----------
-        image : numpy.ndarray, [numpy.ndarray], BytesIO, str, or [str]
-            Monochrome image of shape (w,h) or (w,h,1)
-            OR a color image of shape (w,h,3)
-            OR an RGBA image of shape (w,h,4)
-            OR a URL to fetch the image from
-        clamp : bool
-            Clamp image pixel values to a valid range ([0-255] per channel).
-            This is only meaningful for byte array images; the parameter is
-            ignored for image URLs. If this is not set, and an image has an
-            out-of-range value, an error will be thrown.
-        channels : 'RGB' or 'BGR'
-            If image is an nd.array, this parameter denotes the format used to
-            represent color information. Defaults to 'RGB', meaning
-            `image[:, :, 0]` is the red channel, `image[:, :, 1]` is green, and
-            `image[:, :, 2]` is blue. For images coming from libraries like
-            OpenCV you should set this to 'BGR', instead.
-        format : 'JPEG' or 'PNG'
-            This parameter specifies the image format to use when transferring
-            the image data. Defaults to 'JPEG'.
-
-        Example
-        -------
-        >>> from PIL import Image
-        >>> image = Image.open('sunrise.jpg')
-        >>>
-        >>> st.beta_set_favicon(image)
-
-        """
-        from .elements import image_proto
-
-        width = -1  # Always use full width for favicons
-        element.favicon.url = image_proto.image_to_url(
-            image, width, clamp, channels, format, image_id="favicon", allow_emoji=True
-        )
-
-=======
->>>>>>> 68d8821e
     def add_rows(self, data=None, **kwargs):
         """Concatenate a dataframe to the bottom of the current one.
 
