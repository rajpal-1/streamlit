# Copyright (c) Streamlit Inc. (2018-2022) Snowflake Inc. (2022)
#
# Licensed under the Apache License, Version 2.0 (the "License");
# you may not use this file except in compliance with the License.
# You may obtain a copy of the License at
#
#     http://www.apache.org/licenses/LICENSE-2.0
#
# Unless required by applicable law or agreed to in writing, software
# distributed under the License is distributed on an "AS IS" BASIS,
# WITHOUT WARRANTIES OR CONDITIONS OF ANY KIND, either express or implied.
# See the License for the specific language governing permissions and
# limitations under the License.

"""Common cache logic shared by st.memo and st.singleton."""

import contextlib
import functools
import hashlib
import inspect
import threading
import types
from abc import abstractmethod
from dataclasses import dataclass
from typing import (
    TYPE_CHECKING,
    Any,
    Callable,
    Dict,
    Iterator,
    List,
    Optional,
    Set,
    Tuple,
    Union,
)

from google.protobuf.message import Message

import streamlit as st
from streamlit import util
<<<<<<< HEAD
from streamlit.runtime.caching.cache_errors import CacheKeyNotFoundError
from streamlit.elements import NONWIDGET_ELEMENTS, WIDGETS
from streamlit.logger import get_logger
from streamlit.proto.Block_pb2 import Block
from streamlit.runtime.scriptrunner.script_run_context import (
    ScriptRunContext,
    get_script_run_ctx,
)
from streamlit.runtime.state.session_state import WidgetMetadata
from .cache_errors import (
=======
from streamlit.elements import NONWIDGET_ELEMENTS
from streamlit.logger import get_logger
from streamlit.proto.Block_pb2 import Block
from streamlit.runtime.caching.cache_errors import (
    CachedStFunctionWarning,
    CacheKeyNotFoundError,
>>>>>>> c0883da8
    CacheReplayClosureError,
    CacheType,
    UnhashableParamError,
    UnhashableTypeError,
)
from streamlit.runtime.caching.hashing import update_hash

_LOGGER = get_logger(__name__)


@dataclass(frozen=True)
class WidgetMsgMetadata:
    """Everything needed for replaying a widget and treating it as an implicit
    argument to a cached function, beyond what is stored for all elements.
    """

    widget_id: str
    widget_value: Any
    metadata: WidgetMetadata[Any]


@dataclass(frozen=True)
class ElementMsgData:
    """An element's message and related metadata for
    replaying that element's function call.

    widget_metadata is filled in if and only if this element is a widget.
    """

    delta_type: str
    message: Message
    id_of_dg_called_on: str
    returned_dgs_id: str
    widget_metadata: Optional[WidgetMsgMetadata] = None


@dataclass(frozen=True)
class BlockMsgData:
    message: Block
    id_of_dg_called_on: str
    returned_dgs_id: str


MsgData = Union[ElementMsgData, BlockMsgData]

"""
Note [Cache result structure]

The cache for a decorated function's results is split into two parts to enable
handling widgets invoked by the function.

Widgets act as implicit additional inputs to the cached function, so they should
be used when deriving the cache key. However, we don't know what widgets are
involved without first calling the function! So, we use the first execution
of the function with a particular cache key to record what widgets are used,
and use the current values of those widgets to derive a second cache key to
look up the function execution's results. The combination of first and second
cache keys act as one true cache key, just split up because the second part depends
on the first.

We need to treat widgets as implicit arguments of the cached function, because
the behavior of the function, inluding what elements are created and what it
returns, can be and usually will be influenced by the values of those widgets.
For example:
> @st.memo
> def example_fn(x):
>     y = x + 1
>     if st.checkbox("hi"):
>         st.write("you checked the thing")
>         y = 0
>     return y
>
> example_fn(2)

If the checkbox is checked, the function call should return 0 and the checkbox and
message should be rendered. If the checkbox isn't checked, only the checkbox should
render, and the function will return 3.


There is a small catch in this. Since what widgets execute could depend on the values of
any prior widgets, if we replace the `st.write` call in the example with a slider,
the first time it runs, we would miss the slider because it wasn't called,
so when we later execute the function with the checkbox checked, the widget cache key
would not include the state of the slider, and would incorrectly get a cache hit
for a different slider value.

In principle the cache could be function+args key -> 1st widget key -> 2nd widget key
... -> final widget key, with each widget dependent on the exact values of the widgets
seen prior. This would prevent unnecessary cache misses due to differing values of widgets
that wouldn't affect the function's execution because they aren't even created.
But this would add even more complexity and both conceptual and runtime overhead, so it is
unclear if it would be worth doing.

Instead, we can keep the widgets as one cache key, and if we encounter a new widget
while executing the function, we just update the list of widgets to include it.
This will cause existing cached results to be invalidated, which is bad, but to
avoid it we would need to keep around the full list of widgets and values for each
widget cache key so we could compute the updated key, which is probably too expensive
to be worth it.
"""


@dataclass
class CachedResult:
    """The full results of calling a cache-decorated function, enough to
    replay the st functions called while executing it.
    """

    value: Any
    messages: List[MsgData]
    main_id: str
    sidebar_id: str


@dataclass
class InitialCachedResults:
    """Widgets called by a cache-decorated function, and a mapping of the
    widget-derived cache key to the final results of executing the function.
    """

    widget_ids: Set[str]
    results: Dict[str, CachedResult]

    def get_current_widget_key(
        self, ctx: ScriptRunContext, cache_type: CacheType
    ) -> str:
        state = ctx.session_state
        # Compute the key using only widgets that have values. A missing widget
        # can be ignored because we only care about getting different keys
        # for different widget values, and for that purpose doing nothing
        # to the running hash is just as good as including the widget with a
        # sentinel value. But by excluding it, we might get to reuse a result
        # saved before we knew about that widget.
        widget_values = [
            (wid, state[wid]) for wid in sorted(self.widget_ids) if wid in state
        ]
        widget_key = _make_widget_key(widget_values, cache_type)
        return widget_key


class Cache:
    """Function cache interface. Caches persist across script runs."""

    @abstractmethod
    def read_result(self, value_key: str) -> CachedResult:
        """Read a value and associated messages from the cache.

        Raises
        ------
        CacheKeyNotFoundError
            Raised if value_key is not in the cache.

        """
        raise NotImplementedError

    @abstractmethod
    def write_result(self, value_key: str, value: Any, messages: List[MsgData]) -> None:
        """Write a value and associated messages to the cache, overwriting any existing
        result that uses the value_key.
        """
        raise NotImplementedError

    @abstractmethod
    def clear(self) -> None:
        """Clear all values from this function cache."""
        raise NotImplementedError


class CachedFunction:
    """Encapsulates data for a cached function instance.

    CachedFunction instances are scoped to a single script run - they're not
    persistent.
    """

    def __init__(
        self,
        func: types.FunctionType,
        show_spinner: Union[bool, str],
        suppress_st_warning: bool,
    ):
        self.func = func
        self.show_spinner = show_spinner
        self.suppress_st_warning = suppress_st_warning

    @property
    def cache_type(self) -> CacheType:
        raise NotImplementedError

    @property
    def warning_call_stack(self) -> "CacheWarningCallStack":
        raise NotImplementedError

    @property
    def message_call_stack(self) -> "CacheMessagesCallStack":
        raise NotImplementedError

    def get_function_cache(self, function_key: str) -> Cache:
        """Get or create the function cache for the given key."""
        raise NotImplementedError


def replay_result_messages(
    result: CachedResult, cache_type: CacheType, cached_func: types.FunctionType
) -> None:
    """Replay the st element function calls that happened when executing a
    cache-decorated function.

    When a cache function is executed, we record the element and block messages
    produced, and use those to reproduce the DeltaGenerator calls, so the elements
    will appear in the web app even when execution of the function is skipped
    because the result was cached.

    To make this work, for each st function call we record an identifier for the
    DG it was effectively called on (see Note [DeltaGenerator method invocation]).
    We also record the identifier for each DG returned by an st function call, if
    it returns one. Then, for each recorded message, we get the current DG instance
    corresponding to the DG the message was originally called on, and enqueue the
    message using that, recording any new DGs produced in case a later st function
    call is on one of them.
    """
    from streamlit.delta_generator import DeltaGenerator
    from streamlit.runtime.state.widgets import register_widget_from_metadata

    # Maps originally recorded dg ids to this script run's version of that dg
    returned_dgs: Dict[str, DeltaGenerator] = {}
    returned_dgs[result.main_id] = st._main
    returned_dgs[result.sidebar_id] = st.sidebar
    ctx = get_script_run_ctx()

    try:
        for msg in result.messages:
            if isinstance(msg, ElementMsgData):
                if msg.widget_metadata is not None:
                    register_widget_from_metadata(
                        msg.widget_metadata.metadata, ctx, "", ""
                    )
                dg = returned_dgs[msg.id_of_dg_called_on]
                maybe_dg = dg._enqueue(msg.delta_type, msg.message)
                if isinstance(maybe_dg, DeltaGenerator):
                    returned_dgs[msg.returned_dgs_id] = maybe_dg
            elif isinstance(msg, BlockMsgData):
                dg = returned_dgs[msg.id_of_dg_called_on]
                new_dg = dg._block(msg.message)
                returned_dgs[msg.returned_dgs_id] = new_dg
    except KeyError:
        raise CacheReplayClosureError(cache_type, cached_func)


def create_cache_wrapper(cached_func: CachedFunction) -> Callable[..., Any]:
    """Create a wrapper for a CachedFunction. This implements the common
    plumbing for both st.memo and st.singleton.
    """
    func = cached_func.func
    function_key = _make_function_key(cached_func.cache_type, func)

    @functools.wraps(func)
    def wrapper(*args, **kwargs):
        """This function wrapper will only call the underlying function in
        the case of a cache miss.
        """

        # Retrieve the function's cache object. We must do this inside the
        # wrapped function, because caches can be invalidated at any time.
        cache = cached_func.get_function_cache(function_key)

        name = func.__qualname__

        if isinstance(cached_func.show_spinner, bool):
            if len(args) == 0 and len(kwargs) == 0:
                message = f"Running `{name}()`."
            else:
                message = f"Running `{name}(...)`."
        else:
            message = cached_func.show_spinner

        def get_or_create_cached_value():
            # Generate the key for the cached value. This is based on the
            # arguments passed to the function.
            value_key = _make_value_key(cached_func.cache_type, func, *args, **kwargs)

            try:
                result = cache.read_result(value_key)
                _LOGGER.debug("Cache hit: %s", func)

                replay_result_messages(result, cached_func.cache_type, func)

                return_value = result.value

            except CacheKeyNotFoundError:
                _LOGGER.debug("Cache miss: %s", func)

                with cached_func.warning_call_stack.calling_cached_function(
                    func
                ), cached_func.message_call_stack.calling_cached_function():
                    if cached_func.suppress_st_warning:
                        with cached_func.warning_call_stack.suppress_cached_st_function_warning():
                            return_value = func(*args, **kwargs)
                    else:
                        return_value = func(*args, **kwargs)

                messages = cached_func.message_call_stack._most_recent_messages
                cache.write_result(value_key, return_value, messages)

            return return_value

        if cached_func.show_spinner or isinstance(cached_func.show_spinner, str):
            with st.spinner(message):
                return get_or_create_cached_value()
        else:
            return get_or_create_cached_value()

    def clear():
        """Clear the wrapped function's associated cache."""
        cache = cached_func.get_function_cache(function_key)
        cache.clear()

    # Mypy doesn't support declaring attributes of function objects,
    # so we have to suppress a warning here. We can remove this suppression
    # when this issue is resolved: https://github.com/python/mypy/issues/2087
    wrapper.clear = clear  # type: ignore

    return wrapper


class CacheWarningCallStack(threading.local):
    """A utility for warning users when they call `st` commands inside
    a cached function. Internally, this is just a counter that's incremented
    when we enter a cache function, and decremented when we exit.

    Data is stored in a thread-local object, so it's safe to use an instance
    of this class across multiple threads.
    """

    def __init__(self, cache_type: CacheType):
        self._cached_func_stack: List[types.FunctionType] = []
        self._suppress_st_function_warning = 0
        self._cache_type = cache_type

    def __repr__(self) -> str:
        return util.repr_(self)

    @contextlib.contextmanager
    def calling_cached_function(self, func: types.FunctionType) -> Iterator[None]:
        self._cached_func_stack.append(func)
        try:
            yield
        finally:
            self._cached_func_stack.pop()

    @contextlib.contextmanager
    def suppress_cached_st_function_warning(self) -> Iterator[None]:
        self._suppress_st_function_warning += 1
        try:
            yield
        finally:
            self._suppress_st_function_warning -= 1
            assert self._suppress_st_function_warning >= 0

    def maybe_show_cached_st_function_warning(
        self,
        dg: "st.delta_generator.DeltaGenerator",
        st_func_name: str,
    ) -> None:
        """If appropriate, warn about calling st.foo inside @memo.

        DeltaGenerator's @_with_element and @_widget wrappers use this to warn
        the user when they're calling st.foo() from within a function that is
        wrapped in @st.cache.

        Parameters
        ----------
        dg : DeltaGenerator
            The DeltaGenerator to publish the warning to.

        st_func_name : str
            The name of the Streamlit function that was called.

        """
        # There are some elements not in either list, which we still want to warn about.
        # Ideally we will fix this by either updating the lists or creating a better
        # way of categorizing elements.
        if st_func_name in NONWIDGET_ELEMENTS or st_func_name in WIDGETS:
            return
        if len(self._cached_func_stack) > 0 and self._suppress_st_function_warning <= 0:
            cached_func = self._cached_func_stack[-1]
            self._show_cached_st_function_warning(dg, st_func_name, cached_func)

    def _show_cached_st_function_warning(
        self,
        dg: "st.delta_generator.DeltaGenerator",
        st_func_name: str,
        cached_func: types.FunctionType,
    ) -> None:
        # Avoid infinite recursion by suppressing additional cached
        # function warnings from within the cached function warning.
        with self.suppress_cached_st_function_warning():
            e = CachedStFunctionWarning(self._cache_type, st_func_name, cached_func)
            dg.exception(e)


"""
Note [DeltaGenerator method invocation]
There are two top level DG instances defined for all apps:
`main`, which is for putting elements in the main part of the app
`sidebar`, for the sidebar

There are 3 different ways an st function can be invoked:
1. Implicitly on the main DG instance (plain `st.foo` calls)
2. Implicitly in an active contextmanager block (`st.foo` within a `with st.container` context)
3. Explicitly on a DG instance (`st.sidebar.foo`, `my_column_1.foo`)

To simplify replaying messages from a cached function result, we convert all of these
to explicit invocations. How they get rewritten depends on if the invocation was
implicit vs explicit, and if the target DG has been seen/produced during replay.

Implicit invocation on a known DG -> Explicit invocation on that DG
Implicit invocation on an unknown DG -> Rewrite as explicit invocation on main
    with st.container():
        my_cache_decorated_function()

    This is situation 2 above, and the DG is a block entirely outside our function call,
    so we interpret it as "put this element in the enclosing contextmanager block"
    (or main if there isn't one), which is achieved by invoking on main.
Explicit invocation on a known DG -> No change needed
Explicit invocation on an unknown DG -> Raise an error
    We have no way to identify the target DG, and it may not even be present in the
    current script run, so the least surprising thing to do is raise an error.

"""


class CacheMessagesCallStack(threading.local):
    """A utility for storing messages generated by `st` commands called inside
    a cached function.

    Data is stored in a thread-local object, so it's safe to use an instance
    of this class across multiple threads.
    """

    def __init__(self, cache_type: CacheType):
        self._cached_message_stack: List[List[MsgData]] = []
        self._seen_dg_stack: List[Set[str]] = []
        self._most_recent_messages: List[MsgData] = []
        self._registered_metadata: Optional[WidgetMetadata[Any]] = None
        self._cache_type = cache_type

    def __repr__(self) -> str:
        return util.repr_(self)

    @contextlib.contextmanager
    def calling_cached_function(self) -> Iterator[None]:
        self._cached_message_stack.append([])
        self._seen_dg_stack.append(set())
        try:
            yield
        finally:
            self._most_recent_messages = self._cached_message_stack.pop()
            self._seen_dg_stack.pop()

    def save_element_message(
        self,
        delta_type: str,
        element_proto: Message,
        invoked_dg_id: str,
        used_dg_id: str,
        returned_dg_id: str,
    ) -> None:
        """Record the element protobuf as having been produced during any currently
        executing cached functions, so they can be replayed any time the function's
        execution is skipped because they're in the cache.
        """
        id_to_save = self.select_dg_to_save(invoked_dg_id, used_dg_id)
        for msgs in self._cached_message_stack:
            try:
                wid = element_proto.id  # type: ignore
                # TODO replace `Message` with a more precise type
                if not self._registered_metadata:
                    _LOGGER.warning(
                        "Trying to save widget message that wasn't registered. This should not happen."
                    )
                    raise AttributeError
                widget_meta = WidgetMsgMetadata(
                    wid, None, metadata=self._registered_metadata
                )
                self._registered_metadata = None
            except AttributeError:
                widget_meta = None
            msgs.append(
                ElementMsgData(
                    delta_type,
                    element_proto,
                    id_to_save,
                    returned_dg_id,
                    widget_meta,
                )
            )
        for s in self._seen_dg_stack:
            s.add(returned_dg_id)

    def save_block_message(
        self,
        block_proto: Block,
        invoked_dg_id: str,
        used_dg_id: str,
        returned_dg_id: str,
    ) -> None:
        id_to_save = self.select_dg_to_save(invoked_dg_id, used_dg_id)
        for msgs in self._cached_message_stack:
            msgs.append(BlockMsgData(block_proto, id_to_save, returned_dg_id))
        for s in self._seen_dg_stack:
            s.add(returned_dg_id)

    def select_dg_to_save(self, invoked_id: str, acting_on_id: str) -> str:
        """Select the id of the DG that this message should be invoked on
        during message replay.

        See Note [DeltaGenerator method invocation]

        invoked_id is the DG the st function was called on, usually `st._main`.
        acting_on_id is the DG the st function ultimately runs on, which may be different
        if the invoked DG delegated to another one because it was in a `with` block.
        """
        if len(self._seen_dg_stack) > 0 and acting_on_id in self._seen_dg_stack[-1]:
            return acting_on_id
        else:
            return invoked_id

    def save_widget_metadata(self, metadata: WidgetMetadata[Any]) -> None:
        self._registered_metadata = metadata


def _make_value_key(
    cache_type: CacheType, func: types.FunctionType, *args, **kwargs
) -> str:
    """Create the key for a value within a cache.

    This key is generated from the function's arguments. All arguments
    will be hashed, except for those named with a leading "_".

    Raises
    ------
    StreamlitAPIException
        Raised (with a nicely-formatted explanation message) if we encounter
        an un-hashable arg.
    """

    # Create a (name, value) list of all *args and **kwargs passed to the
    # function.
    arg_pairs: List[Tuple[Optional[str], Any]] = []
    for arg_idx in range(len(args)):
        arg_name = _get_positional_arg_name(func, arg_idx)
        arg_pairs.append((arg_name, args[arg_idx]))

    for kw_name, kw_val in kwargs.items():
        # **kwargs ordering is preserved, per PEP 468
        # https://www.python.org/dev/peps/pep-0468/, so this iteration is
        # deterministic.
        arg_pairs.append((kw_name, kw_val))

    # Create the hash from each arg value, except for those args whose name
    # starts with "_". (Underscore-prefixed args are deliberately excluded from
    # hashing.)
    args_hasher = hashlib.new("md5")
    for arg_name, arg_value in arg_pairs:
        if arg_name is not None and arg_name.startswith("_"):
            _LOGGER.debug("Not hashing %s because it starts with _", arg_name)
            continue

        try:
            update_hash(
                (arg_name, arg_value),
                hasher=args_hasher,
                cache_type=cache_type,
            )
        except UnhashableTypeError as exc:
            raise UnhashableParamError(cache_type, func, arg_name, arg_value, exc)

    value_key = args_hasher.hexdigest()
    _LOGGER.debug("Cache key: %s", value_key)

    return value_key


def _make_function_key(cache_type: CacheType, func: types.FunctionType) -> str:
    """Create the unique key for a function's cache.

    A function's key is stable across reruns of the app, and changes when
    the function's source code changes.
    """
    func_hasher = hashlib.new("md5")

    # Include the function's __module__ and __qualname__ strings in the hash.
    # This means that two identical functions in different modules
    # will not share a hash; it also means that two identical *nested*
    # functions in the same module will not share a hash.
    update_hash(
        (func.__module__, func.__qualname__),
        hasher=func_hasher,
        cache_type=cache_type,
    )

    # Include the function's source code in its hash. If the source code can't
    # be retrieved, fall back to the function's bytecode instead.
    source_code: Union[str, bytes]
    try:
        source_code = inspect.getsource(func)
    except OSError as e:
        _LOGGER.debug(
            "Failed to retrieve function's source code when building its key; falling back to bytecode. err={0}",
            e,
        )
        source_code = func.__code__.co_code

    update_hash(
        source_code,
        hasher=func_hasher,
        cache_type=cache_type,
    )

    cache_key = func_hasher.hexdigest()
    return cache_key


def _get_positional_arg_name(func: types.FunctionType, arg_index: int) -> Optional[str]:
    """Return the name of a function's positional argument.

    If arg_index is out of range, or refers to a parameter that is not a
    named positional argument (e.g. an *args, **kwargs, or keyword-only param),
    return None instead.
    """
    if arg_index < 0:
        return None

    params: List[inspect.Parameter] = list(inspect.signature(func).parameters.values())
    if arg_index >= len(params):
        return None

    if params[arg_index].kind in (
        inspect.Parameter.POSITIONAL_OR_KEYWORD,
        inspect.Parameter.POSITIONAL_ONLY,
    ):
        return params[arg_index].name

    return None


def _make_widget_key(widgets: List[Tuple[str, Any]], cache_type: CacheType) -> str:
    """
    widget_id + widget_value pair -> hash
    """
    func_hasher = hashlib.new("md5")
    for widget_id_val in widgets:
        update_hash(widget_id_val, func_hasher, cache_type)

    return func_hasher.hexdigest()<|MERGE_RESOLUTION|>--- conflicted
+++ resolved
@@ -39,31 +39,23 @@
 
 import streamlit as st
 from streamlit import util
-<<<<<<< HEAD
-from streamlit.runtime.caching.cache_errors import CacheKeyNotFoundError
 from streamlit.elements import NONWIDGET_ELEMENTS, WIDGETS
-from streamlit.logger import get_logger
-from streamlit.proto.Block_pb2 import Block
-from streamlit.runtime.scriptrunner.script_run_context import (
-    ScriptRunContext,
-    get_script_run_ctx,
-)
-from streamlit.runtime.state.session_state import WidgetMetadata
-from .cache_errors import (
-=======
-from streamlit.elements import NONWIDGET_ELEMENTS
 from streamlit.logger import get_logger
 from streamlit.proto.Block_pb2 import Block
 from streamlit.runtime.caching.cache_errors import (
     CachedStFunctionWarning,
     CacheKeyNotFoundError,
->>>>>>> c0883da8
     CacheReplayClosureError,
     CacheType,
     UnhashableParamError,
     UnhashableTypeError,
 )
 from streamlit.runtime.caching.hashing import update_hash
+from streamlit.runtime.scriptrunner.script_run_context import (
+    ScriptRunContext,
+    get_script_run_ctx,
+)
+from streamlit.runtime.state.session_state import WidgetMetadata
 
 _LOGGER = get_logger(__name__)
 
