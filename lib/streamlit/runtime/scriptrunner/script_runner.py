# Copyright (c) Streamlit Inc. (2018-2022) Snowflake Inc. (2022-2024)
#
# Licensed under the Apache License, Version 2.0 (the "License");
# you may not use this file except in compliance with the License.
# You may obtain a copy of the License at
#
#     http://www.apache.org/licenses/LICENSE-2.0
#
# Unless required by applicable law or agreed to in writing, software
# distributed under the License is distributed on an "AS IS" BASIS,
# WITHOUT WARRANTIES OR CONDITIONS OF ANY KIND, either express or implied.
# See the License for the specific language governing permissions and
# limitations under the License.

from __future__ import annotations

import gc
import sys
import threading
import types
from contextlib import contextmanager
from enum import Enum
from timeit import default_timer as timer
from typing import TYPE_CHECKING, Callable, Final

from blinker import Signal

from streamlit import config, runtime, util
from streamlit.logger import get_logger
from streamlit.proto.ClientState_pb2 import ClientState
from streamlit.proto.ForwardMsg_pb2 import ForwardMsg
from streamlit.runtime.scriptrunner.exceptions import RerunException, StopException
from streamlit.runtime.scriptrunner.exec_code import exec_func_with_error_handling
from streamlit.runtime.scriptrunner.script_cache import ScriptCache
from streamlit.runtime.scriptrunner.script_requests import (
    RerunData,
    ScriptRequests,
    ScriptRequestType,
)
from streamlit.runtime.scriptrunner.script_run_context import (
    ScriptRunContext,
    add_script_run_ctx,
    get_script_run_ctx,
)
from streamlit.runtime.state import (
    SCRIPT_RUN_WITHOUT_ERRORS_KEY,
    SafeSessionState,
    SessionState,
)
from streamlit.vendor.ipython.modified_sys_path import modified_sys_path

if TYPE_CHECKING:
    from streamlit.runtime.fragment import FragmentStorage
    from streamlit.runtime.pages_manager import PagesManager
    from streamlit.runtime.scriptrunner.script_cache import ScriptCache
    from streamlit.runtime.uploaded_file_manager import UploadedFileManager

_LOGGER: Final = get_logger(__name__)


class ScriptRunnerEvent(Enum):
    # "Control" events. These are emitted when the ScriptRunner's state changes.

    # The script started running.
    SCRIPT_STARTED = "SCRIPT_STARTED"

    # The script run stopped because of a compile error.
    SCRIPT_STOPPED_WITH_COMPILE_ERROR = "SCRIPT_STOPPED_WITH_COMPILE_ERROR"

    # The script run stopped because it ran to completion, or was
    # interrupted by the user.
    SCRIPT_STOPPED_WITH_SUCCESS = "SCRIPT_STOPPED_WITH_SUCCESS"

    # The script run stopped in order to start a script run with newer widget state.
    SCRIPT_STOPPED_FOR_RERUN = "SCRIPT_STOPPED_FOR_RERUN"

    # The script run corresponding to a fragment ran to completion, or was interrupted
    # by the user.
    FRAGMENT_STOPPED_WITH_SUCCESS = "FRAGMENT_STOPPED_WITH_SUCCESS"

    # The ScriptRunner is done processing the ScriptEventQueue and
    # is shut down.
    SHUTDOWN = "SHUTDOWN"

    # "Data" events. These are emitted when the ScriptRunner's script has
    # data to send to the frontend.

    # The script has a ForwardMsg to send to the frontend.
    ENQUEUE_FORWARD_MSG = "ENQUEUE_FORWARD_MSG"


"""
Note [Threading]
There are two kinds of threads in Streamlit, the main thread and script threads.
The main thread is started by invoking the Streamlit CLI, and bootstraps the
framework and runs the Tornado webserver.
A script thread is created by a ScriptRunner when it starts. The script thread
is where the ScriptRunner executes, including running the user script itself,
processing messages to/from the frontend, and all the Streamlit library function
calls in the user script.
It is possible for the user script to spawn its own threads, which could call
Streamlit functions. We restrict the ScriptRunner's execution control to the
script thread. Calling Streamlit functions from other threads is unlikely to
work correctly due to lack of ScriptRunContext, so we may add a guard against
it in the future.
"""


class ScriptRunner:
    def __init__(
        self,
        session_id: str,
        main_script_path: str,
        session_state: SessionState,
        uploaded_file_mgr: UploadedFileManager,
        script_cache: ScriptCache,
        initial_rerun_data: RerunData,
        user_info: dict[str, str | None],
        fragment_storage: FragmentStorage,
        pages_manager: PagesManager,
    ):
        """Initialize the ScriptRunner.

        (The ScriptRunner won't start executing until start() is called.)

        Parameters
        ----------
        session_id
            The AppSession's id.

        main_script_path
            Path to our main app script.

        session_state
            The AppSession's SessionState instance.

        uploaded_file_mgr
            The File manager to store the data uploaded by the file_uploader widget.

        script_cache
            A ScriptCache instance.

        initial_rerun_data
            RerunData to initialize this ScriptRunner with.

        user_info
            A dict that contains information about the current user. For now,
            it only contains the user's email address.

            {
                "email": "example@example.com"
            }

            Information about the current user is optionally provided when a
            websocket connection is initialized via the "X-Streamlit-User" header.

        fragment_storage
            The AppSession's FragmentStorage instance.
        """
        self._session_id = session_id
        self._main_script_path = main_script_path
        self._session_state = SafeSessionState(
            session_state, yield_callback=self._maybe_handle_execution_control_request
        )
        self._uploaded_file_mgr = uploaded_file_mgr
        self._script_cache = script_cache
        self._user_info = user_info
        self._fragment_storage = fragment_storage

        self._pages_manager = pages_manager
        self._requests = ScriptRequests()
        self._requests.request_rerun(initial_rerun_data)

        self.on_event = Signal(
            doc="""Emitted when a ScriptRunnerEvent occurs.

            This signal is generally emitted on the ScriptRunner's script
            thread (which is *not* the same thread that the ScriptRunner was
            created on).

            Parameters
            ----------
            sender: ScriptRunner
                The sender of the event (this ScriptRunner).

            event : ScriptRunnerEvent

            forward_msg : ForwardMsg | None
                The ForwardMsg to send to the frontend. Set only for the
                ENQUEUE_FORWARD_MSG event.

            exception : BaseException | None
                Our compile error. Set only for the
                SCRIPT_STOPPED_WITH_COMPILE_ERROR event.

            widget_states : streamlit.proto.WidgetStates_pb2.WidgetStates | None
                The ScriptRunner's final WidgetStates. Set only for the
                SHUTDOWN event.
            """
        )

        # Set to true while we're executing. Used by
        # _maybe_handle_execution_control_request.
        self._execing = False

        # This is initialized in start()
        self._script_thread: threading.Thread | None = None

    def __repr__(self) -> str:
        return util.repr_(self)

    def request_stop(self) -> None:
        """Request that the ScriptRunner stop running its script and
        shut down. The ScriptRunner will handle this request when it reaches
        an interrupt point.

        Safe to call from any thread.
        """
        self._requests.request_stop()

    def request_rerun(self, rerun_data: RerunData) -> bool:
        """Request that the ScriptRunner interrupt its currently-running
        script and restart it.

        If the ScriptRunner has been stopped, this request can't be honored:
        return False.

        Otherwise, record the request and return True. The ScriptRunner will
        handle the rerun request as soon as it reaches an interrupt point.

        Safe to call from any thread.
        """
        return self._requests.request_rerun(rerun_data)

    def start(self) -> None:
        """Start a new thread to process the ScriptEventQueue.

        This must be called only once.

        """
        if self._script_thread is not None:
            raise Exception("ScriptRunner was already started")

        self._script_thread = threading.Thread(
            target=self._run_script_thread,
            name="ScriptRunner.scriptThread",
        )
        self._script_thread.start()

    def _get_script_run_ctx(self) -> ScriptRunContext:
        """Get the ScriptRunContext for the current thread.

        Returns
        -------
        ScriptRunContext
            The ScriptRunContext for the current thread.

        Raises
        ------
        AssertionError
            If called outside of a ScriptRunner thread.
        RuntimeError
            If there is no ScriptRunContext for the current thread.

        """
        assert self._is_in_script_thread()

        ctx = get_script_run_ctx()
        if ctx is None:
            # This should never be possible on the script_runner thread.
            raise RuntimeError(
                "ScriptRunner thread has a null ScriptRunContext. Something has gone very wrong!"
            )
        return ctx

    def _run_script_thread(self) -> None:
        """The entry point for the script thread.

        Processes the ScriptRequestQueue, which will at least contain the RERUN
        request that will trigger the first script-run.

        When the ScriptRequestQueue is empty, or when a SHUTDOWN request is
        dequeued, this function will exit and its thread will terminate.
        """
        assert self._is_in_script_thread()

        _LOGGER.debug("Beginning script thread")

        # Create and attach the thread's ScriptRunContext
        ctx = ScriptRunContext(
            session_id=self._session_id,
            _enqueue=self._enqueue_forward_msg,
            script_requests=self._requests,
            query_string="",
            session_state=self._session_state,
            uploaded_file_mgr=self._uploaded_file_mgr,
            main_script_path=self._main_script_path,
            user_info=self._user_info,
            gather_usage_stats=bool(config.get_option("browser.gatherUsageStats")),
            fragment_storage=self._fragment_storage,
            pages_manager=self._pages_manager,
        )
        add_script_run_ctx(threading.current_thread(), ctx)

        request = self._requests.on_scriptrunner_ready()
        while request.type == ScriptRequestType.RERUN:
            # When the script thread starts, we'll have a pending rerun
            # request that we'll handle immediately. When the script finishes,
            # it's possible that another request has come in that we need to
            # handle, which is why we call _run_script in a loop.
            self._run_script(request.rerun_data)
            request = self._requests.on_scriptrunner_ready()

        assert request.type == ScriptRequestType.STOP

        # Send a SHUTDOWN event before exiting, so some state can be saved
        # for use in a future script run when not triggered by the client.
        client_state = ClientState()
        client_state.query_string = ctx.query_string
        client_state.page_script_hash = ctx.page_script_hash
        self.on_event.send(
            self, event=ScriptRunnerEvent.SHUTDOWN, client_state=client_state
        )

    def _is_in_script_thread(self) -> bool:
        """True if the calling function is running in the script thread"""
        return self._script_thread == threading.current_thread()

    def _enqueue_forward_msg(self, msg: ForwardMsg) -> None:
        """Enqueue a ForwardMsg to our browser queue.
        This private function is called by ScriptRunContext only.

        It may be called from the script thread OR the main thread.
        """
        # Whenever we enqueue a ForwardMsg, we also handle any pending
        # execution control request. This means that a script can be
        # cleanly interrupted and stopped inside most `st.foo` calls.
        #
        # (If "runner.installTracer" is true, then we'll actually be
        # handling these requests in a callback called after every Python
        # instruction instead.)
        if not config.get_option("runner.installTracer"):
            self._maybe_handle_execution_control_request()

        # Pass the message to our associated AppSession.
        self.on_event.send(
            self, event=ScriptRunnerEvent.ENQUEUE_FORWARD_MSG, forward_msg=msg
        )

    def _maybe_handle_execution_control_request(self) -> None:
        """Check our current ScriptRequestState to see if we have a
        pending STOP or RERUN request.

        This function is called every time the app script enqueues a
        ForwardMsg, which means that most `st.foo` commands - which generally
        involve sending a ForwardMsg to the frontend - act as implicit
        yield points in the script's execution.
        """
        if not self._is_in_script_thread():
            # We can only handle execution_control_request if we're on the
            # script execution thread. However, it's possible for deltas to
            # be enqueued (and, therefore, for this function to be called)
            # in separate threads, so we check for that here.
            return

        if not self._execing:
            # If the _execing flag is not set, we're not actually inside
            # an exec() call. This happens when our script exec() completes,
            # we change our state to STOPPED, and a statechange-listener
            # enqueues a new ForwardEvent
            return

        request = self._requests.on_scriptrunner_yield()
        if request is None:
            # No RERUN or STOP request.
            return

        if request.type == ScriptRequestType.RERUN:
            raise RerunException(request.rerun_data)

        assert request.type == ScriptRequestType.STOP
        raise StopException()

    def _install_tracer(self) -> None:
        """Install function that runs before each line of the script."""

        def trace_calls(frame, event, arg):
            self._maybe_handle_execution_control_request()
            return trace_calls

        # Python interpreters are not required to implement sys.settrace.
        if hasattr(sys, "settrace"):
            sys.settrace(trace_calls)

    @contextmanager
    def _set_execing_flag(self):
        """A context for setting the ScriptRunner._execing flag.

        Used by _maybe_handle_execution_control_request to ensure that
        we only handle requests while we're inside an exec() call
        """
        if self._execing:
            raise RuntimeError("Nested set_execing_flag call")
        self._execing = True
        try:
            yield
        finally:
            self._execing = False

    def _run_script(self, rerun_data: RerunData) -> None:
        """Run our script.

        Parameters
        ----------
        rerun_data: RerunData
            The RerunData to use.

        """
<<<<<<< HEAD
        # Avoid circular imports
        from streamlit.delta_generator import dg_stack, get_default_dg_stack
=======
>>>>>>> 485ec8d6

        assert self._is_in_script_thread()

        # An explicit loop instead of recursion to avoid stack overflows
        while True:
            _LOGGER.debug("Running script %s", rerun_data)
            start_time: float = timer()
            prep_time: float = 0  # This will be overwritten once preparations are done.

            # Reset DeltaGenerators, widgets, media files.
            runtime.get_instance().media_file_mgr.clear_session_refs()

            self._pages_manager.set_script_intent(
                rerun_data.page_script_hash, rerun_data.page_name
            )
            active_script = self._pages_manager.get_initial_active_script(
                rerun_data.page_script_hash, rerun_data.page_name
            )
            main_page_info = self._pages_manager.get_main_page()
            uncaught_exception = None

            page_script_hash = (
                active_script["page_script_hash"]
                if active_script is not None
                else main_page_info["page_script_hash"]
            )

            fragment_ids_this_run = set(rerun_data.fragment_id_queue)

            ctx = self._get_script_run_ctx()
            # Clear widget state on page change. This normally happens implicitly
            # in the script run cleanup steps, but doing it explicitly ensures
            # it happens even if a script run was interrupted.
            previous_page_script_hash = ctx.page_script_hash
            if previous_page_script_hash != page_script_hash:
                # Page changed, enforce reset widget state where possible.
                # This enforcement matters when a new script thread is started
                # before the previous script run is completed (from user
                # interaction). Use the widget ids from the rerun data to
                # maintain some widget state, as the rerun data should
                # contain the latest widget ids from the frontend.
                widget_ids: set[str] = set()

                if (
                    rerun_data.widget_states is not None
                    and rerun_data.widget_states.widgets is not None
                ):
                    widget_ids = {w.id for w in rerun_data.widget_states.widgets}
                self._session_state.on_script_finished(widget_ids)

            ctx.reset(
                query_string=rerun_data.query_string,
                page_script_hash=page_script_hash,
                fragment_ids_this_run=fragment_ids_this_run,
            )
            self._pages_manager.reset_active_script_hash()

            self.on_event.send(
                self,
                event=ScriptRunnerEvent.SCRIPT_STARTED,
                page_script_hash=page_script_hash,
                fragment_ids_this_run=fragment_ids_this_run,
                pages=self._pages_manager.get_pages(),
            )

            # Compile the script. Any errors thrown here will be surfaced
            # to the user via a modal dialog in the frontend, and won't result
            # in their previous script elements disappearing.
            try:
                if active_script is not None:
                    script_path = active_script["script_path"]
                else:
                    # page must not be found
                    script_path = main_page_info["script_path"]

                    # At this point, we know that either
                    #   * the script corresponding to the hash requested no longer
                    #     exists, or
                    #   * we were not able to find a script with the requested page
                    #     name.
                    # In both of these cases, we want to send a page_not_found
                    # message to the frontend.
                    msg = ForwardMsg()
                    msg.page_not_found.page_name = rerun_data.page_name
                    ctx.enqueue(msg)

                code = self._script_cache.get_bytecode(script_path)

            except Exception as ex:
                # We got a compile error. Send an error event and bail immediately.
                _LOGGER.debug("Fatal script error: %s", ex)
                self._session_state[SCRIPT_RUN_WITHOUT_ERRORS_KEY] = False
                self.on_event.send(
                    self,
                    event=ScriptRunnerEvent.SCRIPT_STOPPED_WITH_COMPILE_ERROR,
                    exception=ex,
                )
                return

            # If we get here, we've successfully compiled our script. The next step
            # is to run it. Errors thrown during execution will be shown to the
            # user as ExceptionElements.

            if config.get_option("runner.installTracer"):
                self._install_tracer()

            # Create fake module. This gives us a name global namespace to
            # execute the code in.
            module = self._new_module("__main__")

            # Install the fake module as the __main__ module. This allows
            # the pickle module to work inside the user's code, since it now
            # can know the module where the pickled objects stem from.
            # IMPORTANT: This means we can't use "if __name__ == '__main__'" in
            # our code, as it will point to the wrong module!!!
            sys.modules["__main__"] = module

            # Add special variables to the module's globals dict.
            # Note: The following is a requirement for the CodeHasher to
            # work correctly. The CodeHasher is scoped to
            # files contained in the directory of __main__.__file__, which we
            # assume is the main script directory.
            module.__dict__["__file__"] = script_path

            def code_to_exec(code=code, module=module, ctx=ctx, rerun_data=rerun_data):
                with modified_sys_path(
                    self._main_script_path
                ), self._set_execing_flag():
                    # Run callbacks for widgets whose values have changed.
                    if rerun_data.widget_states is not None:
                        self._session_state.on_script_will_rerun(
                            rerun_data.widget_states
                        )

                    ctx.on_script_start()

                    if rerun_data.fragment_id_queue:
                        for fragment_id in rerun_data.fragment_id_queue:
                            try:
                                wrapped_fragment = self._fragment_storage.get(
                                    fragment_id
                                )
                                ctx.current_fragment_id = fragment_id
                                wrapped_fragment()

                            except KeyError:
                                raise RuntimeError(
                                    f"Could not find fragment with id {fragment_id}"
                                )
                    else:
                        self._fragment_storage.clear()
                        exec(code, module.__dict__)

                    self._session_state.maybe_check_serializable()
<<<<<<< HEAD
                    # setting the session state here triggers a yield-callback call
                    # which reads self._requests and checks for rerun data
                    self._session_state[SCRIPT_RUN_WITHOUT_ERRORS_KEY] = True
            except RerunException as e:
                rerun_exception_data = e.rerun_data
                if rerun_exception_data.fragment_id_queue:
                    # This is a fragment-specific rerun, so we need to restore the stack
                    ctx.cursors = original_cursors
                    dg_stack.set(original_dg_stack)
                else:
                    # If it is a full-app rerun, the stack needs to be refreshed.
                    # We should land here when `st.rerun` is called from within a
                    # fragment. Since we re-use the same thread, we have to clear the
                    # stack or otherwise we might render the main app in the old
                    # fragment's dg_stack.
                    ctx.cursors.clear()
                    dg_stack.set(get_default_dg_stack())

                # Interruption due to a rerun is usually from `st.rerun()`, which
                # we want to count as a script completion so triggers reset.
                # It is also possible for this to happen if fast reruns is off,
                # but this is very rare.
                premature_stop = False

            except StopException:
                # This is thrown when the script executes `st.stop()`.
                # We don't have to do anything here.
                premature_stop = True

            except Exception as ex:
                self._session_state[SCRIPT_RUN_WITHOUT_ERRORS_KEY] = False
                uncaught_exception = ex
                handle_uncaught_app_exception(uncaught_exception)
                premature_stop = True

            finally:
                if rerun_exception_data:
                    # The handling for when a full script run or a fragment is stopped early
                    # is the same, so we only have one ScriptRunnerEvent for this scenario.
                    finished_event = ScriptRunnerEvent.SCRIPT_STOPPED_FOR_RERUN
                elif rerun_data.fragment_id_queue:
                    finished_event = ScriptRunnerEvent.FRAGMENT_STOPPED_WITH_SUCCESS
                else:
                    finished_event = ScriptRunnerEvent.SCRIPT_STOPPED_WITH_SUCCESS

                if ctx.gather_usage_stats:
                    try:
                        # Prevent issues with circular import
                        from streamlit.runtime.metrics_util import (
                            create_page_profile_message,
                            to_microseconds,
                        )
=======
>>>>>>> 485ec8d6

            prep_time = timer() - start_time
            (
                _,
                run_without_errors,
                rerun_exception_data,
                premature_stop,
            ) = exec_func_with_error_handling(code_to_exec, ctx)
            self._session_state[SCRIPT_RUN_WITHOUT_ERRORS_KEY] = run_without_errors

            if rerun_exception_data:
                # The handling for when a full script run or a fragment is stopped early
                # is the same, so we only have one ScriptRunnerEvent for this scenario.
                finished_event = ScriptRunnerEvent.SCRIPT_STOPPED_FOR_RERUN
            elif rerun_data.fragment_id_queue:
                finished_event = ScriptRunnerEvent.FRAGMENT_STOPPED_WITH_SUCCESS
            else:
                finished_event = ScriptRunnerEvent.SCRIPT_STOPPED_WITH_SUCCESS

            if ctx.gather_usage_stats:
                try:
                    # Prevent issues with circular import
                    from streamlit.runtime.metrics_util import (
                        create_page_profile_message,
                        to_microseconds,
                    )

                    # Create and send page profile information
                    ctx.enqueue(
                        create_page_profile_message(
                            ctx.tracked_commands,
                            exec_time=to_microseconds(timer() - start_time),
                            prep_time=to_microseconds(prep_time),
                            uncaught_exception=(
                                type(uncaught_exception).__name__
                                if uncaught_exception
                                else None
                            ),
                        )
                    )
                except Exception as ex:
                    # Always capture all exceptions since we want to make sure that
                    # the telemetry never causes any issues.
                    _LOGGER.debug("Failed to create page profile", exc_info=ex)
            self._on_script_finished(ctx, finished_event, premature_stop)

            # # Use _log_if_error() to make sure we never ever ever stop running the
            # # script without meaning to.
            _log_if_error(_clean_problem_modules)

            if rerun_exception_data is not None:
                rerun_data = rerun_exception_data
            else:
                break

    def _on_script_finished(
        self, ctx: ScriptRunContext, event: ScriptRunnerEvent, premature_stop: bool
    ) -> None:
        """Called when our script finishes executing, even if it finished
        early with an exception. We perform post-run cleanup here.
        """
        # Tell session_state to update itself in response
        if not premature_stop:
            self._session_state.on_script_finished(ctx.widget_ids_this_run)

        # Signal that the script has finished. (We use SCRIPT_STOPPED_WITH_SUCCESS
        # even if we were stopped with an exception.)
        self.on_event.send(self, event=event)

        # Remove orphaned files now that the script has run and files in use
        # are marked as active.
        runtime.get_instance().media_file_mgr.remove_orphaned_files()

        # Force garbage collection to run, to help avoid memory use building up
        # This is usually not an issue, but sometimes GC takes time to kick in and
        # causes apps to go over resource limits, and forcing it to run between
        # script runs is low cost, since we aren't doing much work anyway.
        if config.get_option("runner.postScriptGC"):
            gc.collect(2)

    def _new_module(self, name: str) -> types.ModuleType:
        """Create a new module with the given name."""
        return types.ModuleType(name)


def _clean_problem_modules() -> None:
    """Some modules are stateful, so we have to clear their state."""

    if "keras" in sys.modules:
        try:
            keras = sys.modules["keras"]
            keras.backend.clear_session()
        except Exception:
            # We don't want to crash the app if we can't clear the Keras session.
            pass

    if "matplotlib.pyplot" in sys.modules:
        try:
            plt = sys.modules["matplotlib.pyplot"]
            plt.close("all")
        except Exception:
            # We don't want to crash the app if we can't close matplotlib
            pass


# The reason this is not a decorator is because we want to make it clear at the
# calling location that this function is being used.
def _log_if_error(fn: Callable[[], None]) -> None:
    try:
        fn()
    except Exception as e:
        _LOGGER.warning(e)<|MERGE_RESOLUTION|>--- conflicted
+++ resolved
@@ -269,7 +269,8 @@
         if ctx is None:
             # This should never be possible on the script_runner thread.
             raise RuntimeError(
-                "ScriptRunner thread has a null ScriptRunContext. Something has gone very wrong!"
+                "ScriptRunner thread has a null ScriptRunContext. "
+                "Something has gone very wrong!"
             )
         return ctx
 
@@ -416,11 +417,6 @@
             The RerunData to use.
 
         """
-<<<<<<< HEAD
-        # Avoid circular imports
-        from streamlit.delta_generator import dg_stack, get_default_dg_stack
-=======
->>>>>>> 485ec8d6
 
         assert self._is_in_script_thread()
 
@@ -575,61 +571,8 @@
                         exec(code, module.__dict__)
 
                     self._session_state.maybe_check_serializable()
-<<<<<<< HEAD
-                    # setting the session state here triggers a yield-callback call
-                    # which reads self._requests and checks for rerun data
-                    self._session_state[SCRIPT_RUN_WITHOUT_ERRORS_KEY] = True
-            except RerunException as e:
-                rerun_exception_data = e.rerun_data
-                if rerun_exception_data.fragment_id_queue:
-                    # This is a fragment-specific rerun, so we need to restore the stack
-                    ctx.cursors = original_cursors
-                    dg_stack.set(original_dg_stack)
-                else:
-                    # If it is a full-app rerun, the stack needs to be refreshed.
-                    # We should land here when `st.rerun` is called from within a
-                    # fragment. Since we re-use the same thread, we have to clear the
-                    # stack or otherwise we might render the main app in the old
-                    # fragment's dg_stack.
-                    ctx.cursors.clear()
-                    dg_stack.set(get_default_dg_stack())
-
-                # Interruption due to a rerun is usually from `st.rerun()`, which
-                # we want to count as a script completion so triggers reset.
-                # It is also possible for this to happen if fast reruns is off,
-                # but this is very rare.
-                premature_stop = False
-
-            except StopException:
-                # This is thrown when the script executes `st.stop()`.
-                # We don't have to do anything here.
-                premature_stop = True
-
-            except Exception as ex:
-                self._session_state[SCRIPT_RUN_WITHOUT_ERRORS_KEY] = False
-                uncaught_exception = ex
-                handle_uncaught_app_exception(uncaught_exception)
-                premature_stop = True
-
-            finally:
-                if rerun_exception_data:
-                    # The handling for when a full script run or a fragment is stopped early
-                    # is the same, so we only have one ScriptRunnerEvent for this scenario.
-                    finished_event = ScriptRunnerEvent.SCRIPT_STOPPED_FOR_RERUN
-                elif rerun_data.fragment_id_queue:
-                    finished_event = ScriptRunnerEvent.FRAGMENT_STOPPED_WITH_SUCCESS
-                else:
-                    finished_event = ScriptRunnerEvent.SCRIPT_STOPPED_WITH_SUCCESS
-
-                if ctx.gather_usage_stats:
-                    try:
-                        # Prevent issues with circular import
-                        from streamlit.runtime.metrics_util import (
-                            create_page_profile_message,
-                            to_microseconds,
-                        )
-=======
->>>>>>> 485ec8d6
+                    # check for control requests, e.g. rerun requests have arrived
+                    self._maybe_handle_execution_control_request()
 
             prep_time = timer() - start_time
             (
@@ -638,6 +581,8 @@
                 rerun_exception_data,
                 premature_stop,
             ) = exec_func_with_error_handling(code_to_exec, ctx)
+            # setting the session state here triggers a yield-callback call
+            # which reads self._requests and checks for rerun data
             self._session_state[SCRIPT_RUN_WITHOUT_ERRORS_KEY] = run_without_errors
 
             if rerun_exception_data:
