--- conflicted
+++ resolved
@@ -493,16 +493,12 @@
             if config.get_option("runner.magicEnabled"):
                 filebody = magic.add_magic(filebody, script_path)
 
-<<<<<<< HEAD
             user = UserInfoProxy()
             email = user.get("email", "anonymous")
             ip = user.get("ip", "unknown ip")
             _LOGGER.info(f"{email} [{ip}] access script {script_path}")
 
-            code = compile(
-=======
             code = compile(  # type: ignore
->>>>>>> 8a81a4c4
                 filebody,
                 # Pass in the file path so it can show up in exceptions.
                 script_path,
