# Copyright (c) Streamlit Inc. (2018-2022) Snowflake Inc. (2022-2024)
#
# Licensed under the Apache License, Version 2.0 (the "License");
# you may not use this file except in compliance with the License.
# You may obtain a copy of the License at
#
#     http://www.apache.org/licenses/LICENSE-2.0
#
# Unless required by applicable law or agreed to in writing, software
# distributed under the License is distributed on an "AS IS" BASIS,
# WITHOUT WARRANTIES OR CONDITIONS OF ANY KIND, either express or implied.
# See the License for the specific language governing permissions and
# limitations under the License.

from __future__ import annotations

import collections
import threading
from dataclasses import dataclass, field
from typing import TYPE_CHECKING, Callable, Counter, Dict, Final, Union
from urllib import parse

from typing_extensions import TypeAlias

from streamlit import runtime
from streamlit.errors import StreamlitAPIException
from streamlit.logger import get_logger

if TYPE_CHECKING:
    from streamlit.cursor import RunningCursor
    from streamlit.proto.ForwardMsg_pb2 import ForwardMsg
    from streamlit.proto.PageProfile_pb2 import Command
    from streamlit.runtime.fragment import FragmentStorage
    from streamlit.runtime.pages_manager import PagesManager
    from streamlit.runtime.scriptrunner.script_requests import ScriptRequests
    from streamlit.runtime.state import SafeSessionState
    from streamlit.runtime.uploaded_file_manager import UploadedFileManager
_LOGGER: Final = get_logger(__name__)

UserInfo: TypeAlias = Dict[str, Union[str, None]]


@dataclass
class ScriptRunContext:
    """A context object that contains data for a "script run" - that is,
    data that's scoped to a single ScriptRunner execution (and therefore also
    scoped to a single connected "session").

    ScriptRunContext is used internally by virtually every `st.foo()` function.
    It is accessed only from the script thread that's created by ScriptRunner,
    or from app-created helper threads that have been "attached" to the
    ScriptRunContext via `add_script_run_ctx`.

    Streamlit code typically retrieves the active ScriptRunContext via the
    `get_script_run_ctx` function.
    """

    session_id: str
    _enqueue: Callable[[ForwardMsg], None]
    query_string: str
    session_state: SafeSessionState
    uploaded_file_mgr: UploadedFileManager
    main_script_path: str
    user_info: UserInfo
    fragment_storage: FragmentStorage
    pages_manager: PagesManager

    gather_usage_stats: bool = False
    command_tracking_deactivated: bool = False
    tracked_commands: list[Command] = field(default_factory=list)
    tracked_commands_counter: Counter[str] = field(default_factory=collections.Counter)
    _set_page_config_allowed: bool = True
    _has_script_started: bool = False
    widget_ids_this_run: set[str] = field(default_factory=set)
    widget_user_keys_this_run: set[str] = field(default_factory=set)
    form_ids_this_run: set[str] = field(default_factory=set)
    cursors: dict[int, RunningCursor] = field(default_factory=dict)
    script_requests: ScriptRequests | None = None
    current_fragment_id: str | None = None
    fragment_ids_this_run: set[str] | None = None
    # we allow only one dialog to be open at the same time
    has_dialog_opened: bool = False
    # If true, it indicates that we are in a cached function that disallows
    # the usage of widgets.
    disallow_cached_widget_usage: bool = False

    # TODO(willhuang1997): Remove this variable when experimental query params are removed
    _experimental_query_params_used = False
    _production_query_params_used = False

    @property
    def page_script_hash(self):
        return self.pages_manager.get_current_page_script_hash()

    @property
    def active_script_hash(self):
        return self.pages_manager.get_active_script_hash()

    def reset(
        self,
        query_string: str = "",
        page_script_hash: str = "",
        fragment_ids_this_run: set[str] | None = None,
    ) -> None:
        self.cursors = {}
        self.widget_ids_this_run = set()
        self.widget_user_keys_this_run = set()
        self.form_ids_this_run = set()
        self.query_string = query_string
        self.pages_manager.set_current_page_script_hash(page_script_hash)
        # Permit set_page_config when the ScriptRunContext is reused on a rerun
        self._set_page_config_allowed = True
        self._has_script_started = False
        self.command_tracking_deactivated: bool = False
        self.tracked_commands = []
        self.tracked_commands_counter = collections.Counter()
        self.current_fragment_id = None
        self.current_fragment_delta_path: list[int] = []
        self.fragment_ids_this_run = fragment_ids_this_run
        self.has_dialog_opened = False
        self.disallow_cached_widget_usage = False

        parsed_query_params = parse.parse_qs(query_string, keep_blank_values=True)
        with self.session_state.query_params() as qp:
            qp.clear_with_no_forward_msg()
            for key, val in parsed_query_params.items():
                if len(val) == 0:
                    qp.set_with_no_forward_msg(key, val="")
                elif len(val) == 1:
                    qp.set_with_no_forward_msg(key, val=val[-1])
                else:
                    qp.set_with_no_forward_msg(key, val)

    def on_script_start(self) -> None:
        self._has_script_started = True

    def enqueue(self, msg: ForwardMsg) -> None:
        """Enqueue a ForwardMsg for this context's session."""
        if msg.HasField("page_config_changed") and not self._set_page_config_allowed:
            raise StreamlitAPIException(
                "`set_page_config()` can only be called once per app page, "
<<<<<<< HEAD
                + "and must be called as the first Streamlit command in your script.\n\n"
                + "For more information refer to the [docs]"
                + "(https://docs.streamlit.io/develop/api-reference/configuration/st.set_page_config)."
=======
                "and must be called as the first Streamlit command in your script.\n\n"
                "For more information refer to the [docs]"
                "(https://docs.streamlit.io/library/api-reference/utilities/st.set_page_config)."
>>>>>>> 51cd0c91
            )

        # We want to disallow set_page config if one of the following occurs:
        # - set_page_config was called on this message
        # - The script has already started and a different st call occurs (a delta)
        if msg.HasField("page_config_changed") or (
            msg.HasField("delta") and self._has_script_started
        ):
            self._set_page_config_allowed = False

        msg.metadata.active_script_hash = self.active_script_hash

        # Pass the message up to our associated ScriptRunner.
        self._enqueue(msg)

    def ensure_single_query_api_used(self):
        if self._experimental_query_params_used and self._production_query_params_used:
            raise StreamlitAPIException(
                "Using `st.query_params` together with either `st.experimental_get_query_params` "
                "or `st.experimental_set_query_params` is not supported. Please convert your app "
                "to only use `st.query_params`"
            )

    def mark_experimental_query_params_used(self):
        self._experimental_query_params_used = True
        self.ensure_single_query_api_used()

    def mark_production_query_params_used(self):
        self._production_query_params_used = True
        self.ensure_single_query_api_used()


SCRIPT_RUN_CONTEXT_ATTR_NAME: Final = "streamlit_script_run_ctx"


def add_script_run_ctx(
    thread: threading.Thread | None = None, ctx: ScriptRunContext | None = None
):
    """Adds the current ScriptRunContext to a newly-created thread.

    This should be called from this thread's parent thread,
    before the new thread starts.

    Parameters
    ----------
    thread : threading.Thread
        The thread to attach the current ScriptRunContext to.
    ctx : ScriptRunContext or None
        The ScriptRunContext to add, or None to use the current thread's
        ScriptRunContext.

    Returns
    -------
    threading.Thread
        The same thread that was passed in, for chaining.

    """
    if thread is None:
        thread = threading.current_thread()
    if ctx is None:
        ctx = get_script_run_ctx()
    if ctx is not None:
        setattr(thread, SCRIPT_RUN_CONTEXT_ATTR_NAME, ctx)
    return thread


def get_script_run_ctx(suppress_warning: bool = False) -> ScriptRunContext | None:
    """
    Parameters
    ----------
    suppress_warning : bool
        If True, don't log a warning if there's no ScriptRunContext.
    Returns
    -------
    ScriptRunContext | None
        The current thread's ScriptRunContext, or None if it doesn't have one.

    """
    thread = threading.current_thread()
    ctx: ScriptRunContext | None = getattr(thread, SCRIPT_RUN_CONTEXT_ATTR_NAME, None)
    if ctx is None and runtime.exists() and not suppress_warning:
        # Only warn about a missing ScriptRunContext if suppress_warning is False, and
        # we were started via `streamlit run`. Otherwise, the user is likely running a
        # script "bare", and doesn't need to be warned about streamlit
        # bits that are irrelevant when not connected to a session.
        _LOGGER.warning("Thread '%s': missing ScriptRunContext", thread.name)

    return ctx


# Needed to avoid circular dependencies while running tests.
import streamlit  # noqa: E402, F401<|MERGE_RESOLUTION|>--- conflicted
+++ resolved
@@ -139,15 +139,9 @@
         if msg.HasField("page_config_changed") and not self._set_page_config_allowed:
             raise StreamlitAPIException(
                 "`set_page_config()` can only be called once per app page, "
-<<<<<<< HEAD
-                + "and must be called as the first Streamlit command in your script.\n\n"
-                + "For more information refer to the [docs]"
-                + "(https://docs.streamlit.io/develop/api-reference/configuration/st.set_page_config)."
-=======
                 "and must be called as the first Streamlit command in your script.\n\n"
                 "For more information refer to the [docs]"
-                "(https://docs.streamlit.io/library/api-reference/utilities/st.set_page_config)."
->>>>>>> 51cd0c91
+                "(https://docs.streamlit.io/develop/api-reference/configuration/st.set_page_config)."
             )
 
         # We want to disallow set_page config if one of the following occurs:
