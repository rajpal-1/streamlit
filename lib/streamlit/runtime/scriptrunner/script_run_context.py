--- conflicted
+++ resolved
@@ -32,11 +32,8 @@
 from streamlit.runtime.uploaded_file_manager import UploadedFileManager
 
 if TYPE_CHECKING:
-<<<<<<< HEAD
     from streamlit.commands.pages import Page
-=======
     from streamlit.runtime.fragment import FragmentStorage
->>>>>>> 766bc5ab
 
 _LOGGER: Final = get_logger(__name__)
 
@@ -79,13 +76,10 @@
     form_ids_this_run: set[str] = field(default_factory=set)
     cursors: dict[int, "streamlit.cursor.RunningCursor"] = field(default_factory=dict)
     script_requests: ScriptRequests | None = None
-<<<<<<< HEAD
+    current_fragment_id: str | None = None
+    fragment_ids_this_run: set[str] | None = None
     pages: dict[str, Page] = field(default_factory=dict)
     yield_callback: Callable[[], None] = lambda: None
-=======
-    current_fragment_id: str | None = None
-    fragment_ids_this_run: set[str] | None = None
->>>>>>> 766bc5ab
 
     # TODO(willhuang1997): Remove this variable when experimental query params are removed
     _experimental_query_params_used = False
