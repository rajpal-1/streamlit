--- conflicted
+++ resolved
@@ -89,36 +89,20 @@
         support for the deprecated name.
     """
 
-<<<<<<< HEAD
-    return _create_deprecated_object_wrapper(
-        obj, lambda: _show_api_graduation_warning(api_type, obj_name, removal_date)
-    )
-
-
-def deprecate_object_with_console_warning(obj: TObj, warning: str) -> TObj:
-    """Create a wrapper for an object that has been deprecated. The first
-    time any of the object's properties or functions is accessed, the
-    given warning text will be written to the console.
-    """
-    return _create_deprecated_object_wrapper(obj, lambda: print(warning))
-
-
-def _create_deprecated_object_wrapper(
-    obj: TObj, show_warning: Callable[[], Any]
-) -> TObj:
-    """Create a wrapper for an object that has been deprecated. The first
-    time one of the object's properties or functions is accessed, the
-    given `show_warning` callback will be called.
-    """
-    has_shown_warning = False
-
-=======
     return _create_deprecated_obj_wrapper(
         obj,
         lambda: _show_deprecated_name_warning_in_browser(
             old_name, new_name, removal_date
         ),
     )
+
+
+def deprecate_obj_with_console_warning(obj: TObj, warning: str) -> TObj:
+    """Create a wrapper for an object that has been deprecated. The first
+    time any of the object's properties or functions is accessed, the
+    given warning text will be written to the console.
+    """
+    return _create_deprecated_obj_wrapper(obj, lambda: print(warning))
 
 
 def _create_deprecated_obj_wrapper(obj: TObj, show_warning: Callable[[], Any]) -> TObj:
@@ -128,7 +112,6 @@
     """
     has_shown_warning = False
 
->>>>>>> 3970a675
     def maybe_show_warning() -> None:
         # Call `show_warning` if it hasn't already been called once.
         nonlocal has_shown_warning
