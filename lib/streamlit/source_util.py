# Copyright 2018-2022 Streamlit Inc.
#
# Licensed under the Apache License, Version 2.0 (the "License");
# you may not use this file except in compliance with the License.
# You may obtain a copy of the License at
#
#    http://www.apache.org/licenses/LICENSE-2.0
#
# Unless required by applicable law or agreed to in writing, software
# distributed under the License is distributed on an "AS IS" BASIS,
# WITHOUT WARRANTIES OR CONDITIONS OF ANY KIND, either express or implied.
# See the License for the specific language governing permissions and
# limitations under the License.

import re
from pathlib import Path
from typing import Any, cast, Dict, List, Tuple


def open_python_file(filename):
    """Open a read-only Python file taking proper care of its encoding.

    In Python 3, we would like all files to be opened with utf-8 encoding.
    However, some author like to specify PEP263 headers in their source files
    with their own encodings. In that case, we should respect the author's
    encoding.
    """
    import tokenize

    if hasattr(tokenize, "open"):  # Added in Python 3.2
        # Open file respecting PEP263 encoding. If no encoding header is
        # found, opens as utf-8.
        return tokenize.open(filename)
    else:
        return open(filename, "r", encoding="utf-8")


PAGE_FILENAME_REGEX = re.compile(r"([0-9]*)[_ -]*(.*)\.py")
<<<<<<< HEAD
=======
# Regex pattern to extract emoji taken from https://gist.github.com/Alex-Just/e86110836f3f93fe7932290526529cd1#gistcomment-3208085
# We may eventually want to swap this out for https://pypi.org/project/emoji,
# but I want to avoid adding a dependency if possible.
PAGE_ICON_REGEX = re.compile(
    "(^[\U0001F1E0-\U0001F1FF"
    "\U0001F300-\U0001F5FF"
    "\U0001F600-\U0001F64F"
    "\U0001F680-\U0001F6FF"
    "\U0001F700-\U0001F77F"
    "\U0001F780-\U0001F7FF"
    "\U0001F800-\U0001F8FF"
    "\U0001F900-\U0001F9FF"
    "\U0001FA00-\U0001FA6F"
    "\U0001FA70-\U0001FAFF"
    "\U00002702-\U000027B0"
    "\U000024C2-\U0001F251])[_-]*"
)
>>>>>>> 5215aece


def page_sort_key(script_path: Path) -> Tuple[float, str]:
    matches = re.findall(PAGE_FILENAME_REGEX, script_path.name)

    # Failing this assert should only be possible if script_path isn't a Python
    # file, which should never happen.
    assert len(matches) > 0, f"{script_path} is not a Python file"

    [(number, label)] = matches

    if number == "":
        return (float("inf"), label)

    return (float(number), label)


<<<<<<< HEAD
def page_name(script_path: Path) -> str:
=======
def page_name_and_icon(script_path: Path) -> Tuple[str, str]:
>>>>>>> 5215aece
    """Compute the name of a page from its script path.

    This is *almost* the page name displayed in the nav UI, but it has
    underscores instead of spaces. The reason we do this is because having
    spaces in URLs both looks bad and is hard to deal with due to the need to
    URL-encode them. To solve this, we only swap the underscores for spaces
    right before we render page names.
    """
    extraction = re.search(PAGE_FILENAME_REGEX, script_path.name)
    if extraction is None:
<<<<<<< HEAD
        return ""
=======
        return "", ""
>>>>>>> 5215aece

    # This cast to Any+type annotation weirdness is done because
    # cast(re.Match[str], ...) explodes at runtime since Python interprets it
    # as an attempt to index into re.Match instead of as a type annotation.
    extraction: re.Match[str] = cast(Any, extraction)

    name = re.sub(r"[_ ]+", "_", extraction.group(2)).strip()
    if not name:
        name = extraction.group(1)

<<<<<<< HEAD
    return str(name)
=======
    extracted_icon = re.search(PAGE_ICON_REGEX, name)
    if extracted_icon is not None:
        icon = str(extracted_icon.group(1))
        name = re.sub(PAGE_ICON_REGEX, "", name)
    else:
        icon = ""

    return str(name), icon
>>>>>>> 5215aece


# TODO(vdonato): Eventually, have this function cache its return value and
# avoid re-scanning the file system unless a page has been added/removed.
def get_pages(main_script_path: str) -> List[Dict[str, str]]:
    main_script_path = Path(main_script_path)
<<<<<<< HEAD
    main_page_name = page_name(main_script_path)

    used_page_names = {main_page_name}
    pages = [{"page_name": main_page_name, "script_path": str(main_script_path)}]
=======
    main_page_name, main_page_icon = page_name_and_icon(main_script_path)

    used_page_names = {main_page_name}
    pages = [
        {
            "page_name": main_page_name,
            "icon": main_page_icon,
            "script_path": str(main_script_path),
        }
    ]
>>>>>>> 5215aece

    pages_dir = main_script_path.parent / "pages"
    page_scripts = sorted(pages_dir.glob("*.py"), key=page_sort_key)

    for script_path in page_scripts:
<<<<<<< HEAD
        pn = page_name(script_path)
=======
        pn, pi = page_name_and_icon(script_path)
>>>>>>> 5215aece
        if pn in used_page_names:
            continue

        used_page_names.add(pn)
<<<<<<< HEAD
        pages.append({"page_name": pn, "script_path": str(script_path)})
=======
        pages.append({"page_name": pn, "icon": pi, "script_path": str(script_path)})
>>>>>>> 5215aece

    return pages<|MERGE_RESOLUTION|>--- conflicted
+++ resolved
@@ -36,8 +36,6 @@
 
 
 PAGE_FILENAME_REGEX = re.compile(r"([0-9]*)[_ -]*(.*)\.py")
-<<<<<<< HEAD
-=======
 # Regex pattern to extract emoji taken from https://gist.github.com/Alex-Just/e86110836f3f93fe7932290526529cd1#gistcomment-3208085
 # We may eventually want to swap this out for https://pypi.org/project/emoji,
 # but I want to avoid adding a dependency if possible.
@@ -55,7 +53,6 @@
     "\U00002702-\U000027B0"
     "\U000024C2-\U0001F251])[_-]*"
 )
->>>>>>> 5215aece
 
 
 def page_sort_key(script_path: Path) -> Tuple[float, str]:
@@ -73,11 +70,7 @@
     return (float(number), label)
 
 
-<<<<<<< HEAD
-def page_name(script_path: Path) -> str:
-=======
 def page_name_and_icon(script_path: Path) -> Tuple[str, str]:
->>>>>>> 5215aece
     """Compute the name of a page from its script path.
 
     This is *almost* the page name displayed in the nav UI, but it has
@@ -88,11 +81,7 @@
     """
     extraction = re.search(PAGE_FILENAME_REGEX, script_path.name)
     if extraction is None:
-<<<<<<< HEAD
-        return ""
-=======
         return "", ""
->>>>>>> 5215aece
 
     # This cast to Any+type annotation weirdness is done because
     # cast(re.Match[str], ...) explodes at runtime since Python interprets it
@@ -103,9 +92,6 @@
     if not name:
         name = extraction.group(1)
 
-<<<<<<< HEAD
-    return str(name)
-=======
     extracted_icon = re.search(PAGE_ICON_REGEX, name)
     if extracted_icon is not None:
         icon = str(extracted_icon.group(1))
@@ -114,19 +100,12 @@
         icon = ""
 
     return str(name), icon
->>>>>>> 5215aece
 
 
 # TODO(vdonato): Eventually, have this function cache its return value and
 # avoid re-scanning the file system unless a page has been added/removed.
 def get_pages(main_script_path: str) -> List[Dict[str, str]]:
     main_script_path = Path(main_script_path)
-<<<<<<< HEAD
-    main_page_name = page_name(main_script_path)
-
-    used_page_names = {main_page_name}
-    pages = [{"page_name": main_page_name, "script_path": str(main_script_path)}]
-=======
     main_page_name, main_page_icon = page_name_and_icon(main_script_path)
 
     used_page_names = {main_page_name}
@@ -137,25 +116,16 @@
             "script_path": str(main_script_path),
         }
     ]
->>>>>>> 5215aece
 
     pages_dir = main_script_path.parent / "pages"
     page_scripts = sorted(pages_dir.glob("*.py"), key=page_sort_key)
 
     for script_path in page_scripts:
-<<<<<<< HEAD
-        pn = page_name(script_path)
-=======
         pn, pi = page_name_and_icon(script_path)
->>>>>>> 5215aece
         if pn in used_page_names:
             continue
 
         used_page_names.add(pn)
-<<<<<<< HEAD
-        pages.append({"page_name": pn, "script_path": str(script_path)})
-=======
         pages.append({"page_name": pn, "icon": pi, "script_path": str(script_path)})
->>>>>>> 5215aece
 
     return pages