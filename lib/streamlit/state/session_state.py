# Copyright 2018-2021 Streamlit Inc.
#
# Licensed under the Apache License, Version 2.0 (the "License");
# you may not use this file except in compliance with the License.
# You may obtain a copy of the License at
#
#    http://www.apache.org/licenses/LICENSE-2.0
#
# Unless required by applicable law or agreed to in writing, software
# distributed under the License is distributed on an "AS IS" BASIS,
# WITHOUT WARRANTIES OR CONDITIONS OF ANY KIND, either express or implied.
# See the License for the specific language governing permissions and
# limitations under the License.

from copy import deepcopy
import json
from streamlit.stats import CacheStat, CacheStatsProvider
from streamlit.type_util import Key
from typing import (
    TYPE_CHECKING,
    Any,
    KeysView,
    cast,
    Dict,
    Iterator,
    MutableMapping,
    Optional,
    Union,
    Tuple,
    Callable,
    Set,
    List,
)

import attr

from pympler.asizeof import asizeof

import streamlit as st
from streamlit import logger as _logger
from streamlit.errors import StreamlitAPIException
from streamlit.proto.WidgetStates_pb2 import WidgetState as WidgetStateProto
from streamlit.proto.WidgetStates_pb2 import WidgetStates as WidgetStatesProto

if TYPE_CHECKING:
    from streamlit.server.server import SessionInfo

logger = _logger.get_logger(__name__)

GENERATED_WIDGET_KEY_PREFIX = "$$GENERATED_WIDGET_KEY"

STREAMLIT_INTERNAL_KEY_PREFIX = "$$STREAMLIT_INTERNAL_KEY"
SCRIPT_RUN_WITHOUT_ERRORS_KEY = (
    f"{STREAMLIT_INTERNAL_KEY_PREFIX}_SCRIPT_RUN_WITHOUT_ERRORS"
)


@attr.s(auto_attribs=True, slots=True, frozen=True)
class Serialized:
    value: WidgetStateProto


@attr.s(auto_attribs=True, slots=True, frozen=True)
class Value:
    value: Any


WState = Union[Serialized, Value]

WidgetArgs = Tuple[Any, ...]
WidgetCallback = Callable[..., None]
# A deserializer receives the value from whatever field is set on the
# WidgetState proto, and returns a regular python value. A serializer
# receives a regular python value, and returns something suitable for
# a value field on WidgetState proto. They should be inverses.
WidgetDeserializer = Callable[[Any, str], Any]
WidgetSerializer = Callable[[Any], Any]
WidgetKwargs = Dict[str, Any]


@attr.s(auto_attribs=True, slots=True, frozen=True)
class WidgetMetadata:
    id: str
    deserializer: WidgetDeserializer = attr.ib(repr=False)
    serializer: WidgetSerializer = attr.ib(repr=False)
    value_type: Any

    callback: Optional[WidgetCallback] = None
    callback_args: Optional[WidgetArgs] = None
    callback_kwargs: Optional[WidgetKwargs] = None


@attr.s(auto_attribs=True, slots=True)
class WStates(MutableMapping[str, Any]):
    states: Dict[str, WState] = attr.Factory(dict)
    widget_metadata: Dict[str, WidgetMetadata] = attr.Factory(dict)

    def __getitem__(self, k: str) -> Any:
        item = self.states.get(k)
        if item is not None:
            if isinstance(item, Value):
                return item.value
            else:
                metadata = self.widget_metadata.get(k)
                if metadata is None:
                    # No deserializer, which should only happen if state is
                    # gotten from a reconnecting browser and the script is
                    # trying to access it. Pretend it doesn't exist.
                    raise KeyError(k)
                value_type = cast(str, item.value.WhichOneof("value"))
                value = item.value.__getattribute__(value_type)

                # Array types are messages with data in a `data` field
                if value_type in [
                    "double_array_value",
                    "int_array_value",
                    "string_array_value",
                ]:
                    value = value.data
                elif value_type == "json_value":
                    value = json.loads(value)

                deserialized = metadata.deserializer(value, metadata.id)

                # Update metadata to reflect information from WidgetState proto
                self.set_widget_metadata(attr.evolve(metadata, value_type=value_type))

                self.states[k] = Value(deserialized)
                return deserialized
        else:
            raise KeyError(k)

    def __setitem__(self, k: str, v: WState):
        self.states[k] = v

    def __delitem__(self, k: str) -> None:
        del self.states[k]

    def __len__(self) -> int:
        return len(self.states)

    def __iter__(self):
        # For this and many other methods, we can't simply delegate to the
        # states field, because we need to invoke `__getitem__` for any
        # values, to handle deserialization and unwrapping of values.
        for key in self.states:
            yield key

<<<<<<< HEAD
    def keys(self) -> Set[str]:  # type: ignore
        return set(self.states.keys())
=======
    def keys(self) -> KeysView[str]:
        return KeysView(self.states)
>>>>>>> 749c40f0

    def items(self) -> Set[Tuple[str, Any]]:  # type: ignore
        return {(k, self[k]) for k in self}

    def values(self) -> Set[Any]:  # type: ignore
        return {self[wid] for wid in self}

    def update(self, other: "WStates"):  # type: ignore
        self.states.update(other.states)
        self.widget_metadata.update(other.widget_metadata)

    def set_widget_from_proto(self, widget_state: WidgetStateProto):
        self[widget_state.id] = Serialized(widget_state)

    def set_from_value(self, k: str, v: Any):
        self[k] = Value(v)

    def set_widget_metadata(self, widget_meta: WidgetMetadata):
        self.widget_metadata[widget_meta.id] = widget_meta

    def cull_nonexistent(self, widget_ids: Set[str]) -> None:
        """Removes items in state that aren't present in a set of provided
        widget_ids.
        """
        self.states = {k: v for k, v in self.states.items() if k in widget_ids}

    def get_serialized(
        self, k: str, default: Optional[WidgetStateProto] = None
    ) -> Optional[WidgetStateProto]:
        widget = WidgetStateProto()
        widget.id = k
        item = self.states.get(k)
        if item is not None:
            if isinstance(item, Value):
                metadata = self.widget_metadata.get(k)
                if metadata is None:
                    return default
                else:
                    field = metadata.value_type
                    serialized = metadata.serializer(item.value)
                    if field in (
                        "double_array_value",
                        "int_array_value",
                        "string_array_value",
                    ):
                        arr = getattr(widget, field)
                        arr.data.extend(serialized)
                    elif field == "json_value":
                        setattr(widget, field, json.dumps(serialized))
                    elif field == "file_uploader_state_value":
                        widget.file_uploader_state_value.CopyFrom(serialized)
                    else:
                        setattr(widget, field, serialized)
                    return widget
            else:
                return item.value
        else:
            return default

    def as_widget_states(self) -> List[WidgetStateProto]:
        states = [
            self.get_serialized(widget_id)
            for widget_id in self.states.keys()
            if self.get_serialized(widget_id)
        ]
        states = cast(List[WidgetStateProto], states)
        return states

    def call_callback(self, widget_id: str) -> None:
        metadata = self.widget_metadata.get(widget_id)
        assert metadata is not None
        callback = metadata.callback
        if callback is None:
            return

        args = metadata.callback_args or ()
        kwargs = metadata.callback_kwargs or {}
        callback(*args, **kwargs)


def _missing_key_error_message(key: str) -> str:
    return (
        f'st.session_state has no key "{key}". Did you forget to initialize it? '
        f"More info: https://docs.streamlit.io/library/advanced-features/session-state#initialization"
    )


def _missing_attr_error_message(attr_name: str) -> str:
    return (
        f'st.session_state has no attribute "{attr_name}". Did you forget to initialize it? '
        f"More info: https://docs.streamlit.io/library/advanced-features/session-state#initialization"
    )


@attr.s(auto_attribs=True, slots=True)
class SessionState(MutableMapping[str, Any]):
    """SessionState allows users to store values that persist between app
    reruns.

    SessionState objects are created lazily when a script accesses
    st.session_state.

    Example
    -------
    >>> if "num_script_runs" not in st.session_state:
    ...     st.session_state.num_script_runs = 0
    >>> st.session_state.num_script_runs += 1
    >>> st.write(st.session_state.num_script_runs)  # writes 1

    The next time your script runs, the value of
    st.session_state.num_script_runs will be preserved.
    >>> st.session_state.num_script_runs += 1
    >>> st.write(st.session_state.num_script_runs)  # writes 2
    """

    # All the values from previous script runs, squished together to save memory
    _old_state: Dict[str, Any] = attr.Factory(dict)

    # Values set in session state during the current script run, possibly for
    # setting a widget's value. Keyed by a user provided string.
    _new_session_state: Dict[str, Any] = attr.Factory(dict)

    # Widget values from the frontend, usually one changing prompted the script rerun
    _new_widget_state: WStates = attr.Factory(WStates)

    # Keys used for widgets will be eagerly converted to the matching widget id
    _key_id_mapping: Dict[str, str] = attr.Factory(dict)

    # is it possible for a value to get through this without being deserialized?
    def compact_state(self) -> None:
        for key_or_wid in self:
            self._old_state[key_or_wid] = self[key_or_wid]
        self._new_session_state.clear()
        self._new_widget_state.clear()

    def _compact(self) -> "SessionState":
        state: SessionState = self.copy()
        state.compact_state()
        return state

    def clear_state(self) -> None:
        self._old_state.clear()
        self._new_session_state.clear()
        self._new_widget_state.clear()
        self._key_id_mapping.clear()

    def _safe_widget_state(self) -> Dict[str, Any]:
        """Returns widget states for all widgets with deserializers registered.

        On a browser tab reconnect, it's possible for widgets in
        self._new_widget_state to not have deserializers registered, which will
        result in trying to access them raising a KeyError. This results in
        things exploding if we try to naively use the splat operator on
        self._new_widget_state in _merged_state below.
        """
        wstate = {}
        for k in self._new_widget_state.keys():
            try:
                wstate[k] = self._new_widget_state[k]
            except KeyError:
                pass
        return wstate

    @property
    def _merged_state(self) -> Dict[str, Any]:
        return {k: self[k] for k in self}

    @property
    def filtered_state(self) -> Dict[str, Any]:
        """The combined session and widget state, excluding keyless widgets."""

        wid_key_map = self.reverse_key_wid_map

        state: Dict[str, Any] = {}

        # We can't write `for k, v in self.items()` here because doing so will
        # run into a `KeyError` if widget metadata has been cleared (which
        # happens when the streamlit server restarted or the cache was cleared),
        # then we receive a widget's state from a browser.
        for k in self.keys():
            if not is_widget_id(k) and not is_internal_key(k):
                state[k] = self[k]
            elif is_keyed_widget_id(k):
                try:
                    key = wid_key_map[k]
                    state[key] = self[k]
                except KeyError:
                    # Widget id no longer maps to a key, it is a not yet
                    # cleared value in old state for a reset widget
                    pass

        return state

    @property
    def reverse_key_wid_map(self) -> Dict[str, str]:
        wid_key_map = {v: k for k, v in self._key_id_mapping.items()}
        return wid_key_map

    def keys(self) -> Set[str]:  # type: ignore
        """All keys active in Session State, with widget keys converted
        to widget ids when one is known."""
        old_keys = {self._get_widget_id(k) for k in self._old_state.keys()}
        new_widget_keys = set(self._new_widget_state.keys())
        new_session_state_keys = {
            self._get_widget_id(k) for k in self._new_session_state.keys()
        }
        return old_keys | new_widget_keys | new_session_state_keys

    def is_new_state_value(self, user_key: str) -> bool:
        return user_key in self._new_session_state

    def is_new_widget_value(self, widget_id: str) -> bool:
        return widget_id in self._new_widget_state

    def __iter__(self) -> Iterator[Any]:
        return iter(self.keys())

    def __len__(self) -> int:
        return len(self.keys())

    def __str__(self):
        return str(self._merged_state)

    def __getitem__(self, key: str) -> Any:
        wid_key_map = self.reverse_key_wid_map
        widget_id = self._get_widget_id(key)

        if widget_id in wid_key_map and widget_id == key:
            # the "key" is a raw widget id, so get its associated user key for lookup
            key = wid_key_map[widget_id]
        try:
            return self._getitem(widget_id, key)
        except KeyError:
            raise KeyError(_missing_key_error_message(key))

    def _getitem(self, widget_id: Optional[str], user_key: Optional[str]) -> Any:
        """Get the value of an entry in Session State, using either the
        user-provided key or a widget id as appropriate for the internal dict
        being accessed.

        At least one of the arguments must have a value."""
        assert user_key is not None or widget_id is not None

        if user_key is not None:
            try:
                return self._new_session_state[user_key]
            except KeyError:
                pass

        if widget_id is not None:
            try:
                return self._new_widget_state[widget_id]
            except KeyError:
                pass

        # Typically, there won't be both a widget id and an associated state key in
        # old state at the same time, so the order we check is arbitrary.
        # The exception is if session state is set and then a later run has
        # a widget created, so the widget id entry should be newer.
        # The opposite case shouldn't happen, because setting the value of a widget
        # through session state will result in the next widget state reflecting that
        # value.
        if widget_id is not None:
            try:
                return self._old_state[widget_id]
            except KeyError:
                pass

        if user_key is not None:
            try:
                return self._old_state[user_key]
            except KeyError:
                pass

        raise KeyError

    def __setitem__(self, user_key: str, value: Any) -> None:
        from streamlit.script_run_context import get_script_run_ctx

        ctx = get_script_run_ctx()

        if ctx is not None:
            widget_id = self._key_id_mapping.get(user_key, None)
            widget_ids = ctx.widget_ids_this_run
            form_ids = ctx.form_ids_this_run

            if widget_id in widget_ids or user_key in form_ids:
                raise StreamlitAPIException(
                    f"`st.session_state.{user_key}` cannot be modified after the widget"
                    f" with key `{user_key}` is instantiated."
                )

        self._new_session_state[user_key] = value

    def __delitem__(self, key: str) -> None:
        widget_id = self._get_widget_id(key)

        if not (key in self or widget_id in self):
            raise KeyError(_missing_key_error_message(key))

        if key in self._new_session_state:
            del self._new_session_state[key]

        if key in self._old_state:
            del self._old_state[key]

        if key in self._key_id_mapping:
            del self._key_id_mapping[key]

        if widget_id in self._new_widget_state:
            del self._new_widget_state[widget_id]

        if widget_id in self._old_state:
            del self._old_state[widget_id]

    def update(self, other: "SessionState"):  # type: ignore
        self._new_session_state.update(other._new_session_state)
        self._new_widget_state.update(other._new_widget_state)
        self._old_state.update(other._old_state)
        self._key_id_mapping.update(other._key_id_mapping)

    def set_widgets_from_proto(self, widget_states: WidgetStatesProto):
        for state in widget_states.widgets:
            self._new_widget_state.set_widget_from_proto(state)

    def call_callbacks(self):
        from streamlit.script_runner import RerunException

        changed_widget_ids = [
            wid for wid in self._new_widget_state if self._widget_changed(wid)
        ]
        for wid in changed_widget_ids:
            try:
                self._new_widget_state.call_callback(wid)
            except RerunException:
                st.warning(
                    "Calling st.experimental_rerun() within a callback is a no-op."
                )

    def _widget_changed(self, widget_id: str) -> bool:
        new_value = self._new_widget_state.get(widget_id)
        old_value = self._old_state.get(widget_id)
        changed: bool = new_value != old_value
        return changed

    def reset_triggers(self) -> None:
        """Sets all trigger values in our state dictionary to False."""
        for state_id in self._new_widget_state:
            metadata = self._new_widget_state.widget_metadata.get(state_id)
            if metadata is not None:
                if metadata.value_type == "trigger_value":
                    self._new_widget_state[state_id] = Value(False)

        for state_id in self._old_state:
            metadata = self._new_widget_state.widget_metadata.get(state_id)
            if metadata is not None:
                if metadata.value_type == "trigger_value":
                    self._old_state[state_id] = False

    def cull_nonexistent(self, widget_ids: Set[str]):
        self._new_widget_state.cull_nonexistent(widget_ids)

        # Remove entries from _old_state corresponding to
        # widgets not in widget_ids.
        self._old_state = {
            k: v
            for k, v in self._old_state.items()
            if (k in widget_ids or not is_widget_id(k))
        }

    def set_metadata(self, widget_metadata: WidgetMetadata) -> None:
        widget_id = widget_metadata.id
        self._new_widget_state.widget_metadata[widget_id] = widget_metadata

    def maybe_set_new_widget_value(
        self, widget_id: str, user_key: Optional[str] = None
    ) -> None:
        """Add the value of a new widget to session state."""
        widget_metadata = self._new_widget_state.widget_metadata[widget_id]
        deserializer = widget_metadata.deserializer
        initial_widget_value = deepcopy(deserializer(None, widget_metadata.id))

        if widget_id not in self and (user_key is None or user_key not in self):
            # This is the first time this widget is being registered, so we save
            # its value in widget state.
            self._new_widget_state.set_from_value(widget_id, initial_widget_value)

    def should_set_frontend_state_value(
        self, widget_id: str, user_key: Optional[str]
    ) -> bool:
        """Keep widget_state and session_state in sync when a widget is registered.

        This method returns whether the frontend needs to be updated with the
        new value of this widget.
        """
        if user_key is None:
            return False

        return self.is_new_state_value(user_key)

    def get_value_for_registration(self, widget_id: str) -> Any:
        """Get the value of a widget, for use as its return value.

        Returns a copy, so reference types can't be accidentally mutated by user code.
        """
        value = self[widget_id]
        return deepcopy(value)

    def as_widget_states(self) -> List[WidgetStateProto]:
        return self._new_widget_state.as_widget_states()

    def _get_widget_id(self, k: str) -> str:
        """Turns a value that might be a widget id or a user provided key into
        an appropriate widget id.
        """
        return self._key_id_mapping.get(k, k)

    def set_key_widget_mapping(self, widget_id: str, user_key: str) -> None:
        self._key_id_mapping[user_key] = widget_id

    def copy(self):
        return deepcopy(self)

    def set_keyed_widget(
        self, metadata: WidgetMetadata, widget_id: str, user_key: str
    ) -> None:
        self.set_metadata(metadata)
        self.set_key_widget_mapping(widget_id, user_key)
        self.maybe_set_new_widget_value(widget_id, user_key)

    def set_unkeyed_widget(self, metadata: WidgetMetadata, widget_id: str) -> None:
        self.set_metadata(metadata)
        self.maybe_set_new_widget_value(widget_id)

    def get_metadata_by_key(self, user_key: str) -> WidgetMetadata:
        widget_id = self._key_id_mapping[user_key]
        return self._new_widget_state.widget_metadata[widget_id]

    def get_stats(self) -> List[CacheStat]:
        stat = CacheStat("st_session_state", "", asizeof(self))
        return [stat]


def is_widget_id(key: str) -> bool:
    return key.startswith(GENERATED_WIDGET_KEY_PREFIX)


# TODO: It would be better to make key vs not visible through more principled means
def is_keyed_widget_id(key: str) -> bool:
    return is_widget_id(key) and not key.endswith("-None")


def is_internal_key(key: str) -> bool:
    return key.startswith(STREAMLIT_INTERNAL_KEY_PREFIX)


_state_use_warning_already_displayed = False


def get_session_state() -> SessionState:
    """Get the SessionState object for the current session.

    Note that in streamlit scripts, this function should not be called
    directly. Instead, SessionState objects should be accessed via
    st.session_state.
    """
    global _state_use_warning_already_displayed
    from streamlit.script_run_context import get_script_run_ctx

    ctx = get_script_run_ctx()

    # If there is no report context because the script is run bare, have
    # session state act as an always empty dictionary, and print a warning.
    if ctx is None:
        if not _state_use_warning_already_displayed:
            _state_use_warning_already_displayed = True
            if not st._is_running_with_streamlit:
                logger.warning(
                    "Session state does not function when running a script without `streamlit run`"
                )
        return SessionState()
    return ctx.session_state


class LazySessionState(MutableMapping[str, Any]):
    """A lazy wrapper around SessionState.

    SessionState can't be instantiated normally in lib/streamlit/__init__.py
    because there may not be a AppSession yet. Instead we have this wrapper,
    which delegates to the SessionState for the active AppSession. This will
    only be interacted within an app script, that is, when a AppSession is
    guaranteed to exist.
    """

    def _validate_key(self, key) -> None:
        if key.startswith(GENERATED_WIDGET_KEY_PREFIX):
            raise StreamlitAPIException(
                f"Keys beginning with {GENERATED_WIDGET_KEY_PREFIX} are reserved."
            )

    def __iter__(self) -> Iterator[Any]:
        state = get_session_state()
        return iter(state.filtered_state)

    def __len__(self) -> int:
        state = get_session_state()
        return len(state.filtered_state)

    def __str__(self):
        state = get_session_state()
        return str(state.filtered_state)

    def __getitem__(self, key: Key) -> Any:
        key = str(key)
        self._validate_key(key)
        state = get_session_state()
        return state[key]

    def __setitem__(self, key: Key, value: Any) -> None:
        key = str(key)
        self._validate_key(key)
        state = get_session_state()
        state[key] = value

    def __delitem__(self, key: Key) -> None:
        key = str(key)
        self._validate_key(key)
        state = get_session_state()
        del state[key]

    def __getattr__(self, key: str) -> Any:
        self._validate_key(key)
        try:
            return self[key]
        except KeyError:
            raise AttributeError(_missing_attr_error_message(key))

    def __setattr__(self, key: str, value: Any) -> None:
        self._validate_key(key)
        self[key] = value

    def __delattr__(self, key: str) -> None:
        self._validate_key(key)
        try:
            del self[key]
        except KeyError:
            raise AttributeError(_missing_attr_error_message(key))

    def to_dict(self) -> Dict[str, Any]:
        state = get_session_state()
        return state.filtered_state


@attr.s(auto_attribs=True, slots=True)
class SessionStateStatProvider(CacheStatsProvider):
    _session_info_by_id: Dict[str, "SessionInfo"]

    def get_stats(self) -> List[CacheStat]:
        stats: List[CacheStat] = []
        for session_info in self._session_info_by_id.values():
            session_state = session_info.session.session_state
            stats.extend(session_state.get_stats())
        return stats<|MERGE_RESOLUTION|>--- conflicted
+++ resolved
@@ -146,13 +146,8 @@
         for key in self.states:
             yield key
 
-<<<<<<< HEAD
-    def keys(self) -> Set[str]:  # type: ignore
-        return set(self.states.keys())
-=======
     def keys(self) -> KeysView[str]:
         return KeysView(self.states)
->>>>>>> 749c40f0
 
     def items(self) -> Set[Tuple[str, Any]]:  # type: ignore
         return {(k, self[k]) for k in self}
