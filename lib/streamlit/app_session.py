# Copyright 2018-2022 Streamlit Inc.
#
# Licensed under the Apache License, Version 2.0 (the "License");
# you may not use this file except in compliance with the License.
# You may obtain a copy of the License at
#
#    http://www.apache.org/licenses/LICENSE-2.0
#
# Unless required by applicable law or agreed to in writing, software
# distributed under the License is distributed on an "AS IS" BASIS,
# WITHOUT WARRANTIES OR CONDITIONS OF ANY KIND, either express or implied.
# See the License for the specific language governing permissions and
# limitations under the License.

import sys
import threading
import uuid
from enum import Enum
from typing import TYPE_CHECKING, Callable, Optional, List, Any

from streamlit.uploaded_file_manager import UploadedFileManager

import tornado.ioloop

import streamlit.elements.exception as exception_utils
from streamlit import __version__, caching, config, legacy_caching, secrets
from streamlit.case_converters import to_snake_case
from streamlit.credentials import Credentials
from streamlit.in_memory_file_manager import in_memory_file_manager
from streamlit.logger import get_logger
from streamlit.metrics_util import Installation
from streamlit.proto.ClientState_pb2 import ClientState
from streamlit.proto.ForwardMsg_pb2 import ForwardMsg
from streamlit.proto.GitInfo_pb2 import GitInfo
from streamlit.proto.NewSession_pb2 import Config, CustomThemeConfig, UserInfo
from streamlit.session_data import SessionData
from streamlit.script_request_queue import RerunData, ScriptRequest, ScriptRequestQueue
from streamlit.script_runner import ScriptRunner, ScriptRunnerEvent
from streamlit.watcher.local_sources_watcher import LocalSourcesWatcher

LOGGER = get_logger(__name__)
if TYPE_CHECKING:
    from streamlit.state import SessionState


class AppSessionState(Enum):
    APP_NOT_RUNNING = "APP_NOT_RUNNING"
    APP_IS_RUNNING = "APP_IS_RUNNING"
    SHUTDOWN_REQUESTED = "SHUTDOWN_REQUESTED"


def _generate_scriptrun_id() -> str:
    """Randomly generate a unique ID for a script execution."""
    return str(uuid.uuid4())


class AppSession:
    """
    Contains session data for a single "user" of an active app
    (that is, a connected browser tab).

    Each AppSession has its own SessionData, root DeltaGenerator, ScriptRunner,
    and widget state.

    An AppSession is attached to each thread involved in running its script.

    """

    def __init__(
        self,
        ioloop: tornado.ioloop.IOLoop,
        session_data: SessionData,
        uploaded_file_manager: UploadedFileManager,
        message_enqueued_callback: Optional[Callable[[], None]],
        local_sources_watcher: LocalSourcesWatcher,
    ):
        """Initialize the AppSession.

        Parameters
        ----------
        ioloop : tornado.ioloop.IOLoop
            The Tornado IOLoop that we're running within.

        session_data : SessionData
            Object storing parameters related to running a script

        uploaded_file_manager : UploadedFileManager
            The server's UploadedFileManager.

        message_enqueued_callback : Callable[[], None]
            After enqueuing a message, this callable notification will be invoked.

        local_sources_watcher: LocalSourcesWatcher
            The file watcher that lets the session know local files have changed.

        """
        # Each AppSession has a unique string ID.
        self.id = str(uuid.uuid4())

        self._ioloop = ioloop
        self._session_data = session_data
        self._uploaded_file_mgr = uploaded_file_manager
        self._message_enqueued_callback = message_enqueued_callback

        self._state = AppSessionState.APP_NOT_RUNNING

        # Need to remember the client state here because when a script reruns
        # due to the source code changing we need to pass in the previous client state.
        self._client_state = ClientState()

        self._local_sources_watcher = local_sources_watcher
        self._local_sources_watcher.register_file_change_callback(
            self._on_source_file_changed
        )
        self._stop_config_listener = config.on_config_parsed(
            self._on_source_file_changed, force_connect=True
        )

        # The script should rerun when the `secrets.toml` file has been changed.
        secrets._file_change_listener.connect(self._on_secrets_file_changed)

        self._run_on_save = config.get_option("server.runOnSave")

        # The ScriptRequestQueue is the means by which we communicate
        # with the active ScriptRunner.
        self._script_request_queue = ScriptRequestQueue()

        self._scriptrunner: Optional[ScriptRunner] = None

        # This needs to be lazily imported to avoid a dependency cycle.
        from streamlit.state import SessionState

        self._session_state = SessionState()

        LOGGER.debug("AppSession initialized (id=%s)", self.id)

    def flush_browser_queue(self) -> List[ForwardMsg]:
        """Clear the forward message queue and return the messages it contained.

        The Server calls this periodically to deliver new messages
        to the browser connected to this app.

        Returns
        -------
        list[ForwardMsg]
            The messages that were removed from the queue and should
            be delivered to the browser.

        """
        return self._session_data.flush_browser_queue()

    def shutdown(self) -> None:
        """Shut down the AppSession.

        It's an error to use a AppSession after it's been shut down.

        """
        if self._state != AppSessionState.SHUTDOWN_REQUESTED:
            LOGGER.debug("Shutting down (id=%s)", self.id)
            # Clear any unused session files in upload file manager and media
            # file manager
            self._uploaded_file_mgr.remove_session_files(self.id)
            in_memory_file_manager.clear_session_files(self.id)
            in_memory_file_manager.del_expired_files()

            # Shut down the ScriptRunner, if one is active.
            # self._state must not be set to SHUTDOWN_REQUESTED until
            # after this is called.
            if self._scriptrunner is not None:
                self._enqueue_script_request(ScriptRequest.SHUTDOWN)

            self._state = AppSessionState.SHUTDOWN_REQUESTED
            self._local_sources_watcher.close()
            if self._stop_config_listener is not None:
                self._stop_config_listener()
            secrets._file_change_listener.disconnect(self._on_secrets_file_changed)

    def _enqueue_forward_msg(self, msg: ForwardMsg) -> None:
        """Enqueue a new ForwardMsg to our browser queue.

        This can be called on both the main thread and a ScriptRunner
        run thread.

        Parameters
        ----------
        msg : ForwardMsg
            The message to enqueue

        """
        if not config.get_option("client.displayEnabled"):
            return

        self._session_data.enqueue(msg)
        if self._message_enqueued_callback:
            self._message_enqueued_callback()

    def handle_backmsg_exception(self, e: BaseException) -> None:
        """Handle an Exception raised while processing a BackMsg from the browser."""
        # This does a few things:
        # 1) Clears the current app in the browser.
        # 2) Marks the current app as "stopped" in the browser.
        # 3) HACK: Resets any script params that may have been broken (e.g. the
        # command-line when rerunning with wrong argv[0])
        self._on_scriptrunner_event(None, ScriptRunnerEvent.SCRIPT_STOPPED_WITH_SUCCESS)
        self._on_scriptrunner_event(None, ScriptRunnerEvent.SCRIPT_STARTED)
        self._on_scriptrunner_event(None, ScriptRunnerEvent.SCRIPT_STOPPED_WITH_SUCCESS)

        # Send an Exception message to the frontend.
        # Because _on_scriptrunner_event does its work in an ioloop callback,
        # this exception ForwardMsg *must* also be enqueued in a callback,
        # so that it will be enqueued *after* the various ForwardMsgs that
        # _on_scriptrunner_event sends.
        self._ioloop.spawn_callback(
            lambda: self._enqueue_forward_msg(self._create_exception_message(e))
        )

    def request_rerun(self, client_state: Optional[ClientState]) -> None:
        """Signal that we're interested in running the script.

        If the script is not already running, it will be started immediately.
        Otherwise, a rerun will be requested.

        Parameters
        ----------
        client_state : streamlit.proto.ClientState_pb2.ClientState | None
            The ClientState protobuf to run the script with, or None
            to use previous client state.

        """
        if client_state:
            rerun_data = RerunData(
                client_state.query_string, client_state.widget_states
            )
        else:
            rerun_data = RerunData()

        self._enqueue_script_request(ScriptRequest.RERUN, rerun_data)

    @property
    def session_state(self) -> "SessionState":
        return self._session_state

    def _on_source_file_changed(self) -> None:
        """One of our source files changed. Schedule a rerun if appropriate."""
        if self._run_on_save:
            self.request_rerun(self._client_state)
        else:
            self._enqueue_forward_msg(self._create_file_change_message())

    def _on_secrets_file_changed(self, _) -> None:
        """Called when `secrets._file_change_listener` emits a Signal."""

        # NOTE: At the time of writing, this function only calls `_on_source_file_changed`.
        # The reason behind creating this function instead of just passing `_on_source_file_changed`
        # to `connect` / `disconnect` directly is that every function that is passed to `connect` / `disconnect`
        # must have at least one argument for `sender` (in this case we don't really care about it, thus `_`),
        # and introducing an unnecessary argument to `_on_source_file_changed` just for this purpose sounded finicky.
        self._on_source_file_changed()

    def _clear_queue(self) -> None:
        self._session_data.clear_browser_queue()

    def _on_scriptrunner_event(
        self,
        sender: Optional[ScriptRunner],
        event: ScriptRunnerEvent,
        forward_msg: Optional[ForwardMsg] = None,
        exception: Optional[BaseException] = None,
        client_state: Optional[ClientState] = None,
    ) -> None:
        """Called when our ScriptRunner emits an event.

        This is generally called from the sender ScriptRunner's script thread.
        We forward the event on to _handle_scriptrunner_event_on_main_thread,
        which will be called on the main thread.
        """
        self._ioloop.spawn_callback(
            lambda: self._handle_scriptrunner_event_on_main_thread(
                sender, event, forward_msg, exception, client_state
            )
        )

    def _handle_scriptrunner_event_on_main_thread(
        self,
        sender: Optional[ScriptRunner],
        event: ScriptRunnerEvent,
        forward_msg: Optional[ForwardMsg] = None,
        exception: Optional[BaseException] = None,
        client_state: Optional[ClientState] = None,
    ) -> None:
        """Handle a ScriptRunner event.

        This function must only be called on the main thread.

        Parameters
        ----------
        sender : ScriptRunner | None
            The ScriptRunner that emitted the event. This will be set to
            None when called from `handle_backmsg_exception`.

        event : ScriptRunnerEvent
            The event type.

        forward_msg : ForwardMsg | None
            The ForwardMsg to send to the frontend. Set only for the
            ENQUEUE_FORWARD_MSG event.

        exception : BaseException | None
            An exception thrown during compilation. Set only for the
            SCRIPT_STOPPED_WITH_COMPILE_ERROR event.

        client_state : streamlit.proto.ClientState_pb2.ClientState | None
            The ScriptRunner's final ClientState. Set only for the
            SHUTDOWN event.

        """

        assert (
            threading.main_thread() == threading.current_thread()
        ), "This function must only be called on the main thread"

        prev_state = self._state

        if event == ScriptRunnerEvent.SCRIPT_STARTED:
            if self._state != AppSessionState.SHUTDOWN_REQUESTED:
                self._state = AppSessionState.APP_IS_RUNNING

            self._clear_queue()
            self._enqueue_forward_msg(self._create_new_session_message())

        elif (
            event == ScriptRunnerEvent.SCRIPT_STOPPED_WITH_SUCCESS
            or event == ScriptRunnerEvent.SCRIPT_STOPPED_WITH_COMPILE_ERROR
        ):

            if self._state != AppSessionState.SHUTDOWN_REQUESTED:
                self._state = AppSessionState.APP_NOT_RUNNING

            script_succeeded = event == ScriptRunnerEvent.SCRIPT_STOPPED_WITH_SUCCESS

            script_finished_msg = self._create_script_finished_message(
                ForwardMsg.FINISHED_SUCCESSFULLY
                if script_succeeded
                else ForwardMsg.FINISHED_WITH_COMPILE_ERROR
            )
            self._enqueue_forward_msg(script_finished_msg)

            if script_succeeded:
                # The script completed successfully: update our
                # LocalSourcesWatcher to account for any source code changes
                # that change which modules should be watched.
                self._local_sources_watcher.update_watched_modules()
            else:
<<<<<<< HEAD
                # The script didn't complete successfully: send the exception
                # to the frontend.
=======
                assert (
                    exception is not None
                ), "exception must be set for the SCRIPT_STOPPED_WITH_COMPILE_ERROR event"
>>>>>>> 6e1ec587
                msg = ForwardMsg()
                exception_utils.marshall(
                    msg.session_event.script_compilation_exception, exception
                )
                self._enqueue_forward_msg(msg)

        elif event == ScriptRunnerEvent.SHUTDOWN:
            # When ScriptRunner shuts down, update our local reference to it,
            # and check to see if we need to spawn a new one.

            assert (
                client_state is not None
            ), "client_state must be set for the SHUTDOWN event"

            if self._state == AppSessionState.SHUTDOWN_REQUESTED:
                # Only clear media files if the script is done running AND the
                # session is actually shutting down.
                in_memory_file_manager.clear_session_files(self.id)

            self._client_state = client_state
            self._scriptrunner = None

            # Because a new ScriptEvent could have been enqueued while the
            # scriptrunner was shutting down, we check to see if we should
            # create a new one. (Otherwise, a newly-enqueued ScriptEvent
            # won't be processed until another event is enqueued.)
            self._maybe_create_scriptrunner()

        elif event == ScriptRunnerEvent.ENQUEUE_FORWARD_MSG:
            assert (
                forward_msg is not None
            ), "null forward_msg in ENQUEUE_FORWARD_MSG event"
            self._enqueue_forward_msg(forward_msg)

        # Send a message if our run state changed
        app_was_running = prev_state == AppSessionState.APP_IS_RUNNING
        app_is_running = self._state == AppSessionState.APP_IS_RUNNING
        if app_is_running != app_was_running:
            self._enqueue_forward_msg(self._create_session_state_changed_message())

    def _create_session_state_changed_message(self) -> ForwardMsg:
        """Create and return a session_state_changed ForwardMsg."""
        msg = ForwardMsg()
        msg.session_state_changed.run_on_save = self._run_on_save
        msg.session_state_changed.script_is_running = (
            self._state == AppSessionState.APP_IS_RUNNING
        )
        return msg

    def _create_file_change_message(self) -> ForwardMsg:
        """Create and return a 'script_changed_on_disk' ForwardMsg."""
        msg = ForwardMsg()
        msg.session_event.script_changed_on_disk = True
        return msg

    def _create_new_session_message(self) -> ForwardMsg:
        """Create and return a new_session ForwardMsg."""
        msg = ForwardMsg()

        msg.new_session.script_run_id = _generate_scriptrun_id()
        msg.new_session.name = self._session_data.name
        msg.new_session.main_script_path = self._session_data.main_script_path

        _populate_config_msg(msg.new_session.config)
        _populate_theme_msg(msg.new_session.custom_theme)

        # Immutable session data. We send this every time a new session is
        # started, to avoid having to track whether the client has already
        # received it. It does not change from run to run; it's up to the
        # to perform one-time initialization only once.
        imsg = msg.new_session.initialize

        _populate_user_info_msg(imsg.user_info)

        imsg.environment_info.streamlit_version = __version__
        imsg.environment_info.python_version = ".".join(map(str, sys.version_info))

        imsg.session_state.run_on_save = self._run_on_save
        imsg.session_state.script_is_running = (
            self._state == AppSessionState.APP_IS_RUNNING
        )

        imsg.command_line = self._session_data.command_line
        imsg.session_id = self.id

        return msg

    def _create_script_finished_message(
        self, status: "ForwardMsg.ScriptFinishedStatus.ValueType"
    ) -> ForwardMsg:
        """Create and return a script_finished ForwardMsg."""
        msg = ForwardMsg()
        msg.script_finished = status
        return msg

    def _create_exception_message(self, e: BaseException) -> ForwardMsg:
        """Create and return an Exception ForwardMsg."""
        msg = ForwardMsg()
        exception_utils.marshall(msg.delta.new_element.exception, e)
        return msg

    def handle_git_information_request(self) -> None:
        msg = ForwardMsg()

        try:
            from streamlit.git_util import GitRepo

            repo = GitRepo(self._session_data.main_script_path)

            repo_info = repo.get_repo_info()
            if repo_info is None:
                return

            repository_name, branch, module = repo_info

            msg.git_info_changed.repository = repository_name
            msg.git_info_changed.branch = branch
            msg.git_info_changed.module = module

            msg.git_info_changed.untracked_files[:] = repo.untracked_files
            msg.git_info_changed.uncommitted_files[:] = repo.uncommitted_files

            if repo.is_head_detached:
                msg.git_info_changed.state = GitInfo.GitStates.HEAD_DETACHED
            elif len(repo.ahead_commits) > 0:
                msg.git_info_changed.state = GitInfo.GitStates.AHEAD_OF_REMOTE
            else:
                msg.git_info_changed.state = GitInfo.GitStates.DEFAULT

            self._enqueue_forward_msg(msg)
        except Exception as e:
            # Users may never even install Git in the first place, so this
            # error requires no action. It can be useful for debugging.
            LOGGER.debug("Obtaining Git information produced an error", exc_info=e)

    def handle_rerun_script_request(
        self, client_state: Optional[ClientState] = None
    ) -> None:
        """Tell the ScriptRunner to re-run its script.

        Parameters
        ----------
        client_state : streamlit.proto.ClientState_pb2.ClientState | None
            The ClientState protobuf to run the script with, or None
            to use previous client state.

        """
        self.request_rerun(client_state)

    def handle_stop_script_request(self) -> None:
        """Tell the ScriptRunner to stop running its script."""
        self._enqueue_script_request(ScriptRequest.STOP)

    def handle_clear_cache_request(self) -> None:
        """Clear this app's cache.

        Because this cache is global, it will be cleared for all users.

        """
        legacy_caching.clear_cache()
        caching.memo.clear()
        caching.singleton.clear()
        self._session_state.clear_state()

    def handle_set_run_on_save_request(self, new_value: bool) -> None:
        """Change our run_on_save flag to the given value.

        The browser will be notified of the change.

        Parameters
        ----------
        new_value : bool
            New run_on_save value

        """
        self._run_on_save = new_value
        self._enqueue_forward_msg(self._create_session_state_changed_message())

    def _enqueue_script_request(self, request: ScriptRequest, data: Any = None) -> None:
        """Enqueue a ScriptEvent into our ScriptEventQueue.

        If a script thread is not already running, one will be created
        to handle the event.

        Parameters
        ----------
        request : ScriptRequest
            The type of request.

        data : Any
            Data associated with the request, if any.

        """
        if self._state == AppSessionState.SHUTDOWN_REQUESTED:
            LOGGER.warning("Discarding %s request after shutdown" % request)
            return

        self._script_request_queue.enqueue(request, data)
        self._maybe_create_scriptrunner()

    def _maybe_create_scriptrunner(self) -> None:
        """Create a new ScriptRunner if we have unprocessed script requests.

        This is called every time a ScriptRequest is enqueued, and also
        after a ScriptRunner shuts down, in case new requests were enqueued
        during its termination.

        This function should only be called on the main thread.

        """
        if (
            self._state == AppSessionState.SHUTDOWN_REQUESTED
            or self._scriptrunner is not None
            or not self._script_request_queue.has_request
        ):
            return

        # Create the ScriptRunner, attach event handlers, and start it
        self._scriptrunner = ScriptRunner(
            session_id=self.id,
            session_data=self._session_data,
            client_state=self._client_state,
            request_queue=self._script_request_queue,
            session_state=self._session_state,
            uploaded_file_mgr=self._uploaded_file_mgr,
        )
        self._scriptrunner.on_event.connect(self._on_scriptrunner_event)
        self._scriptrunner.start()


def _populate_config_msg(msg: Config) -> None:
    msg.gather_usage_stats = config.get_option("browser.gatherUsageStats")
    msg.max_cached_message_age = config.get_option("global.maxCachedMessageAge")
    msg.mapbox_token = config.get_option("mapbox.token")
    msg.allow_run_on_save = config.get_option("server.allowRunOnSave")
    msg.hide_top_bar = config.get_option("ui.hideTopBar")


def _populate_theme_msg(msg: CustomThemeConfig) -> None:
    enum_encoded_options = {"base", "font"}
    theme_opts = config.get_options_for_section("theme")

    if not any(theme_opts.values()):
        return

    for option_name, option_val in theme_opts.items():
        if option_name not in enum_encoded_options and option_val is not None:
            setattr(msg, to_snake_case(option_name), option_val)

    # NOTE: If unset, base and font will default to the protobuf enum zero
    # values, which are BaseTheme.LIGHT and FontFamily.SANS_SERIF,
    # respectively. This is why we both don't handle the cases explicitly and
    # also only log a warning when receiving invalid base/font options.
    base_map = {
        "light": msg.BaseTheme.LIGHT,
        "dark": msg.BaseTheme.DARK,
    }
    base = theme_opts["base"]
    if base is not None:
        if base not in base_map:
            LOGGER.warning(
                f'"{base}" is an invalid value for theme.base.'
                f" Allowed values include {list(base_map.keys())}."
                ' Setting theme.base to "light".'
            )
        else:
            msg.base = base_map[base]

    font_map = {
        "sans serif": msg.FontFamily.SANS_SERIF,
        "serif": msg.FontFamily.SERIF,
        "monospace": msg.FontFamily.MONOSPACE,
    }
    font = theme_opts["font"]
    if font is not None:
        if font not in font_map:
            LOGGER.warning(
                f'"{font}" is an invalid value for theme.font.'
                f" Allowed values include {list(font_map.keys())}."
                ' Setting theme.font to "sans serif".'
            )
        else:
            msg.font = font_map[font]


def _populate_user_info_msg(msg: UserInfo) -> None:
    msg.installation_id = Installation.instance().installation_id
    msg.installation_id_v3 = Installation.instance().installation_id_v3
    if Credentials.get_current().activation:
        msg.email = Credentials.get_current().activation.email
    else:
        msg.email = ""<|MERGE_RESOLUTION|>--- conflicted
+++ resolved
@@ -351,14 +351,11 @@
                 # that change which modules should be watched.
                 self._local_sources_watcher.update_watched_modules()
             else:
-<<<<<<< HEAD
                 # The script didn't complete successfully: send the exception
                 # to the frontend.
-=======
                 assert (
                     exception is not None
                 ), "exception must be set for the SCRIPT_STOPPED_WITH_COMPILE_ERROR event"
->>>>>>> 6e1ec587
                 msg = ForwardMsg()
                 exception_utils.marshall(
                     msg.session_event.script_compilation_exception, exception
