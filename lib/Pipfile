[[source]]
name = "pypi"
url = "https://pypi.org/simple"
verify_ssl = true

[dev-packages]
funcsigs = {version = "*",markers = "python_version < '3.0'"}
mock = "*"
pipenv = "*"
pytest = "*"
pytest-cov = "*"
testfixtures = "*"
twine = "*"
wheel = "*"
# Doc builder packages:
Sphinx = "==1.8.5"
sphinx-rtd-theme = "*"
recommonmark = "*"
# Packages used in unit tests:
matplotlib = "*"
scipy = "<1.3.0"
plotly = "*"
chart-studio = "*"
bokeh = "*"
graphviz = "*"
parameterized = "*"
pydot = "*"
tensorflow = ">=2.0.0"
seaborn = "*"
prometheus-client = "*"
opencv-python = "*"
requests-mock = "*"
# IMPORTANT: We should try very hard *not* to add dependencies to Streamlit.
# And if something is only required for testing, but not anything else, please
# add to the dev dependencies above, instead.

[packages]
altair = ">=3.2.0"
astor = "*"
base58 = "*"
blinker = "*"
boto3 = "*"
botocore = "*"
click = ">=7.0"
# Pin python-dateutil to work around a botocore issue: https://github.com/boto/botocore/issues/1872
# TODO: Remove this pin when the above issue is fixed.
python-dateutil = "<=2.8.0"
enum-compat = "*"
# python3 code backported to python2
future = "*"
pillow = ">=6.2.0"
# Set protobuf version based on the protoc version on the release machine
# (i.e. Thiago's machine)
protobuf = ">=3.6.0"
requests = "*"
toml = "*"
# 5.0 has a fix for etag header: https://github.com/tornadoweb/tornado/issues/2262
# 6.0 doesn't support Python 2
tornado = ">=5.0,<6.0"
tzlocal = "*"
validators = "*"
watchdog = "*"
<<<<<<< HEAD
# Only Python 3.x packages
pydeck = "*"
=======
>>>>>>> b5276f49

# Only Python 3.x packages
[python3]
pandas = ">=0.21.0"
numpy = "*"

# Only Python 2.x packages
[python2]
futures = "*"
<<<<<<< HEAD
pandas = "<0.25.0"
numpy = "<1.17.0"

[pipenv]
allow_prereleases = true
=======
pandas = ">=0.21.0,<0.25.0"
numpy = "<1.17.0"
>>>>>>> b5276f49
<|MERGE_RESOLUTION|>--- conflicted
+++ resolved
@@ -60,27 +60,18 @@
 tzlocal = "*"
 validators = "*"
 watchdog = "*"
-<<<<<<< HEAD
-# Only Python 3.x packages
-pydeck = "*"
-=======
->>>>>>> b5276f49
 
 # Only Python 3.x packages
 [python3]
 pandas = ">=0.21.0"
 numpy = "*"
+pydeck = "*"
 
 # Only Python 2.x packages
 [python2]
 futures = "*"
-<<<<<<< HEAD
-pandas = "<0.25.0"
+pandas = ">=0.21.0,<0.25.0"
 numpy = "<1.17.0"
 
 [pipenv]
-allow_prereleases = true
-=======
-pandas = ">=0.21.0,<0.25.0"
-numpy = "<1.17.0"
->>>>>>> b5276f49
+allow_prereleases = true