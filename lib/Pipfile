--- conflicted
+++ resolved
@@ -21,37 +21,8 @@
 recommonmark = "*"
 sphinx-markdown-tables = "*"
 sphinx-rtd-theme = "*"
-<<<<<<< HEAD
 # IMPORTANT: If you need to add a package just for testing, please add it to
 # test-requirements.txt instead.
-=======
-# Packages used in unit tests:
-bokeh = "*"
-cffi = "*"
-chart-studio = "*"
-cx_oracle = "*"
-flake8 = "*"
-graphviz = "*"
-matplotlib = "*"
-mypy = "==0.761"
-mypy-protobuf = ">=1.17"
-mysqlclient = "*"
-opencv-python = "*"
-parameterized = "*"
-plotly = "*"
-prometheus-client = "*"
-psycopg2-binary = "*"
-pydot = "*"
-pyodbc = "*"
-requests-mock = "*"
-seaborn = "*"
-sqlalchemy = "*"
-tensorflow = {version = ">=2.0.0", markers = "python_version < '3.8'"}
-torch = "*"
-# IMPORTANT: We should try very hard *not* to add dependencies to Streamlit.
-# And if something is only required for testing, but not anything else, please
-# add to the dev dependencies above, instead.
->>>>>>> c61d60b4
 
 [packages]
 # IMPORTANT: We should try very hard *not* to add dependencies to Streamlit.
@@ -69,9 +40,9 @@
 packaging = "*"
 pandas = ">=0.21.0"
 pillow = ">=6.2.0"
-python-dateutil = "*"
 protobuf = ">=3.6.0"
 pydeck = ">=0.1.dev5"
+python-dateutil = "*"
 requests = "*"
 toml = "*"
 # 5.0 has a fix for etag header: https://github.com/tornadoweb/tornado/issues/2262
