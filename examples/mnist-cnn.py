--- conflicted
+++ resolved
@@ -61,14 +61,13 @@
         self._ts = time.time()
         self._epoch = epoch
         st.subheader("Epoch %s" % epoch)
-        df = pd.DataFrame({"loss": [], "acc": []})
         self._epoch_chart = st.line_chart()
         self._epoch_progress = st.info("No stats yet.")
         self._epoch_summary = st.empty()
 
     def on_batch_end(self, batch, logs=None):
         rows = pd.DataFrame(
-            [[logs["loss"], logs["accuracy"]]], columns=["loss", "accuracy"])
+            [[logs["loss"], logs["acc"]]], columns=["loss", "acc"])
         if batch % 10 == 0:
             self._epoch_chart.add_rows({"loss": [logs["loss"]],
                                         "acc": [logs["acc"]]})
@@ -79,7 +78,7 @@
         ts = time.time() - self._ts
         self._epoch_summary.text(
             "loss: %(loss)7.5f | accuracy: %(accuracy)7.5f | ts: %(ts)d"
-            % {"loss": logs["loss"], "accuracy": logs["accuracy"], "ts": ts}
+            % {"loss": logs["loss"], "accuracy": logs["acc"], "ts": ts}
         )
 
     def on_epoch_end(self, epoch, logs=None):
@@ -96,45 +95,6 @@
             "%(epoch)8s :  %(epoch)s\n%(summary)s"
             % {"epoch": epoch, "summary": summary}
         )
-
-<<<<<<< HEAD
-=======
-    def _create_chart(self, type="line", height=0):
-        empty_data = pd.DataFrame(columns=["loss", "accuracy"])
-        epoch_chart = Chart(empty_data, "%s_chart" % type, height=height)
-        epoch_chart.y_axis(
-            type="number", y_axis_id="loss_axis", allow_data_overflow="true"
-        )
-        epoch_chart.y_axis(
-            type="number",
-            orientation="right",
-            y_axis_id="acc_axis",
-            allow_data_overflow="true",
-        )
-        epoch_chart.cartesian_grid(stroke_dasharray="3 3")
-        epoch_chart.legend()
-        getattr(epoch_chart, type)(
-            type="monotone",
-            data_key="loss",
-            stroke="rgb(44,125,246)",
-            fill="rgb(44,125,246)",
-            dot="false",
-            y_axis_id="loss_axis",
-        )
-        getattr(epoch_chart, type)(
-            type="monotone",
-            data_key="accuracy",
-            stroke="#82ca9d",
-            fill="#82ca9d",
-            dot="false",
-            y_axis_id="acc_axis",
-        )
-        # HACK: Use get_report_ctx() to grab root delta generator in an i9e
-        # world.
-        # TODO: Make this file not need _native_chart
-        return get_report_ctx().main_dg._native_chart(epoch_chart)
-
->>>>>>> 648b30dd
 
 st.title("MNIST CNN")
 
