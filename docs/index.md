```eval_rst
.. toctree::
   :caption: Tutorials
   :maxdepth: 2
   :hidden:

   getting_started
   tutorial/create_a_data_explorer_app
   streamlit_components
   Self-driving car image browser <https://github.com/streamlit/demo-self-driving>

.. toctree::
  :caption: Topic Guides
  :maxdepth: 2
  :hidden:

  installation
  main_concepts
  deploy_streamlit_app
  caching
  advanced_concepts
  publish_streamlit_components

.. toctree::
  :caption: Reference Guides
  :maxdepth: 2
  :hidden:

  api
  streamlit_configuration
  develop_streamlit_components

.. toctree::
  :caption: Support
  :maxdepth: 2
  :hidden:

  Discussion forum <https://discuss.streamlit.io/>
  troubleshooting/index
  Frequently Asked Questions <streamlit_faq>
  changelog
  Source code & issue tracker <https://github.com/streamlit/streamlit/>
```

# Welcome to Streamlit

[Streamlit](https://streamlit.io/) is an open-source Python library that makes it easy to create and share beautiful, custom web apps for machine learning and data science.
In just a few minutes you can build and deploy powerful data apps - so let's get started!

<<<<<<< HEAD
1. Make sure that you have [Python 3.7](https://www.python.org/downloads/) or greater installed.
=======
1. Make sure that you have [Python 3.6 - Python 3.8](https://www.python.org/downloads/) installed.
>>>>>>> d948e140
2. Install Streamlit using [PIP](https://pip.pypa.io/en/stable/installing/) and run the 'hello world' app:

   ```shell
   pip install streamlit
   streamlit hello
   ```

3. That's it! In the next few seconds the sample app will open in a new tab in your default browser.

Still with us? Great! Now make your own app in just 3 more steps:

1. Open a new Python file, import Streamlit, and write some code

2. Run the file with:

   `streamlit run [filename]`

3. When you're ready, click 'Deploy' from the Streamlit menu to [share your app with the world](deploy_streamlit_app.md)!

Now that you're set up, let's dive into more of how Streamlit works and how to build great apps.

## How to use our docs

The docs are broken up into 5 sections that will help you get the most out of Streamlit.

- **Tutorials**: include our [Get Started](getting_started.md) guide and a few step-by-step examples to building different types of apps in Streamlit.

- **Topic guides**: give you background on how different parts of Streamlit work. Make sure to check out the sections on [Creating an app](main_concepts.md) and [Deploying an app](deploy_streamlit_app.md), and for you advanced users who want to level up your apps, be sure to read up on [Caching](caching.md) and [Components](develop_streamlit_components.md).

- **Cookbook**: provides short code snippets that you can copy in for specific use cases.

- **Reference guides**: are the bread and butter of how our [APIs](api.md) and [configuration files](streamlit_configuration.md) work and will give you short, actionable explanations of specific functions and features.

- **Support**: gives you more options for when you're stuck or want to talk about an idea. Check out our discussion forum as well as a number of [troubleshooting guides](/troubleshooting/index.md).

## **Join the community**

Streamlit is more than just a way to make data apps, it's also a community of creators that share their apps and ideas and help each other make their work better. Please come join us on the [community forum](https://discuss.streamlit.io/). We love to hear your questions, ideas, and help you work through your bugs — stop by today!<|MERGE_RESOLUTION|>--- conflicted
+++ resolved
@@ -47,11 +47,7 @@
 [Streamlit](https://streamlit.io/) is an open-source Python library that makes it easy to create and share beautiful, custom web apps for machine learning and data science.
 In just a few minutes you can build and deploy powerful data apps - so let's get started!
 
-<<<<<<< HEAD
-1. Make sure that you have [Python 3.7](https://www.python.org/downloads/) or greater installed.
-=======
 1. Make sure that you have [Python 3.6 - Python 3.8](https://www.python.org/downloads/) installed.
->>>>>>> d948e140
 2. Install Streamlit using [PIP](https://pip.pypa.io/en/stable/installing/) and run the 'hello world' app:
 
    ```shell
