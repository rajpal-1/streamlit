import streamlit as st

option = st.selectbox(
<<<<<<< HEAD
    'How would you like to be contacted?',
    ('Email', 'Home phone', 'Mobile phone'))

st.write('You selected:', option)
=======
    "How would you like to be contacted?", ("Email", "Home phone", "Mobile phone")
)

st.write("You selected:", option)
>>>>>>> 7d0805db
<|MERGE_RESOLUTION|>--- conflicted
+++ resolved
@@ -1,14 +1,7 @@
 import streamlit as st
 
 option = st.selectbox(
-<<<<<<< HEAD
-    'How would you like to be contacted?',
-    ('Email', 'Home phone', 'Mobile phone'))
-
-st.write('You selected:', option)
-=======
     "How would you like to be contacted?", ("Email", "Home phone", "Mobile phone")
 )
 
-st.write("You selected:", option)
->>>>>>> 7d0805db
+st.write("You selected:", option)