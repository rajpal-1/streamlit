import streamlit as st

# Declare a Streamlit component.
# It will be served by the local webpack dev server that you can
# run via `npm run start`.
MyComponent = st.declare_component(url="http://localhost:3001")

# Alternately, if you've built a production version of the component,
# you can register the component's static files via the `path` param:
<<<<<<< HEAD
# MyComponent = st.declare_component(path="component_template/build")

# Register the component. This assigns it a name within the Streamlit
# namespace. "Declaration" and "registration" are separate steps:
# generally, the component *creator* will do the declaration part,
# and a component *user* will do the registration.
st.register_component("my_component", MyComponent)
=======
# st.register_component("my_component", path="component_template/build")
>>>>>>> 655d3a3e

# Create an instance of the component. Arguments we pass here will be
# available in an "args" dictionary in the component. "default" is a special
# argument that specifies the initial return value of my_component, before the
# user has interacted with it.
num_clicks = st.my_component(name="Streamlit", default=0)
<<<<<<< HEAD
st.markdown("You clicked %s times!" % int(num_clicks))

# We can create multiple instances of the component.
num_clicks = st.my_component(name="World", default=0)
st.markdown("You clicked %s times!" % int(num_clicks))

# It can live in the sidebar.
num_clicks = st.sidebar.my_component(name="Sidebar", default=0)
st.sidebar.markdown("You clicked %s times!" % int(num_clicks))
=======
st.markdown("You've clicked %s times!" % int(num_clicks))

# We can create multiple instances of the component.
num_clicks = st.my_component(name="again", default=0)
st.markdown("You've clicked %s times!" % int(num_clicks))

# It can live in the sidebar.
num_clicks = st.sidebar.my_component(name="Sidebar", default=0)
st.sidebar.markdown("You've clicked %s times!" % int(num_clicks))
>>>>>>> 655d3a3e
<|MERGE_RESOLUTION|>--- conflicted
+++ resolved
@@ -7,7 +7,6 @@
 
 # Alternately, if you've built a production version of the component,
 # you can register the component's static files via the `path` param:
-<<<<<<< HEAD
 # MyComponent = st.declare_component(path="component_template/build")
 
 # Register the component. This assigns it a name within the Streamlit
@@ -15,26 +14,12 @@
 # generally, the component *creator* will do the declaration part,
 # and a component *user* will do the registration.
 st.register_component("my_component", MyComponent)
-=======
-# st.register_component("my_component", path="component_template/build")
->>>>>>> 655d3a3e
 
 # Create an instance of the component. Arguments we pass here will be
 # available in an "args" dictionary in the component. "default" is a special
 # argument that specifies the initial return value of my_component, before the
 # user has interacted with it.
 num_clicks = st.my_component(name="Streamlit", default=0)
-<<<<<<< HEAD
-st.markdown("You clicked %s times!" % int(num_clicks))
-
-# We can create multiple instances of the component.
-num_clicks = st.my_component(name="World", default=0)
-st.markdown("You clicked %s times!" % int(num_clicks))
-
-# It can live in the sidebar.
-num_clicks = st.sidebar.my_component(name="Sidebar", default=0)
-st.sidebar.markdown("You clicked %s times!" % int(num_clicks))
-=======
 st.markdown("You've clicked %s times!" % int(num_clicks))
 
 # We can create multiple instances of the component.
@@ -43,5 +28,4 @@
 
 # It can live in the sidebar.
 num_clicks = st.sidebar.my_component(name="Sidebar", default=0)
-st.sidebar.markdown("You've clicked %s times!" % int(num_clicks))
->>>>>>> 655d3a3e
+st.sidebar.markdown("You've clicked %s times!" % int(num_clicks))