/**
 * Copyright 2018-2021 Streamlit Inc.
 *
 * Licensed under the Apache License, Version 2.0 (the "License");
 * you may not use this file except in compliance with the License.
 * You may obtain a copy of the License at
 *
 *    http://www.apache.org/licenses/LICENSE-2.0
 *
 * Unless required by applicable law or agreed to in writing, software
 * distributed under the License is distributed on an "AS IS" BASIS,
 * WITHOUT WARRANTIES OR CONDITIONS OF ANY KIND, either express or implied.
 * See the License for the specific language governing permissions and
 * limitations under the License.
*/

syntax = "proto3";

message Slider {
  enum DataType {
    // What numeric type are we working with? This doesn't change how the
    // data is stored, but the frontend needs to know for input parsing.
    INT = 0;
    FLOAT = 1;
    // Note: Represented as microseconds since epoch
    DATETIME = 2;
    DATE = 3;
    TIME = 4;
  }

  string id = 1;
  string form_id = 2;
  string label = 3;
  string format = 4;
  DataType data_type = 5;

  repeated double default = 6;
  double min = 7;
  double max = 8;
  double step = 9;

<<<<<<< HEAD
  repeated string options = 10;
=======
  repeated string options = 13;
  string help = 14;
>>>>>>> 18a1659a
}<|MERGE_RESOLUTION|>--- conflicted
+++ resolved
@@ -39,10 +39,6 @@
   double max = 8;
   double step = 9;
 
-<<<<<<< HEAD
-  repeated string options = 10;
-=======
   repeated string options = 13;
   string help = 14;
->>>>>>> 18a1659a
 }