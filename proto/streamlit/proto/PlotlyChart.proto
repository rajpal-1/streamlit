--- conflicted
+++ resolved
@@ -30,10 +30,7 @@
   // If True, will overwrite the chart width spec to fit to container.
   bool use_container_width = 5;
 
-<<<<<<< HEAD
-=======
   // override the properties with a theme. Currently, only "streamlit" or None are accepted.
->>>>>>> 2fc3b0e9
   string theme = 6;
 
   reserved 3, 4;
