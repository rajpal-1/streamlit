/**
 * Copyright 2018-2019 Streamlit Inc.
 *
 * Licensed under the Apache License, Version 2.0 (the "License");
 * you may not use this file except in compliance with the License.
 * You may obtain a copy of the License at
 *
 *    http://www.apache.org/licenses/LICENSE-2.0
 *
 * Unless required by applicable law or agreed to in writing, software
 * distributed under the License is distributed on an "AS IS" BASIS,
 * WITHOUT WARRANTIES OR CONDITIONS OF ANY KIND, either express or implied.
 * See the License for the specific language governing permissions and
 * limitations under the License.
*/

syntax = "proto3";

<<<<<<< HEAD
import "streamlit/proto/ArrowTable.proto";
=======
import "streamlit/proto/Alert.proto";
>>>>>>> 98ec6b09
import "streamlit/proto/Audio.proto";
import "streamlit/proto/Balloons.proto";
import "streamlit/proto/BokehChart.proto";
import "streamlit/proto/Button.proto";
import "streamlit/proto/Chart.proto";
import "streamlit/proto/Checkbox.proto";
import "streamlit/proto/DataFrame.proto";
import "streamlit/proto/DateInput.proto";
import "streamlit/proto/DeckGlChart.proto";
import "streamlit/proto/DocString.proto";
import "streamlit/proto/Empty.proto";
import "streamlit/proto/Exception.proto";
import "streamlit/proto/FileUploader.proto";
import "streamlit/proto/GraphVizChart.proto";
import "streamlit/proto/Image.proto";
import "streamlit/proto/Json.proto";
import "streamlit/proto/NumberInput.proto";
import "streamlit/proto/Markdown.proto";
import "streamlit/proto/MultiSelect.proto";
import "streamlit/proto/PlotlyChart.proto";
import "streamlit/proto/Progress.proto";
import "streamlit/proto/Radio.proto";
import "streamlit/proto/Selectbox.proto";
import "streamlit/proto/Slider.proto";
import "streamlit/proto/Text.proto";
import "streamlit/proto/TextArea.proto";
import "streamlit/proto/TextInput.proto";
import "streamlit/proto/TimeInput.proto";
import "streamlit/proto/VegaLiteChart.proto";
import "streamlit/proto/Video.proto";

// An element which can be displayed on the screen.
message Element {

  // An element can be one of the following element types.
  oneof type {
<<<<<<< HEAD
    ArrowTable arrow_table = 30;
=======
    Alert alert = 30;
>>>>>>> 98ec6b09
    Audio audio = 13;
    Balloons balloons = 12;
    BokehChart bokeh_chart = 17;
    Button button = 19;
    Chart chart = 4;
    Checkbox checkbox = 20;
    DataFrame data_frame = 3;
    DataFrame table = 11;
    DateInput date_input = 27;
    DeckGlChart deck_gl_chart = 15;
    DocString doc_string = 7;
    Empty empty = 2;
    Exception exception = 8;
    FileUploader file_uploader = 33;
    GraphVizChart graphviz_chart = 18;
    ImageList imgs = 6;
    Json json = 31;
    Markdown markdown = 29;
    MultiSelect multiselect = 28;
<<<<<<< HEAD
    NumberInput number_input = 29;
=======
    NumberInput number_input = 32;
>>>>>>> 98ec6b09
    PlotlyChart plotly_chart = 16;
    Progress progress = 5;
    Radio radio = 23;
    Selectbox selectbox = 25;
    Slider slider = 21;
    Text text = 1;
    TextArea text_area = 22;
    TextInput text_input = 24;
    TimeInput time_input = 26;
    VegaLiteChart vega_lite_chart = 10;
    Video video = 14;
<<<<<<< HEAD

    // Next ID: 31
=======
    // Next ID: 34
>>>>>>> 98ec6b09
  }
}<|MERGE_RESOLUTION|>--- conflicted
+++ resolved
@@ -16,11 +16,8 @@
 
 syntax = "proto3";
 
-<<<<<<< HEAD
+import "streamlit/proto/Alert.proto";
 import "streamlit/proto/ArrowTable.proto";
-=======
-import "streamlit/proto/Alert.proto";
->>>>>>> 98ec6b09
 import "streamlit/proto/Audio.proto";
 import "streamlit/proto/Balloons.proto";
 import "streamlit/proto/BokehChart.proto";
@@ -57,11 +54,8 @@
 
   // An element can be one of the following element types.
   oneof type {
-<<<<<<< HEAD
-    ArrowTable arrow_table = 30;
-=======
     Alert alert = 30;
->>>>>>> 98ec6b09
+    ArrowTable arrow_table = 34;
     Audio audio = 13;
     Balloons balloons = 12;
     BokehChart bokeh_chart = 17;
@@ -81,11 +75,7 @@
     Json json = 31;
     Markdown markdown = 29;
     MultiSelect multiselect = 28;
-<<<<<<< HEAD
-    NumberInput number_input = 29;
-=======
     NumberInput number_input = 32;
->>>>>>> 98ec6b09
     PlotlyChart plotly_chart = 16;
     Progress progress = 5;
     Radio radio = 23;
@@ -97,11 +87,7 @@
     TimeInput time_input = 26;
     VegaLiteChart vega_lite_chart = 10;
     Video video = 14;
-<<<<<<< HEAD
 
-    // Next ID: 31
-=======
-    // Next ID: 34
->>>>>>> 98ec6b09
+    // Next ID: 35
   }
 }