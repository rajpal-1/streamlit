--- conflicted
+++ resolved
@@ -62,10 +62,7 @@
 
 my_fragment()
 fragment_with_rerun_in_try_block()
-<<<<<<< HEAD
-=======
 
 # have elements in the main app after fragments to ensure that the main app elements are
 #  not cleared when rerunning fragments
->>>>>>> 309237a5
 st.write(f"app run count: {st.session_state.count}")