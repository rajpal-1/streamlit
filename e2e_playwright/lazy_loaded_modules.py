--- conflicted
+++ resolved
@@ -32,12 +32,6 @@
     "streamlit.watcher.event_based_path_watcher",
     # TODO(lukasmasuch): Lazy load more packages:
     # "streamlit.hello",
-<<<<<<< HEAD
-    # "streamlit.vendor.pympler",
-=======
-    # "pandas",
-    # "pyarrow",
->>>>>>> 5a6c331a
     # "numpy",
     # "matplotlib",
     # "plotly",
