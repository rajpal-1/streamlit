#!/usr/bin/env python
# -*- coding: utf-8 -*-
# Copyright 2018-2019 Streamlit Inc.
#
# Licensed under the Apache License, Version 2.0 (the "License");
# you may not use this file except in compliance with the License.
# You may obtain a copy of the License at
#
#    http://www.apache.org/licenses/LICENSE-2.0
#
# Unless required by applicable law or agreed to in writing, software
# distributed under the License is distributed on an "AS IS" BASIS,
# WITHOUT WARRANTIES OR CONDITIONS OF ANY KIND, either express or implied.
# See the License for the specific language governing permissions and
# limitations under the License.

"""Update version number across the entire repo.

If the current version is 0.15.2 and I wanted to create a release for
local development, ie make a wheel file and make either a conda or pex
package to test on OSX or linux.  What should I call the next version?

If its a patch change, then its just the third number being edited. If
its a minor change then its the second number.  In this example, we're
doing a patch change.

The public released dev version would be
0.15.3-dev0

For local development it would be
0.15.3-dev0+USERNAME0

If you iterate your local dev version it would then be
0.15.3-dev0+USERNAME1

You then release it for testing.
0.15.3-dev0

Someone finds a bug so you release a new internal version for testing.
0.15.3-dev1+USERNAME0

Then we can go to alpha, rc1, rc2, etc. but eventually its
0.15.3
"""
import fileinput
import logging
import os
import re
import sys

import packaging.version

BASE_DIR = os.path.abspath(os.path.join(os.path.dirname(__file__), ".."))

# Warning: Advanced regex foo.
# If another file has a version number that needs updating, add it here.
# These regex's are super greedy in that it actually matches everything
# but the version number so we can throw any valid PEP440 version in
# there.
PYTHON = {
<<<<<<< HEAD
    'lib/setup.py':
        r'(?P<pre>.*version=\').*(?P<post>\',  # PEP-440$)',
    'docs/troubleshooting.md':
        r'(?P<pre>.*number printed is `).*(?P<post>`.$)',
    'scripts/conda/meta.yaml':
        r'(?P<pre>.* version = ").*(?P<post>" %}$)',
=======
    "lib/setup.py": r"(?P<pre>.*version=\").*(?P<post>\",  # PEP-440$)",
    "docs/troubleshooting.md": r"(?P<pre>.*number printed is `).*(?P<post>`.$)",
>>>>>>> 7d0805db
}

NODE = {"frontend/package.json": r'(?P<pre>^  "version": ").*(?P<post>",$)'}


def verify_pep440(version):
    """Verify if version is PEP440 compliant.

    https://github.com/pypa/packaging/blob/16.7/packaging/version.py#L191

    We might need pre, post, alpha, rc in the future so might as well
    use an object that does all that.  This verifies its a valid
    version.
    """

    try:
        return packaging.version.Version(version)
    except packaging.version.InvalidVersion as e:
        raise (e)


def update_files(data, python=True):
    """Update files with new version number."""

    if len(sys.argv) != 2:
        e = Exception('Specify PEP440 version: "%s 1.2.3"' % sys.argv[0])
        raise (e)

    version = verify_pep440(sys.argv[1])

    # Use normal sem versions for non python things ie node.
    if not python:
        version = version.base_version

    for filename, regex in data.items():
        filename = os.path.join(BASE_DIR, filename)
        matched = False
        pattern = re.compile(regex)
        for line in fileinput.input(filename, inplace=1):
            if pattern.match(line.rstrip()):
                matched = True
            line = re.sub(regex, r"\g<pre>%s\g<post>" % version, line.rstrip())
            print(line)
        if not matched:
            logging.error('In file "%s", did not find regex "%s"', filename, regex)


def main():
    """Run main loop."""

    update_files(PYTHON)
    update_files(NODE, python=False)


if __name__ == "__main__":
    main()<|MERGE_RESOLUTION|>--- conflicted
+++ resolved
@@ -58,17 +58,8 @@
 # but the version number so we can throw any valid PEP440 version in
 # there.
 PYTHON = {
-<<<<<<< HEAD
-    'lib/setup.py':
-        r'(?P<pre>.*version=\').*(?P<post>\',  # PEP-440$)',
-    'docs/troubleshooting.md':
-        r'(?P<pre>.*number printed is `).*(?P<post>`.$)',
-    'scripts/conda/meta.yaml':
-        r'(?P<pre>.* version = ").*(?P<post>" %}$)',
-=======
     "lib/setup.py": r"(?P<pre>.*version=\").*(?P<post>\",  # PEP-440$)",
     "docs/troubleshooting.md": r"(?P<pre>.*number printed is `).*(?P<post>`.$)",
->>>>>>> 7d0805db
 }
 
 NODE = {"frontend/package.json": r'(?P<pre>^  "version": ").*(?P<post>",$)'}
