--- conflicted
+++ resolved
@@ -154,25 +154,10 @@
       { allowSameFolder: true, rootDir: "src", prefix: "src" },
     ],
     "no-else-return": ["error", { allowElseIf: true }],
-<<<<<<< HEAD
-    // TODO: Go through and fix failing jest tests and re-enable these rules
-    "jest/expect-expect": "off",
-    "jest/no-alias-methods": "off",
-    "jest/no-conditional-expect": "off",
-    "jest/no-disabled-tests": "off",
-    "jest/no-done-callback": "off",
-    "jest/no-identical-title": "off",
-    "jest/no-jasmine-globals": "off",
-    "jest/no-standalone-expect": "off",
-    "jest/no-test-prefixes": "off",
-    "jest/valid-expect": "off",
-    "jest/valid-title": "off",
     // TODO: Remove these rules once we've migrated to React Testing Library
     "testing-library/no-node-access": "off",
     "testing-library/prefer-screen-queries": "off",
     "testing-library/render-result-naming-convention": "off",
-=======
->>>>>>> 3ced607c
   },
   settings: {
     react: {
