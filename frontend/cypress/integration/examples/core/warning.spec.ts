/**
 * @license
 * Copyright 2018-2019 Streamlit Inc.
 *
 * Licensed under the Apache License, Version 2.0 (the "License");
 * you may not use this file except in compliance with the License.
 * You may obtain a copy of the License at
 *
 *    http://www.apache.org/licenses/LICENSE-2.0
 *
 * Unless required by applicable law or agreed to in writing, software
 * distributed under the License is distributed on an "AS IS" BASIS,
 * WITHOUT WARRANTIES OR CONDITIONS OF ANY KIND, either express or implied.
 * See the License for the specific language governing permissions and
 * limitations under the License.
 */

/// <reference types="cypress" />

<<<<<<< HEAD
describe('st.warning', () => {
  before(() => {
    cy.visit('http://localhost:3000/')
=======
describe("st.warning", () => {
  beforeEach(() => {
    cy.visit("http://localhost:3000/")
>>>>>>> 32cc7ffa
  })

  it("displays a warning message", () => {
    cy.get(".element-container .stText").should(
      "contain",
      "This warning message is awesome!"
    )
  })
})<|MERGE_RESOLUTION|>--- conflicted
+++ resolved
@@ -17,15 +17,9 @@
 
 /// <reference types="cypress" />
 
-<<<<<<< HEAD
-describe('st.warning', () => {
+describe("st.warning", () => {
   before(() => {
-    cy.visit('http://localhost:3000/')
-=======
-describe("st.warning", () => {
-  beforeEach(() => {
     cy.visit("http://localhost:3000/")
->>>>>>> 32cc7ffa
   })
 
   it("displays a warning message", () => {
