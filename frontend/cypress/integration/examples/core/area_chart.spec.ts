/**
 * @license
 * Copyright 2018-2019 Streamlit Inc.
 *
 * Licensed under the Apache License, Version 2.0 (the "License");
 * you may not use this file except in compliance with the License.
 * You may obtain a copy of the License at
 *
 *    http://www.apache.org/licenses/LICENSE-2.0
 *
 * Unless required by applicable law or agreed to in writing, software
 * distributed under the License is distributed on an "AS IS" BASIS,
 * WITHOUT WARRANTIES OR CONDITIONS OF ANY KIND, either express or implied.
 * See the License for the specific language governing permissions and
 * limitations under the License.
 */

/// <reference types="cypress" />

<<<<<<< HEAD
describe('st.area_chart', () => {
  before(() => {
    cy.visit('http://localhost:3000/')
=======
describe("st.area_chart", () => {
  beforeEach(() => {
    cy.visit("http://localhost:3000/")
>>>>>>> 32cc7ffa
  })

  it("displays an area chart", () => {
    cy.get(".element-container .stChart")
      .find("svg")
      .should("have.attr", "height", "200")
  })
})<|MERGE_RESOLUTION|>--- conflicted
+++ resolved
@@ -17,15 +17,9 @@
 
 /// <reference types="cypress" />
 
-<<<<<<< HEAD
-describe('st.area_chart', () => {
+describe("st.area_chart", () => {
   before(() => {
-    cy.visit('http://localhost:3000/')
-=======
-describe("st.area_chart", () => {
-  beforeEach(() => {
     cy.visit("http://localhost:3000/")
->>>>>>> 32cc7ffa
   })
 
   it("displays an area chart", () => {
