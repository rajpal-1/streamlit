/**
 * @license
 * Copyright 2018-2019 Streamlit Inc.
 *
 * Licensed under the Apache License, Version 2.0 (the "License");
 * you may not use this file except in compliance with the License.
 * You may obtain a copy of the License at
 *
 *    http://www.apache.org/licenses/LICENSE-2.0
 *
 * Unless required by applicable law or agreed to in writing, software
 * distributed under the License is distributed on an "AS IS" BASIS,
 * WITHOUT WARRANTIES OR CONDITIONS OF ANY KIND, either express or implied.
 * See the License for the specific language governing permissions and
 * limitations under the License.
 */

/// <reference types="cypress" />

<<<<<<< HEAD
describe('handles empty charts', () => {
  before(() => {
    cy.visit('http://localhost:3000/')
=======
describe("handles empty charts", () => {
  beforeEach(() => {
    cy.visit("http://localhost:3000/")
>>>>>>> 32cc7ffa
  })

  it("gracefully handles no data", () => {
    // vega lite
    cy.get(".stVegaLiteChart").matchImageSnapshot("empty-vega-lite-chart")

    // pyplot
    cy.get(".stImage > img").should("have.attr", "src")

    // BUG https://github.com/cypress-io/cypress/issues/4322
    // cy.get('.stDeckGlChart canvas')
    //  .should('exist')
  })

  it("handles no data with exception", () => {
    cy.get(".stException .message")
      .eq(0)
      .should(
        "have.text",
        "ValueError: Vega-Lite charts require a non-empty spec dict."
      )

    cy.get(".stException .message")
      .eq(1)
      .should(
        "have.text",
        "ValueError: Vega-Lite charts require a non-empty spec dict."
      )

    cy.get(".stException .message")
      .eq(2)
      .should(
        "have.text",
        "ValueError: Vega-Lite charts require a non-empty spec dict."
      )

    cy.get(".stException .message")
      .eq(3)
      .should(
        "have.text",
        "ValueError: Vega-Lite charts require a non-empty spec dict."
      )

    cy.get(".stException .message")
      .eq(4)
      .should(
        "have.text",
        "TypeError: altair_chart() missing 1 required positional argument: 'altair_chart'"
      )

    cy.get(".stException .message")
      .eq(5)
      .should(
        "have.text",
        "TypeError: line_chart() missing 1 required positional argument: 'data'"
      )

    cy.get(".stException .message")
      .eq(6)
      .should(
        "have.text",
        "TypeError: area_chart() missing 1 required positional argument: 'data'"
      )

    cy.get(".stException .message")
      .eq(7)
      .should(
        "have.text",
        "TypeError: bar_chart() missing 1 required positional argument: 'data'"
      )

    cy.get(".stException .message")
      .eq(8)
      .should(
        "have.text",
        "TypeError: _native_chart() missing 1 required positional argument: 'chart'"
      )

    cy.get(".stException .message")
      .eq(9)
      .should(
        "have.text",
        "TypeError: map() missing 1 required positional argument: 'data'"
      )
  })
})<|MERGE_RESOLUTION|>--- conflicted
+++ resolved
@@ -17,15 +17,9 @@
 
 /// <reference types="cypress" />
 
-<<<<<<< HEAD
-describe('handles empty charts', () => {
+describe("handles empty charts", () => {
   before(() => {
-    cy.visit('http://localhost:3000/')
-=======
-describe("handles empty charts", () => {
-  beforeEach(() => {
     cy.visit("http://localhost:3000/")
->>>>>>> 32cc7ffa
   })
 
   it("gracefully handles no data", () => {
