/**
 * Copyright (c) Streamlit Inc. (2018-2022) Snowflake Inc. (2022-2024)
 *
 * Licensed under the Apache License, Version 2.0 (the "License");
 * you may not use this file except in compliance with the License.
 * You may obtain a copy of the License at
 *
 *     http://www.apache.org/licenses/LICENSE-2.0
 *
 * Unless required by applicable law or agreed to in writing, software
 * distributed under the License is distributed on an "AS IS" BASIS,
 * WITHOUT WARRANTIES OR CONDITIONS OF ANY KIND, either express or implied.
 * See the License for the specific language governing permissions and
 * limitations under the License.
 */

import {
  GridCell,
  Theme as GlideTheme,
  TextCell,
  GridCellKind,
  LoadingCell,
  GridColumn,
  BaseGridCell,
} from "@glideapps/glide-data-grid"
import toString from "lodash/toString"
import merge from "lodash/merge"
import numbro from "numbro"
import { sprintf } from "sprintf-js"
import moment, { Moment } from "moment"
import "moment-duration-format"
import "moment-timezone"

<<<<<<< HEAD
import {
  Type as ArrowType,
  Quiver,
} from "@streamlit/lib/src/dataframes/Quiver"
=======
import { EmotionTheme } from "@streamlit/lib/src/theme"
import { Type as ArrowType } from "@streamlit/lib/src/dataframes/Quiver"
>>>>>>> f722d801
import {
  notNullOrUndefined,
  isNullOrUndefined,
} from "@streamlit/lib/src/util/utils"

/**
 * Interface used for defining the properties (configuration options) of a column.
 * These options can also be used to overwrite from user-defined column config.
 */
export interface BaseColumnProps {
  // The id of the column:
  readonly id: string
  // The name of the column from the original data:
  readonly name: string
  // The display title of the column:
  readonly title: string
  // The index number of the column:
  readonly indexNumber: number
  // The arrow data type of the column:
  readonly arrowType: ArrowType
  // If `True`, the column can be edited:
  readonly isEditable: boolean
  // If `True`, the column is hidden (will not be shown):
  readonly isHidden: boolean
  // If `True`, the column is a table index:
  readonly isIndex: boolean
  // If `True`, the column is a stretched:
  readonly isStretched: boolean
  // If `True`, a value is required before the cell or row can be submitted:
  readonly isRequired?: boolean
  // The initial width of the column:
  readonly width?: number
  // A help text that is displayed on hovering the column header.
  readonly help?: string
  // Configuration options related to the column type:
  readonly columnTypeOptions?: Record<string, any>
  // The content alignment of the column:
  readonly contentAlignment?: "left" | "center" | "right"
  // The default value of the column used when adding a new row:
  readonly defaultValue?: string | number | boolean
  // Theme overrides for this column:
  readonly themeOverride?: Partial<GlideTheme>
  // A custom icon to be displayed in the column header:
  readonly icon?: string
}

/**
 * The interface that is implemented by any column type.
 */
export interface BaseColumn extends BaseColumnProps {
  readonly kind: string
  // Defines the sort mode that should be used for this column type:
  // default: Sorts by interpreting all values as strings.
  // smart: Detects if value is a number or a string and sorts accordingly.
  // raw: Sorts based on the actual type of the cell data value.
  readonly sortMode: "default" | "raw" | "smart"
  // Validate the input data for compatibility with the column type:
  // Either returns a boolean indicating if the data is valid or not, or
  // returns the corrected value.
  validateInput?(data?: any): boolean | any
  // Get a cell with the provided data for the column type:
  getCell(data?: any, validate?: boolean): GridCell
  // Get the raw value of the given cell:
  getCellValue(cell: GridCell): any | null
}

/**
 * A type that describes the function signature used to create a column based on
 * some column properties.
 */
export type ColumnCreator = {
  (props: BaseColumnProps, theme: EmotionTheme): BaseColumn
  readonly isEditableType: boolean
}

// See pydantic for inspiration: https://pydantic-docs.helpmanual.io/usage/types/#booleans
const BOOLEAN_TRUE_VALUES = ["true", "t", "yes", "y", "on", "1"]
const BOOLEAN_FALSE_VALUES = ["false", "f", "no", "n", "off", "0"]

/**
 * Interface used for indicating if a cell contains an error.
 */
interface ErrorCell extends TextCell {
  readonly isError: true
}

/**
 * Returns a cell with an error message.
 *
 * @param errorMsg: A short error message to use as display value.
 * @param errorDetails: The full error message to show when the user
 *                     clicks on a cell.
 *
 * @return a read-only GridCell object that can be used by glide-data-grid.
 */
export function getErrorCell(errorMsg: string, errorDetails = ""): ErrorCell {
  errorMsg = `⚠️ ${errorMsg}`
  return {
    kind: GridCellKind.Text,
    readonly: true,
    allowOverlay: true,
    data: errorMsg + (errorDetails ? `\n\n${errorDetails}\n` : ""),
    displayData: errorMsg,
    isError: true,
  } as ErrorCell
}

/**
 * Returns `true` if the given cell contains an error.
 * This can happen if the value type is not compatible with
 * the given value type.
 */
export function isErrorCell(cell: GridCell): cell is ErrorCell {
  return cell.hasOwnProperty("isError") && (cell as ErrorCell).isError
}

interface CellWithTooltip extends BaseGridCell {
  readonly tooltip: string
}

/**
 * Returns `true` if the given cell has a tooltip
 */
export function hasTooltip(cell: BaseGridCell): cell is CellWithTooltip {
  return (
    cell.hasOwnProperty("tooltip") && (cell as CellWithTooltip).tooltip !== ""
  )
}
/**
 * Interface used for indicating if a cell contains no value.
 */
interface MissingValueCell extends BaseGridCell {
  readonly isMissingValue: true
}

/**
 * Returns `true` if the given cell contains no value (-> missing value).
 * For example, a number cell that contains null is interpreted as a missing value.
 */
export function isMissingValueCell(
  cell: BaseGridCell
): cell is MissingValueCell {
  return (
    cell.hasOwnProperty("isMissingValue") &&
    (cell as MissingValueCell).isMissingValue
  )
}

/**
 * Returns an empty cell.
 */
export function getEmptyCell(missingCell = false): LoadingCell {
  if (missingCell) {
    return {
      kind: GridCellKind.Loading,
      allowOverlay: false,
      isMissingValue: true,
    } as LoadingCell
  }

  return {
    kind: GridCellKind.Loading,
    allowOverlay: false,
  } as LoadingCell
}

/**
 * Returns an empty text cell.
 *
 * @param readonly: If true, returns a read-only version of the cell.
 * @param faded: If true, returns a faded version of the cell.
 *
 * @return a GridCell object that can be used by glide-data-grid.
 */
export function getTextCell(readonly: boolean, faded: boolean): TextCell {
  const style = faded ? "faded" : "normal"
  return {
    kind: GridCellKind.Text,
    data: "",
    displayData: "",
    allowOverlay: true,
    readonly,
    style,
  } as TextCell
}

/**
 * Converts from our BaseColumn format to the glide-data-grid compatible GridColumn.
 */
export function toGlideColumn(column: BaseColumn): GridColumn {
  return {
    id: column.id,
    title: column.title,
    hasMenu: false,
    themeOverride: column.themeOverride,
    icon: column.icon,
    ...(column.isStretched && {
      grow: column.isIndex ? 1 : 3,
    }),
    ...(column.width && {
      width: column.width,
    }),
  } as GridColumn
}

/**
 * Merges the default column parameters with the user-defined column parameters.
 *
 * @param defaultParams - The default column parameters.
 * @param userParams - The user-defined column parameters.
 *
 * @returns The merged column parameters.
 */
export function mergeColumnParameters(
  defaultParams: Record<string, any> | undefined | null,
  userParams: Record<string, any> | undefined | null
): Record<string, any> {
  if (isNullOrUndefined(defaultParams)) {
    return userParams || {}
  }

  if (isNullOrUndefined(userParams)) {
    return defaultParams || {}
  }

  return merge(defaultParams, userParams)
}

/**
 * Converts the given value of unknown type to an array without
 * the risks of any exceptions.
 *
 * @param data - The value to convert to an array.
 *
 * @returns The converted array or an empty array if the value cannot be interpreted as an array.
 */
export function toSafeArray(data: any): any[] {
  if (isNullOrUndefined(data)) {
    return []
  }

  if (typeof data === "number" || typeof data === "boolean") {
    // Single number or boolean
    return [data]
  }

  if (typeof data === "string") {
    if (data === "") {
      // Empty string
      return []
    }

    // Try to parse string to an array
    if (data.trim().startsWith("[") && data.trim().endsWith("]")) {
      // Support for JSON arrays: ["foo", 1, null, "test"]
      try {
        return JSON.parse(data)
      } catch (error) {
        return [data]
      }
    } else {
      // Support for comma-separated values: "foo,1,,test"
      return data.split(",")
    }
  }

  try {
    const parsedData = JSON.parse(
      JSON.stringify(data, (_key, value) =>
        typeof value === "bigint" ? Number(value) : value
      )
    )
    if (!Array.isArray(parsedData)) {
      return [toSafeString(parsedData)]
    }

    return parsedData.map((value: any) =>
      ["string", "number", "boolean", "null"].includes(typeof value)
        ? value
        : toSafeString(value)
    )
  } catch (error) {
    return [toSafeString(data)]
  }
}

/**
 * Converts the given value of unknown type to a string without
 * the risks of any exceptions.
 *
 * @param data - The value to convert to a string.
 *
 * @return The converted string or a string showing the type of the object as fallback.
 */
export function toSafeString(data: any): string {
  try {
    try {
      return toString(data)
    } catch (error) {
      return JSON.stringify(data, (_key, value) =>
        typeof value === "bigint" ? Number(value) : value
      )
    }
  } catch (error) {
    // This is most likely an object that cannot be converted to a string
    // console.log converts this to `[object Object]` which we are doing here as well:
    return `[${typeof data}]`
  }
}

/**
 * Converts the given value of unknown type to a boolean without
 * the risks of any exceptions.
 *
 * @param value - The value to convert to a boolean.
 *
 * @return The converted boolean, null if the value is empty or undefined if the
 *         value cannot be interpreted as a boolean.
 */
export function toSafeBoolean(value: any): boolean | null | undefined {
  if (isNullOrUndefined(value)) {
    return null
  }

  if (typeof value === "boolean") {
    return value
  }

  const cleanedValue = toSafeString(value).toLowerCase().trim()
  if (cleanedValue === "") {
    return null
  } else if (BOOLEAN_TRUE_VALUES.includes(cleanedValue)) {
    return true
  } else if (BOOLEAN_FALSE_VALUES.includes(cleanedValue)) {
    return false
  }
  // The value cannot be interpreted as boolean
  return undefined
}

/**
 * Converts the given value of unknown type to a number without
 * the risks of any exceptions.
 *
 * @param value - The value to convert to a number.
 *
 * @returns The converted number or null if the value is empty or undefined or NaN if the
 *          value cannot be interpreted as a number.
 */
export function toSafeNumber(value: any): number | null {
  // TODO(lukasmasuch): Should this return null as replacement for NaN?

  if (isNullOrUndefined(value)) {
    return null
  }

  if (Array.isArray(value)) {
    return NaN
  }

  if (typeof value === "string") {
    if (value.trim().length === 0) {
      // Empty string should return null
      return null
    }

    try {
      // Try to convert string to number via numbro:
      // https://numbrojs.com/old-format.html#unformat
      const unformattedValue = numbro.unformat(value.trim())
      if (notNullOrUndefined(unformattedValue)) {
        return unformattedValue
      }
    } catch (error) {
      // Do nothing here
    }
  } else if (value instanceof Int32Array) {
    // int values need to be extracted this way:
    // eslint-disable-next-line prefer-destructuring
    return Number(value[0])
  }

  return Number(value)
}

/**
 * Formats the given number to a string based on a provided format or the default format.
 *
 * @param value - The number to format.
 * @param format - The format to use. If not provided, the default format is used.
 * @param maxPrecision - The maximum number of decimals to show. This is only used by the default format.
 *                     If not provided, the default is 4 decimals and trailing zeros are hidden.
 *
 * @returns The formatted number as a string.
 */
export function formatNumber(
  value: number,
  format?: string | undefined,
  maxPrecision?: number | undefined
): string {
  if (Number.isNaN(value) || !Number.isFinite(value)) {
    return ""
  }

  if (isNullOrUndefined(format) || format === "") {
    if (maxPrecision === 0) {
      // Numbro is unable to format the number with 0 decimals.
      value = Math.round(value)
    }
    return numbro(value).format(
      notNullOrUndefined(maxPrecision)
        ? `0,0.${"0".repeat(maxPrecision)}`
        : `0,0.[0000]` // If no precision is given, use 4 decimals and hide trailing zeros
    )
  }

  if (format === "percent") {
    return new Intl.NumberFormat(undefined, {
      style: "percent",
      minimumFractionDigits: 2,
      maximumFractionDigits: 2,
    }).format(value)
  } else if (["compact", "scientific", "engineering"].includes(format)) {
    return new Intl.NumberFormat(undefined, {
      notation: format as any,
    }).format(value)
  } else if (format === "duration[ns]") {
    return moment.duration(value / (1000 * 1000), "milliseconds").humanize()
  } else if (format.startsWith("period[")) {
    return Quiver.formatPeriodType(BigInt(value), format as any)
  }

  return sprintf(format, value)
}

/**
 * Formats the given date to a string with the given format.
 *
 * @param momentDate The moment date to format.
 * @param format The format to use.
 *   If the format is `locale` the date will be formatted according to the user's locale.
 *   If the format is `relative` the date will be formatted as a relative time (e.g. "2 hours ago").
 *   Otherwise, it is interpreted as momentJS format string: https://momentjs.com/docs/#/displaying/format/
 * @returns The formatted date as a string.
 */
export function formatMoment(momentDate: Moment, format: string): string {
  if (format === "locale") {
    return new Intl.DateTimeFormat(undefined, {
      dateStyle: "medium",
      timeStyle: "medium",
    }).format(momentDate.toDate())
  } else if (format === "distance") {
    return momentDate.fromNow()
  } else if (format === "relative") {
    return momentDate.calendar()
  }
  return momentDate.format(format)
}

/**
 * Converts the given value of unknown type to a date without
 * the risks of any exceptions.
 *
 * Note: Unix timestamps are only supported in seconds.
 *
 * @param value - The value to convert to a date.
 *
 * @returns The converted date or null if the value cannot be interpreted as a date.
 */
export function toSafeDate(value: any): Date | null | undefined {
  if (isNullOrUndefined(value)) {
    return null
  }

  // Return the value as-is if it is already a date
  if (value instanceof Date) {
    if (!isNaN(value.getTime())) {
      return value
    }
    return undefined
  }

  if (typeof value === "string" && value.trim().length === 0) {
    // Empty string should return null
    return null
  }

  try {
    const parsedTimestamp = Number(value)
    if (!isNaN(parsedTimestamp)) {
      // Unix timestamps can be have different units.
      // As default, we handle the unit as second, but
      // if it larger than a certain threshold, we assume
      // a different unit. This is not 100% accurate, but
      // should be good enough since it is unlikely that
      // users are actually referring to years >= 5138.
      let timestampInSeconds = parsedTimestamp
      if (parsedTimestamp >= 10 ** 18) {
        // Assume that the timestamp is in nanoseconds
        // and adjust to seconds
        timestampInSeconds = parsedTimestamp / 1000 ** 3
      } else if (parsedTimestamp >= 10 ** 15) {
        // Assume that the timestamp is in microseconds
        // and adjust to seconds
        timestampInSeconds = parsedTimestamp / 1000 ** 2
      } else if (parsedTimestamp >= 10 ** 12) {
        // Assume that the timestamp is in milliseconds
        // and adjust to seconds
        timestampInSeconds = parsedTimestamp / 1000
      }

      // Parse it as a unix timestamp in seconds
      const parsedMomentDate = moment.unix(timestampInSeconds).utc()
      if (parsedMomentDate.isValid()) {
        return parsedMomentDate.toDate()
      }
    }

    if (typeof value === "string") {
      // Try to parse string via momentJS:
      const parsedMomentDate = moment.utc(value)
      if (parsedMomentDate.isValid()) {
        return parsedMomentDate.toDate()
      }
      // The pasted value was not a valid date string
      // Try to interpret value as time string instead (HH:mm:ss)
      const parsedMomentTime = moment.utc(value, [
        moment.HTML5_FMT.TIME_MS, // HH:mm:ss.SSS
        moment.HTML5_FMT.TIME_SECONDS, // HH:mm:ss
        moment.HTML5_FMT.TIME, // HH:mm
      ])
      if (parsedMomentTime.isValid()) {
        return parsedMomentTime.toDate()
      }
    }
  } catch (error) {
    return undefined
  }

  // Unable to interpret this value as a date:
  return undefined
}

/**
 * Count the number of decimals in a number.
 *
 * @param {number} value - The number to count the decimals for.
 *
 * @returns {number} The number of decimals.
 */
export function countDecimals(value: number): number {
  if (value % 1 === 0) {
    return 0
  }

  let numberStr = value.toString()

  if (numberStr.indexOf("e") !== -1) {
    // Handle scientific notation
    numberStr = value.toLocaleString("fullwide", {
      useGrouping: false,
      maximumFractionDigits: 20,
    })
  }

  if (numberStr.indexOf(".") === -1) {
    // Fallback to 0 decimals, this can happen with
    // extremely large or small numbers
    return 0
  }

  return numberStr.split(".")[1].length
}

/**
 * Truncates a number to a specified number of decimal places without rounding.
 *
 * @param {number} value - The number to be truncated.
 * @param {number} decimals - The number of decimal places to preserve after truncation.
 *
 * @returns {number} The truncated number.
 *
 * @example
 * truncateDecimals(3.14159265, 2); // returns 3.14
 * truncateDecimals(123.456, 0); // returns 123
 */
export function truncateDecimals(value: number, decimals: number): number {
  return decimals === 0
    ? Math.trunc(value)
    : Math.trunc(value * 10 ** decimals) / 10 ** decimals
}

const LINE_BREAK_REGEX = new RegExp(/(\r\n|\n|\r)/gm)

/**
 * Removes all line breaks from the given text.
 * @param text - The text to remove line breaks from.
 * @returns The text without line breaks.
 */
export function removeLineBreaks(text: string): string {
  if (text.indexOf("\n") !== -1) {
    return text.replace(LINE_BREAK_REGEX, " ")
  }
  return text
}

/**
 * Determines the correct value to display in a link cell based on the `href` and `regexPattern` parameters.
 *
 * @param href - The raw url value.
 * @param displayTextRegex - The regex pattern which will be applied to the `href`. If no match is found, then we return the `href`.
 * @returns - The string value to be displayed in the cell.
 *
 * * @example
 * const regex = new RegExp("https:\/\/(.*?)\.streamlit\.app")
 * const regex2 = new RegExp("https:\/\/roadmap\.(.*?)\.app")
 * getLinkDisplayValueFromRegex(regex, "https://roadmap.streamlit.app"); // returns "roadmap"
 * getLinkDisplayValueFromRegex(regex, "https://roadmap.streamlit.app"); // returns "streamlit"
 */
export function getLinkDisplayValueFromRegex(
  displayTextRegex: RegExp,
  href?: string | null
): string {
  if (isNullOrUndefined(href)) {
    return ""
  }

  try {
    // apply the regex pattern to display the value
    const patternMatch = href.match(displayTextRegex)
    if (patternMatch && patternMatch[1] !== undefined) {
      // return the first matching group
      return patternMatch[1]
    }

    // if the regex doesn't find a match with the url, just use the url as display value
    return href
  } catch (error) {
    // if there was any error return the href
    return href
  }
}<|MERGE_RESOLUTION|>--- conflicted
+++ resolved
@@ -31,15 +31,11 @@
 import "moment-duration-format"
 import "moment-timezone"
 
-<<<<<<< HEAD
+import { EmotionTheme } from "@streamlit/lib/src/theme"
 import {
   Type as ArrowType,
   Quiver,
 } from "@streamlit/lib/src/dataframes/Quiver"
-=======
-import { EmotionTheme } from "@streamlit/lib/src/theme"
-import { Type as ArrowType } from "@streamlit/lib/src/dataframes/Quiver"
->>>>>>> f722d801
 import {
   notNullOrUndefined,
   isNullOrUndefined,
