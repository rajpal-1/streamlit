--- conflicted
+++ resolved
@@ -187,11 +187,8 @@
  * This column type is currently read-only.
  */
 export function LineChartColumn(props: BaseColumnProps): BaseColumn {
-<<<<<<< HEAD
-=======
   // TODO(lukasmasuch): Change this to use `line` chart and introduce
   // an AreaChartColumn for the `area` chart.
->>>>>>> 15e7bd81
   return BaseChartColumn("line_chart", props, "area")
 }
 
