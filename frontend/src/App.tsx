/**
 * @license
 * Copyright 2018-2021 Streamlit Inc.
 *
 * Licensed under the Apache License, Version 2.0 (the "License");
 * you may not use this file except in compliance with the License.
 * You may obtain a copy of the License at
 *
 *    http://www.apache.org/licenses/LICENSE-2.0
 *
 * Unless required by applicable law or agreed to in writing, software
 * distributed under the License is distributed on an "AS IS" BASIS,
 * WITHOUT WARRANTIES OR CONDITIONS OF ANY KIND, either express or implied.
 * See the License for the specific language governing permissions and
 * limitations under the License.
 */

import React, { Fragment, PureComponent, ReactNode } from "react"
import moment from "moment"
import { HotKeys, KeyMap } from "react-hotkeys"
import { fromJS } from "immutable"
import classNames from "classnames"

// Other local imports.
import PageLayoutContext from "components/core/PageLayoutContext"
import ReportView from "components/core/ReportView"
import StatusWidget from "components/core/StatusWidget"
import MainMenu from "components/core/MainMenu"
import Header from "components/core/Header"
import {
  DialogProps,
  DialogType,
  StreamlitDialog,
} from "components/core/StreamlitDialog/"
import { ConnectionManager } from "lib/ConnectionManager"
import { WidgetStateManager } from "lib/WidgetStateManager"
import { ConnectionState } from "lib/ConnectionState"
import { ReportRunState } from "lib/ReportRunState"
import { SessionEventDispatcher } from "lib/SessionEventDispatcher"
import {
  setCookie,
  hashString,
  isEmbeddedInIFrame,
  notUndefined,
  getElementWidgetID,
} from "lib/utils"
import {
  BackMsg,
  CustomThemeConfig,
  Delta,
  ForwardMsg,
  ForwardMsgMetadata,
  Initialize,
  NewReport,
  IDeployParams,
  PageConfig,
  PageInfo,
  SessionEvent,
  WidgetStates,
  SessionState,
  Config,
} from "autogen/proto"

import { RERUN_PROMPT_MODAL_DIALOG } from "lib/baseconsts"
import { SessionInfo } from "lib/SessionInfo"
import { MetricsManager } from "lib/MetricsManager"
import { FileUploadClient } from "lib/FileUploadClient"
import { logError, logMessage } from "lib/log"
import { ReportRoot } from "lib/ReportNode"
import { LocalStore } from "lib/storageUtils"

import { UserSettings } from "components/core/StreamlitDialog/UserSettings"
<<<<<<< HEAD
import { FormsData } from "./components/widgets/Form"
import { ReportRoot } from "./lib/ReportNode"
import { ComponentRegistry } from "./components/widgets/CustomComponent"
import { handleFavicon } from "./components/elements/Favicon"
=======
import { ComponentRegistry } from "components/widgets/CustomComponent"
import { handleFavicon } from "components/elements/Favicon"

import {
  CUSTOM_THEME_NAME,
  createAutoTheme,
  createPresetThemes,
  createTheme,
  ThemeConfig,
} from "theme"

>>>>>>> da40d828
import { StyledApp } from "./styled-components"

import withS4ACommunication, {
  S4ACommunicationHOC,
} from "./hocs/withS4ACommunication/withS4ACommunication"

import withScreencast, {
  ScreenCastHOC,
} from "./hocs/withScreencast/withScreencast"

// Used to import fonts + responsive reboot items
import "assets/css/theme.scss"

export interface Props {
  screenCast: ScreenCastHOC
  s4aCommunication: S4ACommunicationHOC
  theme: {
    activeTheme: ThemeConfig
    availableThemes: ThemeConfig[]
    setTheme: (theme: ThemeConfig) => void
    addThemes: (themes: ThemeConfig[]) => void
  }
}

interface State {
  connectionState: ConnectionState
  elements: ReportRoot
  isFullScreen: boolean
  reportId: string
  reportName: string
  reportHash: string | null
  reportRunState: ReportRunState
  userSettings: UserSettings
  dialog?: DialogProps | null
  sharingEnabled?: boolean
  layout: PageConfig.Layout
  initialSidebarState: PageConfig.SidebarState
  allowRunOnSave: boolean
  deployParams?: IDeployParams | null
<<<<<<< HEAD
  formsData: FormsData
=======
  developerMode: boolean
  themeHash: string | null
  pendingFormIds: Set<string>
>>>>>>> da40d828
}

const ELEMENT_LIST_BUFFER_TIMEOUT_MS = 10

// eslint-disable-next-line
declare global {
  interface Window {
    streamlitDebug: any
  }
}

export class App extends PureComponent<Props, State> {
  private readonly sessionEventDispatcher: SessionEventDispatcher

  private connectionManager: ConnectionManager | null

  private readonly widgetMgr: WidgetStateManager

  private readonly uploadClient: FileUploadClient

  /**
   * When new Deltas are received, they are applied to `pendingElementsBuffer`
   * rather than directly to `this.state.elements`. We assign
   * `pendingElementsBuffer` to `this.state` on a timer, in order to
   * decouple Delta updates from React re-renders, for performance reasons.
   *
   * (If `pendingElementsBuffer === this.state.elements` - the default state -
   * then we have no pending elements.)
   */
  private pendingElementsBuffer: ReportRoot

  private pendingElementsTimerRunning: boolean

  private readonly componentRegistry: ComponentRegistry

  static contextType = PageLayoutContext

  constructor(props: Props) {
    super(props)

    this.state = {
      connectionState: ConnectionState.INITIAL,
      elements: ReportRoot.empty("Please wait..."),
      isFullScreen: false,
      reportName: "",
      reportId: "<null>",
      reportHash: null,
      reportRunState: ReportRunState.NOT_RUNNING,
      userSettings: {
        wideMode: false,
        runOnSave: false,
      },
      layout: PageConfig.Layout.CENTERED,
      initialSidebarState: PageConfig.SidebarState.AUTO,
      allowRunOnSave: true,
      deployParams: null,
<<<<<<< HEAD
      formsData: new FormsData(),
=======
      // A hack for now to get theming through. Product to think through how
      // developer mode should be designed in the long term.
      developerMode: window.location.host.includes("localhost"),
      themeHash: null,
      pendingFormIds: new Set<string>(),
>>>>>>> da40d828
    }

    this.sessionEventDispatcher = new SessionEventDispatcher()
    this.connectionManager = null

    this.widgetMgr = new WidgetStateManager({
      sendRerunBackMsg: this.sendRerunBackMsg,
      pendingFormsChanged: formIds =>
        this.setState(state => ({
          formsData: state.formsData.setPendingForms(formIds),
        })),
    })

    this.uploadClient = new FileUploadClient({
      getServerUri: () => {
        return this.connectionManager
          ? this.connectionManager.getBaseUriParts()
          : undefined
      },
      formsWithPendingRequestsChanged: formIds =>
        // A form cannot be submitted if it contains a FileUploader widget
        // that's currently uploading. We write that state here, in response
        // to a FileUploadClient callback. The FormSubmitButton element
        // reads the state.
        this.setState(state => ({
          formsData: state.formsData.setFormsWithUploads(formIds),
        })),
      csrfEnabled: true,
    })

    this.componentRegistry = new ComponentRegistry(() => {
      return this.connectionManager
        ? this.connectionManager.getBaseUriParts()
        : undefined
    })

    this.pendingElementsTimerRunning = false
    this.pendingElementsBuffer = this.state.elements

    window.streamlitDebug = {}
    window.streamlitDebug.closeConnection = this.closeConnection.bind(this)
  }

  /**
   * Global keyboard shortcuts.
   */
  keyMap: KeyMap = {
    RERUN: "r",
    CLEAR_CACHE: "c",
    // We use key up for stop recording to ensure the esc key doesn't trigger
    // other actions (like exiting modals)
    STOP_RECORDING: { sequence: "esc", action: "keyup" },
  }

  keyHandlers = {
    RERUN: () => this.rerunScript(),
    CLEAR_CACHE: () => this.openClearCacheDialog(),
    STOP_RECORDING: this.props.screenCast.stopRecording,
  }

  componentDidMount(): void {
    // Initialize connection manager here, to avoid
    // "Can't call setState on a component that is not yet mounted." error.
    this.connectionManager = new ConnectionManager({
      onMessage: this.handleMessage,
      onConnectionError: this.handleConnectionError,
      connectionStateChanged: this.handleConnectionStateChanged,
    })

    if (isEmbeddedInIFrame()) {
      document.body.classList.add("embedded")
    }

    MetricsManager.current.enqueue("viewReport")
  }

  componentDidUpdate(prevProps: Readonly<Props>): void {
    if (
      prevProps.s4aCommunication.currentState.queryParams !==
      this.props.s4aCommunication.currentState.queryParams
    ) {
      this.sendRerunBackMsg()
    }
  }

  showError(title: string, errorNode: ReactNode): void {
    logError(errorNode)
    const newDialog: DialogProps = {
      type: DialogType.WARNING,
      title,
      msg: errorNode,
      onClose: () => {},
    }
    this.openDialog(newDialog)
  }

  /**
   * Checks if the code version from the backend is different than the frontend
   */
  static hasStreamlitVersionChanged(initializeMsg: Initialize): boolean {
    if (SessionInfo.isSet()) {
      const { streamlitVersion: currentStreamlitVersion } = SessionInfo.current
      const { environmentInfo } = initializeMsg

      if (
        environmentInfo != null &&
        environmentInfo.streamlitVersion != null
      ) {
        return currentStreamlitVersion < environmentInfo.streamlitVersion
      }
    }

    return false
  }

  /**
   * Called by ConnectionManager when our connection state changes
   */
  handleConnectionStateChanged = (newState: ConnectionState): void => {
    logMessage(
      `Connection state changed from ${this.state.connectionState} to ${newState}`
    )

    this.setState({ connectionState: newState })

    if (newState === ConnectionState.CONNECTED) {
      logMessage(
        "Reconnected to server; Requesting a run (which may be preheated)"
      )
      this.widgetMgr.sendUpdateWidgetsMessage()
      this.setState({ dialog: null })
    } else {
      setCookie("_xsrf", "")

      if (SessionInfo.isSet()) {
        SessionInfo.clearSession()
      }
    }
  }

  /**
   * Callback when we get a message from the server.
   */
  handleMessage = (msgProto: ForwardMsg): void => {
    // We don't have an immutableProto here, so we can't use
    // the dispatchOneOf helper
    const dispatchProto = (obj: any, name: string, funcs: any): any => {
      const whichOne = obj[name]
      if (whichOne in funcs) {
        return funcs[whichOne](obj[whichOne])
      }
      throw new Error(`Cannot handle ${name} "${whichOne}".`)
    }

    try {
      dispatchProto(msgProto, "type", {
        newReport: (newReportMsg: NewReport) =>
          this.handleNewReport(newReportMsg),
        sessionStateChanged: (msg: SessionState) =>
          this.handleSessionStateChanged(msg),
        sessionEvent: (evtMsg: SessionEvent) =>
          this.handleSessionEvent(evtMsg),
        delta: (deltaMsg: Delta) =>
          this.handleDeltaMsg(
            deltaMsg,
            msgProto.metadata as ForwardMsgMetadata
          ),
        pageConfigChanged: (pageConfig: PageConfig) =>
          this.handlePageConfigChanged(pageConfig),
        pageInfoChanged: (pageInfo: PageInfo) =>
          this.handlePageInfoChanged(pageInfo),
        reportFinished: (status: ForwardMsg.ReportFinishedStatus) =>
          this.handleReportFinished(status),
        uploadReportProgress: (progress: number) =>
          this.handleUploadReportProgress(progress),
        reportUploaded: (url: string) => this.handleReportUploaded(url),
      })
    } catch (err) {
      logError(err)
      this.showError("Bad message format", err.message)
    }
  }

  handleUploadReportProgress = (progress: number): void => {
    const newDialog: DialogProps = {
      type: DialogType.UPLOAD_PROGRESS,
      progress,
      onClose: () => {},
    }
    this.openDialog(newDialog)
  }

  handleReportUploaded = (url: string): void => {
    const newDialog: DialogProps = {
      type: DialogType.UPLOADED,
      url,
      onClose: () => {},
    }
    this.openDialog(newDialog)
  }

  handlePageConfigChanged = (pageConfig: PageConfig): void => {
    const { title, favicon, layout, initialSidebarState } = pageConfig

    if (title) {
      this.props.s4aCommunication.sendMessage({
        type: "SET_PAGE_TITLE",
        title,
      })

      document.title = `${title} · Streamlit`
    }

    if (favicon) {
      handleFavicon(favicon)
    }

    // Only change layout/sidebar when the page config has changed.
    // This preserves the user's previous choice, and prevents extra re-renders.
    if (layout !== this.state.layout) {
      this.setState((prevState: State) => ({
        layout,
        userSettings: {
          ...prevState.userSettings,
          wideMode: layout === PageConfig.Layout.WIDE,
        },
      }))
    }
    if (initialSidebarState !== this.state.initialSidebarState) {
      this.setState(() => ({
        initialSidebarState,
      }))
    }
  }

  handlePageInfoChanged = (pageInfo: PageInfo): void => {
    const { queryString } = pageInfo
    window.history.pushState({}, "", queryString ? `?${queryString}` : "/")

    this.props.s4aCommunication.sendMessage({
      type: "SET_QUERY_PARAM",
      queryParams: queryString ? `?${queryString}` : "",
    })
  }

  /**
   * Handler for ForwardMsg.sessionStateChanged messages
   * @param stateChangeProto a SessionState protobuf
   */
  handleSessionStateChanged = (stateChangeProto: SessionState): void => {
    this.setState((prevState: State) => {
      // Determine our new ReportRunState
      let { reportRunState } = prevState
      let { dialog } = prevState

      if (
        stateChangeProto.reportIsRunning &&
        prevState.reportRunState !== ReportRunState.STOP_REQUESTED
      ) {
        // If the report is running, we change our ReportRunState only
        // if we don't have a pending stop request
        reportRunState = ReportRunState.RUNNING

        // If the scriptCompileError dialog is open and the report starts
        // running, close it.
        if (
          dialog != null &&
          dialog.type === DialogType.SCRIPT_COMPILE_ERROR
        ) {
          dialog = undefined
        }
      } else if (
        !stateChangeProto.reportIsRunning &&
        prevState.reportRunState !== ReportRunState.RERUN_REQUESTED &&
        prevState.reportRunState !== ReportRunState.COMPILATION_ERROR
      ) {
        // If the report is not running, we change our ReportRunState only
        // if we don't have a pending rerun request, and we don't have
        // a script compilation failure
        reportRunState = ReportRunState.NOT_RUNNING

        MetricsManager.current.enqueue(
          "deltaStats",
          MetricsManager.current.getAndResetDeltaCounter()
        )

        const customComponentCounter = MetricsManager.current.getAndResetCustomComponentCounter()
        Object.entries(customComponentCounter).forEach(([name, count]) => {
          MetricsManager.current.enqueue("customComponentStats", {
            name,
            count,
          })
        })
      }

      return {
        userSettings: {
          ...prevState.userSettings,
          runOnSave: Boolean(stateChangeProto.runOnSave),
        },
        dialog,
        reportRunState,
      }
    })
  }

  /**
   * Handler for ForwardMsg.sessionEvent messages
   * @param sessionEvent a SessionEvent protobuf
   */
  handleSessionEvent = (sessionEvent: SessionEvent): void => {
    this.sessionEventDispatcher.handleSessionEventMsg(sessionEvent)
    if (sessionEvent.type === "scriptCompilationException") {
      this.setState({ reportRunState: ReportRunState.COMPILATION_ERROR })
      const newDialog: DialogProps = {
        type: DialogType.SCRIPT_COMPILE_ERROR,
        exception: sessionEvent.scriptCompilationException,
        onClose: () => {},
      }
      this.openDialog(newDialog)
    } else if (
      RERUN_PROMPT_MODAL_DIALOG &&
      sessionEvent.type === "reportChangedOnDisk"
    ) {
      const newDialog: DialogProps = {
        type: DialogType.SCRIPT_CHANGED,
        onRerun: this.rerunScript,
        onClose: () => {},
        allowRunOnSave: this.state.allowRunOnSave,
      }
      this.openDialog(newDialog)
    }
  }

  /**
   * Handler for ForwardMsg.newReport messages. This runs on each rerun
   * @param newReportProto a NewReport protobuf
   */
  handleNewReport = (newReportProto: NewReport): void => {
    const initialize = newReportProto.initialize as Initialize
    const config = newReportProto.config as Config
    const themeInput = newReportProto.customTheme as CustomThemeConfig

    if (App.hasStreamlitVersionChanged(initialize)) {
      window.location.reload()
      return
    }

    // First, handle initialization logic. Each NewReport message has
    // initialization data. If this is the _first_ time we're receiving
    // the NewReport message, we perform some one-time initialization.
    if (!SessionInfo.isSet()) {
      // We're not initialized. Perform one-time initialization.
      this.handleOneTimeInitialization(newReportProto)
    }

    this.processThemeInput(themeInput)
    this.setState({
      sharingEnabled: config.sharingEnabled,
      allowRunOnSave: config.allowRunOnSave,
    })

    const { reportHash } = this.state
    const {
      reportId,
      name: reportName,
      scriptPath,
      deployParams,
    } = newReportProto

    const newReportHash = hashString(
      SessionInfo.current.installationId + scriptPath
    )

    // Set the title and favicon to their default values
    document.title = `${reportName} · Streamlit`
    handleFavicon(`${process.env.PUBLIC_URL}/favicon.png`)

    MetricsManager.current.setMetadata(
      this.props.s4aCommunication.currentState.streamlitShareMetadata
    )
    MetricsManager.current.setReportHash(newReportHash)
    MetricsManager.current.clearDeltaCounter()

    MetricsManager.current.enqueue("updateReport")

    if (reportHash === newReportHash) {
      this.setState({
        reportId,
        deployParams,
      })
    } else {
      this.clearAppState(newReportHash, reportId, reportName, deployParams)
    }
  }

  /**
   * Performs one-time initialization. This is called from `handleNewReport`.
   */
  handleOneTimeInitialization = (newReportProto: NewReport): void => {
    const initialize = newReportProto.initialize as Initialize
    const config = newReportProto.config as Config

    SessionInfo.current = SessionInfo.fromNewReportMessage(newReportProto)

    MetricsManager.current.initialize({
      gatherUsageStats: config.gatherUsageStats,
    })

    MetricsManager.current.enqueue("createReport", {
      pythonVersion: SessionInfo.current.pythonVersion,
    })

    this.props.s4aCommunication.connect()
    this.handleSessionStateChanged(initialize.sessionState)
  }

  createThemeHash = (themeInput: CustomThemeConfig): string | null => {
    if (!themeInput) {
      return null
    }

    const themeInputEntries = Object.entries(themeInput)
    // Ensure that our themeInput fields are in a consistent order when
    // stringified below. Sorting an array of arrays in javascript sorts by the
    // 0th element of the inner arrays, uses the 1st element to tiebreak, and
    // so on.
    themeInputEntries.sort()
    return hashString(themeInputEntries.join(":"))
  }

  processThemeInput(themeInput: CustomThemeConfig): void {
    const themeHash = this.createThemeHash(themeInput)
    if (themeHash === this.state.themeHash) {
      return
    }
    this.setState({ themeHash })

    const presetThemeNames = createPresetThemes().map(
      (t: ThemeConfig) => t.name
    )
    const isPresetThemeActive = presetThemeNames.includes(
      this.props.theme.activeTheme.name
    )

    if (themeInput) {
      const customTheme = createTheme(CUSTOM_THEME_NAME, themeInput)
      if (!isPresetThemeActive) {
        // If the active theme is a custom theme, update the local store since
        // it has changed.
        window.localStorage.setItem(
          LocalStore.ACTIVE_THEME,
          JSON.stringify(customTheme)
        )
      }
      // For now users can only add one custom theme.
      this.props.theme.addThemes([customTheme])

      const userPreference = window.localStorage.getItem(
        LocalStore.ACTIVE_THEME
      )
      if (userPreference === null || !isPresetThemeActive) {
        this.props.theme.setTheme(customTheme)
      }
    } else if (!themeInput) {
      // Remove the custom theme menu option.
      this.props.theme.addThemes([])

      if (!isPresetThemeActive) {
        this.props.theme.setTheme(createAutoTheme())
      }
    }
  }

  /**
   * Handler for ForwardMsg.reportFinished messages
   * @param status the ReportFinishedStatus that the report finished with
   */
  handleReportFinished(status: ForwardMsg.ReportFinishedStatus): void {
    if (status === ForwardMsg.ReportFinishedStatus.FINISHED_SUCCESSFULLY) {
      // Clear any stale elements left over from the previous run.
      // (We don't do this if our script had a compilation error and didn't
      // finish successfully.)
      this.setState(
        ({ reportId }) => ({
          // Apply any pending elements that haven't been applied.
          elements: this.pendingElementsBuffer.clearStaleNodes(reportId),
        }),
        () => {
          // We now have no pending elements.
          this.pendingElementsBuffer = this.state.elements
        }
      )

      // Tell the WidgetManager which widgets still exist. It will remove
      // widget state for widgets that have been removed.
      const activeWidgetIds = new Set(
        Array.from(this.state.elements.getElements())
          .map(element => getElementWidgetID(element))
          .filter(notUndefined)
      )
      this.widgetMgr.clean(activeWidgetIds)

      // Tell the ConnectionManager to increment the message cache run
      // count. This will result in expired ForwardMsgs being removed from
      // the cache.
      if (this.connectionManager !== null) {
        this.connectionManager.incrementMessageCacheRunCount(
          SessionInfo.current.maxCachedMessageAge
        )
      }
    }
  }

  /*
   * Clear all elements from the state.
   */
  clearAppState(
    reportHash: string,
    reportId: string,
    reportName: string,
    deployParams?: IDeployParams | null
  ): void {
    this.setState(
      {
        reportId,
        reportName,
        reportHash,
        deployParams,
        elements: ReportRoot.empty(),
      },
      () => {
        this.pendingElementsBuffer = this.state.elements
        this.widgetMgr.clean(fromJS([]))
      }
    )
  }

  /**
   * Opens a dialog with the specified state.
   */
  openDialog(dialogProps: DialogProps): void {
    this.setState({ dialog: dialogProps })
  }

  /**
   * Closes the upload dialog if it's open.
   */
  closeDialog = (): void => {
    this.setState({ dialog: undefined })
  }

  /**
   * Saves a UserSettings object.
   */
  saveSettings = (newSettings: UserSettings): void => {
    const { runOnSave: prevRunOnSave } = this.state.userSettings
    const { runOnSave } = newSettings

    this.setState({ userSettings: newSettings })

    if (prevRunOnSave !== runOnSave && this.isServerConnected()) {
      const backMsg = new BackMsg({ setRunOnSave: runOnSave })
      backMsg.type = "setRunOnSave"
      this.sendBackMsg(backMsg)
    }
  }

  /**
   * Update pendingElementsBuffer with the given Delta and set up a timer to
   * update state.elements. This buffer allows us to process Deltas quickly
   * without spamming React with too many of render() calls.
   */
  handleDeltaMsg = (
    deltaMsg: Delta,
    metadataMsg: ForwardMsgMetadata
  ): void => {
    this.pendingElementsBuffer = this.pendingElementsBuffer.applyDelta(
      this.state.reportId,
      deltaMsg,
      metadataMsg
    )

    if (!this.pendingElementsTimerRunning) {
      this.pendingElementsTimerRunning = true

      // (BUG #685) When user presses stop, stop adding elements to
      // report immediately to avoid race condition.
      // The one exception is static connections, which do not depend on
      // the report state (and don't have a stop button).
      const isStaticConnection = this.connectionManager
        ? this.connectionManager.isStaticConnection()
        : false
      const reportIsRunning =
        this.state.reportRunState === ReportRunState.RUNNING

      setTimeout(() => {
        this.pendingElementsTimerRunning = false
        if (isStaticConnection || reportIsRunning) {
          this.setState({ elements: this.pendingElementsBuffer })
        }
      }, ELEMENT_LIST_BUFFER_TIMEOUT_MS)
    }
  }

  /**
   * Used by e2e tests to test disabling widgets
   */
  closeConnection(): void {
    if (this.isServerConnected()) {
      const backMsg = new BackMsg({ closeConnection: true })
      backMsg.type = "closeConnection"
      this.sendBackMsg(backMsg)
    }
  }

  /**
   * Callback to call when we want to share the report.
   */
  shareReport = (): void => {
    if (this.isServerConnected()) {
      if (this.state.sharingEnabled) {
        MetricsManager.current.enqueue("shareReport")
        const backMsg = new BackMsg({ cloudUpload: true })
        backMsg.type = "cloudUpload"
        this.sendBackMsg(backMsg)
      } else {
        const newDialog: DialogProps = {
          type: DialogType.WARNING,
          title: "Error sharing app",
          msg: (
            <Fragment>
              <div>You do not have sharing configured.</div>
              <div>
                Please contact{" "}
                <a href="mailto:hello@streamlit.io">Streamlit Support</a> to
                setup sharing.
              </div>
            </Fragment>
          ),
          onClose: () => {},
        }
        this.openDialog(newDialog)
      }
    } else {
      logError("Cannot save app when disconnected from server")
    }
  }

  /**
   * Reruns the script.
   *
   * @param alwaysRunOnSave a boolean. If true, UserSettings.runOnSave
   * will be set to true, which will result in a request to the Server
   * to enable runOnSave for this report.
   */
  rerunScript = (alwaysRunOnSave = false): void => {
    this.closeDialog()

    if (!this.isServerConnected()) {
      logError("Cannot rerun script when disconnected from server.")
      return
    }

    if (
      this.state.reportRunState === ReportRunState.RUNNING ||
      this.state.reportRunState === ReportRunState.RERUN_REQUESTED
    ) {
      // Don't queue up multiple rerunScript requests
      return
    }

    MetricsManager.current.enqueue("rerunScript")

    this.setState({ reportRunState: ReportRunState.RERUN_REQUESTED })

    // Note: `rerunScript` is incorrectly called in some places.
    // We can remove `=== true` after adding type information
    if (alwaysRunOnSave === true) {
      // Update our run-on-save setting *before* calling rerunScript.
      // The rerunScript message currently blocks all BackMsgs from
      // being processed until the script has completed executing.
      this.saveSettings({ ...this.state.userSettings, runOnSave: true })
    }

    this.widgetMgr.sendUpdateWidgetsMessage()
  }

  sendRerunBackMsg = (widgetStates?: WidgetStates | undefined): void => {
    const { queryParams } = this.props.s4aCommunication.currentState

    let queryString =
      queryParams && queryParams.length > 0
        ? queryParams
        : document.location.search

    if (queryString.startsWith("?")) {
      queryString = queryString.substring(1)
    }

    this.sendBackMsg(
      new BackMsg({
        rerunScript: { queryString, widgetStates },
      })
    )
  }

  /** Requests that the server stop running the report */
  stopReport = (): void => {
    if (!this.isServerConnected()) {
      logError("Cannot stop app when disconnected from server.")
      return
    }

    if (
      this.state.reportRunState === ReportRunState.NOT_RUNNING ||
      this.state.reportRunState === ReportRunState.STOP_REQUESTED
    ) {
      // Don't queue up multiple stopReport requests
      return
    }

    const backMsg = new BackMsg({ stopReport: true })
    backMsg.type = "stopReport"
    this.sendBackMsg(backMsg)
    this.setState({ reportRunState: ReportRunState.STOP_REQUESTED })
  }

  /**
   * Shows a dialog asking the user to confirm they want to clear the cache
   */
  openClearCacheDialog = (): void => {
    if (this.isServerConnected()) {
      const newDialog: DialogProps = {
        type: DialogType.CLEAR_CACHE,
        confirmCallback: this.clearCache,
        defaultAction: this.clearCache,
        onClose: () => {},
      }
      // This will be called if enter is pressed.
      this.openDialog(newDialog)
    } else {
      logError("Cannot clear cache: disconnected from server")
    }
  }

  openThemeCreatorDialog = (): void => {
    const newDialog: DialogProps = {
      type: DialogType.THEME_CREATOR,
      backToSettings: this.settingsCallback,
      onClose: this.closeDialog,
    }
    this.openDialog(newDialog)
  }

  /**
   * Asks the server to clear the st_cache
   */
  clearCache = (): void => {
    this.closeDialog()
    if (this.isServerConnected()) {
      MetricsManager.current.enqueue("clearCache")
      const backMsg = new BackMsg({ clearCache: true })
      backMsg.type = "clearCache"
      this.sendBackMsg(backMsg)
    } else {
      logError("Cannot clear cache: disconnected from server")
    }
  }

  /**
   * Sends a message back to the server.
   */
  private sendBackMsg = (msg: BackMsg): void => {
    if (this.connectionManager) {
      logMessage(msg)
      this.connectionManager.sendMessage(msg)
    } else {
      logError(`Not connected. Cannot send back message: ${msg}`)
    }
  }

  /**
   * Updates the report body when there's a connection error.
   */
  handleConnectionError = (errNode: ReactNode): void => {
    this.showError("Connection error", errNode)
  }

  /**
   * Indicates whether we're connected to the server.
   */
  isServerConnected = (): boolean => {
    return this.connectionManager
      ? this.connectionManager.isConnected()
      : false
  }

  settingsCallback = (animateModal = true): void => {
    const newDialog: DialogProps = {
      type: DialogType.SETTINGS,
      isServerConnected: this.isServerConnected(),
      settings: this.state.userSettings,
      allowRunOnSave: this.state.allowRunOnSave,
      onSave: this.saveSettings,
      onClose: () => {},
      developerMode: this.state.developerMode,
      openThemeCreator: this.openThemeCreatorDialog,
      animateModal,
    }
    this.openDialog(newDialog)
  }

  aboutCallback = (): void => {
    const newDialog: DialogProps = {
      type: DialogType.ABOUT,
      onClose: this.closeDialog,
    }
    this.openDialog(newDialog)
  }

  screencastCallback = (): void => {
    const { reportName } = this.state
    const { startRecording } = this.props.screenCast
    const date = moment().format("YYYY-MM-DD-HH-MM-SS")

    startRecording(`streamlit-${reportName}-${date}`)
  }

  handleFullScreen = (isFullScreen: boolean): void => {
    this.setState({ isFullScreen })
  }

  render(): JSX.Element {
    const {
      allowRunOnSave,
      connectionState,
      deployParams,
      dialog,
      elements,
      initialSidebarState,
      isFullScreen,
      layout,
      reportId,
      reportRunState,
      sharingEnabled,
      userSettings,
    } = this.state
    const outerDivClass = classNames("stApp", {
      "streamlit-embedded": isEmbeddedInIFrame(),
      "streamlit-wide": userSettings.wideMode,
    })

    const renderedDialog: React.ReactNode = dialog
      ? StreamlitDialog({
          ...dialog,
          onClose: this.closeDialog,
        })
      : null

    // Attach and focused props provide a way to handle Global Hot Keys
    // https://github.com/greena13/react-hotkeys/issues/41
    // attach: DOM element the keyboard listeners should attach to
    // focused: A way to force focus behaviour
    return (
      <PageLayoutContext.Provider
        value={{
          initialSidebarState,
          layout,
          wideMode: userSettings.wideMode,
          embedded: isEmbeddedInIFrame(),
          isFullScreen,
          setFullScreen: this.handleFullScreen,
          activeTheme: this.props.theme.activeTheme,
          availableThemes: this.props.theme.availableThemes,
          setTheme: this.props.theme.setTheme,
          addThemes: this.props.theme.addThemes,
        }}
      >
        <HotKeys
          keyMap={this.keyMap}
          handlers={this.keyHandlers}
          attach={window}
          focused={true}
        >
          <StyledApp className={outerDivClass}>
            {/* The tabindex below is required for testing. */}
            <Header>
              <StatusWidget
                connectionState={connectionState}
                sessionEventDispatcher={this.sessionEventDispatcher}
                reportRunState={reportRunState}
                rerunReport={this.rerunScript}
                stopReport={this.stopReport}
                allowRunOnSave={allowRunOnSave}
              />
              <MainMenu
                sharingEnabled={sharingEnabled === true}
                isServerConnected={this.isServerConnected()}
                shareCallback={this.shareReport}
                quickRerunCallback={this.rerunScript}
                clearCacheCallback={this.openClearCacheDialog}
                settingsCallback={this.settingsCallback}
                aboutCallback={this.aboutCallback}
                screencastCallback={this.screencastCallback}
                screenCastState={this.props.screenCast.currentState}
                s4aMenuItems={this.props.s4aCommunication.currentState.items}
                sendS4AMessage={this.props.s4aCommunication.sendMessage}
                deployParams={deployParams}
              />
            </Header>

            <ReportView
              elements={elements}
              reportId={reportId}
              reportRunState={reportRunState}
              showStaleElementIndicator={
                connectionState !== ConnectionState.STATIC
              }
              widgetMgr={this.widgetMgr}
              widgetsDisabled={connectionState !== ConnectionState.CONNECTED}
              uploadClient={this.uploadClient}
              componentRegistry={this.componentRegistry}
              formsData={this.state.formsData}
            />
            {renderedDialog}
          </StyledApp>
        </HotKeys>
      </PageLayoutContext.Provider>
    )
  }
}

export default withS4ACommunication(withScreencast(App))<|MERGE_RESOLUTION|>--- conflicted
+++ resolved
@@ -70,12 +70,6 @@
 import { LocalStore } from "lib/storageUtils"
 
 import { UserSettings } from "components/core/StreamlitDialog/UserSettings"
-<<<<<<< HEAD
-import { FormsData } from "./components/widgets/Form"
-import { ReportRoot } from "./lib/ReportNode"
-import { ComponentRegistry } from "./components/widgets/CustomComponent"
-import { handleFavicon } from "./components/elements/Favicon"
-=======
 import { ComponentRegistry } from "components/widgets/CustomComponent"
 import { handleFavicon } from "components/elements/Favicon"
 
@@ -86,8 +80,8 @@
   createTheme,
   ThemeConfig,
 } from "theme"
-
->>>>>>> da40d828
+import { FormsData } from "./components/widgets/Form"
+
 import { StyledApp } from "./styled-components"
 
 import withS4ACommunication, {
@@ -127,13 +121,9 @@
   initialSidebarState: PageConfig.SidebarState
   allowRunOnSave: boolean
   deployParams?: IDeployParams | null
-<<<<<<< HEAD
-  formsData: FormsData
-=======
   developerMode: boolean
   themeHash: string | null
-  pendingFormIds: Set<string>
->>>>>>> da40d828
+  formsData: FormsData
 }
 
 const ELEMENT_LIST_BUFFER_TIMEOUT_MS = 10
@@ -190,15 +180,11 @@
       initialSidebarState: PageConfig.SidebarState.AUTO,
       allowRunOnSave: true,
       deployParams: null,
-<<<<<<< HEAD
-      formsData: new FormsData(),
-=======
       // A hack for now to get theming through. Product to think through how
       // developer mode should be designed in the long term.
       developerMode: window.location.host.includes("localhost"),
       themeHash: null,
-      pendingFormIds: new Set<string>(),
->>>>>>> da40d828
+      formsData: new FormsData(),
     }
 
     this.sessionEventDispatcher = new SessionEventDispatcher()
