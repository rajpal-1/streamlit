--- conflicted
+++ resolved
@@ -56,11 +56,7 @@
   ForwardMsg,
   ForwardMsgMetadata,
   Initialize,
-<<<<<<< HEAD
-  NewApp,
-=======
   NewSession,
->>>>>>> 749c40f0
   PageConfig,
   PageInfo,
   SessionEvent,
@@ -121,11 +117,7 @@
   connectionState: ConnectionState
   elements: AppRoot
   isFullScreen: boolean
-<<<<<<< HEAD
-  sessionId: string
-=======
   scriptRunId: string
->>>>>>> 749c40f0
   scriptName: string
   appHash: string | null
   scriptRunState: ScriptRunState
@@ -189,11 +181,7 @@
       elements: AppRoot.empty("Please wait..."),
       isFullScreen: false,
       scriptName: "",
-<<<<<<< HEAD
-      sessionId: "<null>",
-=======
       scriptRunId: "<null>",
->>>>>>> 749c40f0
       appHash: null,
       scriptRunState: ScriptRunState.NOT_RUNNING,
       userSettings: {
@@ -392,12 +380,8 @@
 
     try {
       dispatchProto(msgProto, "type", {
-<<<<<<< HEAD
-        newApp: (newAppMsg: NewApp) => this.handleNewApp(newAppMsg),
-=======
         newSession: (newSessionMsg: NewSession) =>
           this.handleNewSession(newSessionMsg),
->>>>>>> 749c40f0
         sessionStateChanged: (msg: SessionState) =>
           this.handleSessionStateChanged(msg),
         sessionEvent: (evtMsg: SessionEvent) =>
@@ -594,15 +578,6 @@
   }
 
   /**
-<<<<<<< HEAD
-   * Handler for ForwardMsg.newApp messages. This runs on each rerun
-   * @param newAppProto a NewApp protobuf
-   */
-  handleNewApp = (newAppProto: NewApp): void => {
-    const initialize = newAppProto.initialize as Initialize
-    const config = newAppProto.config as Config
-    const themeInput = newAppProto.customTheme as CustomThemeConfig
-=======
    * Handler for ForwardMsg.newSession messages. This runs on each rerun
    * @param newSessionProto a NewSession protobuf
    */
@@ -610,28 +585,18 @@
     const initialize = newSessionProto.initialize as Initialize
     const config = newSessionProto.config as Config
     const themeInput = newSessionProto.customTheme as CustomThemeConfig
->>>>>>> 749c40f0
 
     if (App.hasStreamlitVersionChanged(initialize)) {
       window.location.reload()
       return
     }
 
-<<<<<<< HEAD
-    // First, handle initialization logic. Each NewApp message has
-    // initialization data. If this is the _first_ time we're receiving
-    // the NewApp message, we perform some one-time initialization.
-    if (!SessionInfo.isSet()) {
-      // We're not initialized. Perform one-time initialization.
-      this.handleOneTimeInitialization(newAppProto)
-=======
     // First, handle initialization logic. Each NewSession message has
     // initialization data. If this is the _first_ time we're receiving
     // the NewSession message, we perform some one-time initialization.
     if (!SessionInfo.isSet()) {
       // We're not initialized. Perform one-time initialization.
       this.handleOneTimeInitialization(newSessionProto)
->>>>>>> 749c40f0
     }
 
     this.processThemeInput(themeInput)
@@ -641,15 +606,9 @@
     })
 
     const { appHash } = this.state
-<<<<<<< HEAD
-    const { sessionId, name: scriptName, scriptPath } = newAppProto
-
-    const newAppHash = hashString(
-=======
     const { scriptRunId, name: scriptName, scriptPath } = newSessionProto
 
     const newSessionHash = hashString(
->>>>>>> 749c40f0
       SessionInfo.current.installationId + scriptPath
     )
 
@@ -660,34 +619,11 @@
     MetricsManager.current.setMetadata(
       this.props.s4aCommunication.currentState.streamlitShareMetadata
     )
-<<<<<<< HEAD
-    MetricsManager.current.setReportHash(newAppHash)
-=======
     MetricsManager.current.setAppHash(newSessionHash)
->>>>>>> 749c40f0
     MetricsManager.current.clearDeltaCounter()
 
     MetricsManager.current.enqueue("updateReport")
 
-<<<<<<< HEAD
-    if (appHash === newAppHash) {
-      this.setState({
-        sessionId,
-      })
-    } else {
-      this.clearAppState(newAppHash, sessionId, scriptName)
-    }
-  }
-
-  /**
-   * Performs one-time initialization. This is called from `handleNewApp`.
-   */
-  handleOneTimeInitialization = (newAppProto: NewApp): void => {
-    const initialize = newAppProto.initialize as Initialize
-    const config = newAppProto.config as Config
-
-    SessionInfo.current = SessionInfo.fromNewAppMessage(newAppProto)
-=======
     if (appHash === newSessionHash) {
       this.setState({
         scriptRunId,
@@ -705,7 +641,6 @@
     const config = newSessionProto.config as Config
 
     SessionInfo.current = SessionInfo.fromNewSessionMessage(newSessionProto)
->>>>>>> 749c40f0
 
     MetricsManager.current.initialize({
       gatherUsageStats: config.gatherUsageStats,
@@ -784,15 +719,9 @@
       // (We don't do this if our script had a compilation error and didn't
       // finish successfully.)
       this.setState(
-<<<<<<< HEAD
-        ({ sessionId }) => ({
-          // Apply any pending elements that haven't been applied.
-          elements: this.pendingElementsBuffer.clearStaleNodes(sessionId),
-=======
         ({ scriptRunId }) => ({
           // Apply any pending elements that haven't been applied.
           elements: this.pendingElementsBuffer.clearStaleNodes(scriptRunId),
->>>>>>> 749c40f0
         }),
         () => {
           // We now have no pending elements.
@@ -823,12 +752,6 @@
   /*
    * Clear all elements from the state.
    */
-<<<<<<< HEAD
-  clearAppState(appHash: string, sessionId: string, scriptName: string): void {
-    this.setState(
-      {
-        sessionId,
-=======
   clearAppState(
     appHash: string,
     scriptRunId: string,
@@ -837,7 +760,6 @@
     this.setState(
       {
         scriptRunId,
->>>>>>> 749c40f0
         scriptName,
         appHash,
         elements: AppRoot.empty(),
@@ -890,11 +812,7 @@
     metadataMsg: ForwardMsgMetadata
   ): void => {
     this.pendingElementsBuffer = this.pendingElementsBuffer.applyDelta(
-<<<<<<< HEAD
-      this.state.sessionId,
-=======
       this.state.scriptRunId,
->>>>>>> 749c40f0
       deltaMsg,
       metadataMsg
     )
@@ -1186,11 +1104,7 @@
       menuItems,
       isFullScreen,
       layout,
-<<<<<<< HEAD
-      sessionId,
-=======
       scriptRunId,
->>>>>>> 749c40f0
       scriptRunState,
       sharingEnabled,
       userSettings,
@@ -1273,11 +1187,7 @@
 
             <AppView
               elements={elements}
-<<<<<<< HEAD
-              sessionId={sessionId}
-=======
               scriptRunId={scriptRunId}
->>>>>>> 749c40f0
               scriptRunState={scriptRunState}
               showStaleElementIndicator={
                 connectionState !== ConnectionState.STATIC
