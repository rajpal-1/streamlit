/**
 * @license
 * Copyright 2018-2020 Streamlit Inc.
 *
 * Licensed under the Apache License, Version 2.0 (the "License");
 * you may not use this file except in compliance with the License.
 * You may obtain a copy of the License at
 *
 *    http://www.apache.org/licenses/LICENSE-2.0
 *
 * Unless required by applicable law or agreed to in writing, software
 * distributed under the License is distributed on an "AS IS" BASIS,
 * WITHOUT WARRANTIES OR CONDITIONS OF ANY KIND, either express or implied.
 * See the License for the specific language governing permissions and
 * limitations under the License.
 */

import React, { Fragment, PureComponent, ReactNode } from "react"
import moment from "moment"
import { HotKeys, KeyMap } from "react-hotkeys"
import { fromJS, List } from "immutable"
import classNames from "classnames"
import { ThemeProvider } from "baseui"
// Other local imports.
import ReportView from "components/core/ReportView/"
import StatusWidget from "components/core/StatusWidget"
import MainMenu from "components/core/MainMenu/"
import {
  DialogProps,
  DialogType,
  StreamlitDialog,
} from "components/core/StreamlitDialog/"
import { ConnectionManager } from "lib/ConnectionManager"
import { WidgetStateManager } from "lib/WidgetStateManager"
import { ConnectionState } from "lib/ConnectionState"
import { ReportRunState } from "lib/ReportRunState"
import { SessionEventDispatcher } from "lib/SessionEventDispatcher"
import { mainWidgetTheme } from "lib/widgetTheme"
import {
  applyDelta,
  BlockElement,
  Elements,
  ReportElement,
  SimpleElement,
} from "lib/DeltaParser"
import {
  setCookie,
  flattenElements,
  hashString,
  isEmbeddedInIFrame,
  makeElementWithInfoText,
} from "lib/utils"
import {
  BackMsg,
  Delta,
  ForwardMsg,
  IForwardMsgMetadata,
  ISessionState,
  Initialize,
  NewReport,
  IDeployParams,
  PageConfig,
  PageInfo,
  SessionEvent,
  WidgetStates,
} from "autogen/proto"

import { RERUN_PROMPT_MODAL_DIALOG } from "lib/baseconsts"
import { SessionInfo } from "lib/SessionInfo"
import { MetricsManager } from "lib/MetricsManager"
import { FileUploadClient } from "lib/FileUploadClient"

import { logError, logMessage } from "lib/log"
// WARNING: order matters
import "assets/css/theme.scss"
import "./App.scss"
import "assets/css/header.scss"
import { UserSettings } from "components/core/StreamlitDialog/UserSettings"
import { ComponentRegistry } from "./components/widgets/CustomComponent"
import { handleFavicon } from "./components/elements/Favicon"

import withScreencast, {
  ScreenCastHOC,
} from "./hocs/withScreencast/withScreencast"

import withS4ACommunication, {
  S4ACommunicationHOC,
} from "./hocs/withS4ACommunication/withS4ACommunication"

export interface Props {
  screenCast: ScreenCastHOC
  s4aCommunication: S4ACommunicationHOC
}

interface State {
  connectionState: ConnectionState
  elements: Elements
  reportId: string
  reportName: string
  reportHash: string | null
  reportRunState: ReportRunState
  userSettings: UserSettings
  dialog?: DialogProps | null
  sharingEnabled?: boolean
  layout: PageConfig.Layout
  initialSidebarState: PageConfig.SidebarState
<<<<<<< HEAD
  allowRunOnSave: boolean
=======
  deployParams?: IDeployParams | null
>>>>>>> e67525b9
}

const ELEMENT_LIST_BUFFER_TIMEOUT_MS = 10

// eslint-disable-next-line
declare global {
  interface Window {
    streamlitDebug: any
    streamlitShareMetadata: Record<string, unknown>
  }
}

export class App extends PureComponent<Props, State> {
  private readonly sessionEventDispatcher: SessionEventDispatcher

  private readonly statusWidgetRef: React.RefObject<StatusWidget>

  private connectionManager: ConnectionManager | null

  private readonly widgetMgr: WidgetStateManager

  private readonly uploadClient: FileUploadClient

  private elementListBuffer: Elements | null

  private elementListBufferTimerIsSet: boolean

  private readonly componentRegistry: ComponentRegistry

  constructor(props: Props) {
    super(props)

    this.state = {
      connectionState: ConnectionState.INITIAL,
      elements: {
        main: fromJS([
          {
            element: makeElementWithInfoText("Please wait..."),
            metadata: {},
            reportId: "no report",
          },
        ]),
        sidebar: fromJS([]),
      },
      reportName: "",
      reportId: "<null>",
      reportHash: null,
      reportRunState: ReportRunState.NOT_RUNNING,
      userSettings: {
        wideMode: false,
        runOnSave: false,
      },
      layout: PageConfig.Layout.CENTERED,
      initialSidebarState: PageConfig.SidebarState.AUTO,
<<<<<<< HEAD
      allowRunOnSave: true,
=======
      deployParams: null,
>>>>>>> e67525b9
    }

    this.sessionEventDispatcher = new SessionEventDispatcher()
    this.statusWidgetRef = React.createRef<StatusWidget>()
    this.connectionManager = null
    this.widgetMgr = new WidgetStateManager(this.sendRerunBackMsg)
    this.uploadClient = new FileUploadClient(() => {
      return this.connectionManager
        ? this.connectionManager.getBaseUriParts()
        : undefined
    }, true)
    this.componentRegistry = new ComponentRegistry(() => {
      return this.connectionManager
        ? this.connectionManager.getBaseUriParts()
        : undefined
    })
    this.elementListBufferTimerIsSet = false
    this.elementListBuffer = null

    window.streamlitDebug = {}
    window.streamlitDebug.closeConnection = this.closeConnection.bind(this)
  }

  /**
   * Global keyboard shortcuts.
   */
  keyMap: KeyMap = {
    RERUN: "r",
    CLEAR_CACHE: "c",
    // We use key up for stop recording to ensure the esc key doesn't trigger
    // other actions (like exiting modals)
    STOP_RECORDING: { sequence: "esc", action: "keyup" },
  }

  keyHandlers = {
    RERUN: (): void => this.rerunScript(),
    CLEAR_CACHE: (): void => this.openClearCacheDialog(),
    STOP_RECORDING: this.props.screenCast.stopRecording,
  }

  componentDidMount(): void {
    // Initialize connection manager here, to avoid
    // "Can't call setState on a component that is not yet mounted." error.
    this.connectionManager = new ConnectionManager({
      onMessage: this.handleMessage,
      onConnectionError: this.handleConnectionError,
      connectionStateChanged: this.handleConnectionStateChanged,
    })

    if (isEmbeddedInIFrame()) {
      document.body.classList.add("embedded")
    }

    MetricsManager.current.enqueue("viewReport")
  }

  componentDidUpdate(prevProps: Readonly<Props>): void {
    if (
      prevProps.s4aCommunication.currentState.queryParams !==
      this.props.s4aCommunication.currentState.queryParams
    ) {
      this.sendRerunBackMsg()
    }
  }

  showError(title: string, errorNode: ReactNode): void {
    logError(errorNode)
    const newDialog: DialogProps = {
      type: DialogType.WARNING,
      title,
      msg: errorNode,
      onClose: () => {},
    }
    this.openDialog(newDialog)
  }

  /**
   * Checks if the code version from the backend is different than the frontend
   */
  static hasStreamlitVersionChanged(initializeMsg: Initialize): boolean {
    if (SessionInfo.isSet()) {
      const { streamlitVersion: currentStreamlitVersion } = SessionInfo.current
      const { environmentInfo } = initializeMsg

      if (
        environmentInfo != null &&
        environmentInfo.streamlitVersion != null
      ) {
        return currentStreamlitVersion < environmentInfo.streamlitVersion
      }
    }

    return false
  }

  /**
   * Called by ConnectionManager when our connection state changes
   */
  handleConnectionStateChanged = (newState: ConnectionState): void => {
    logMessage(
      `Connection state changed from ${this.state.connectionState} to ${newState}`
    )

    this.setState({ connectionState: newState })

    if (newState === ConnectionState.CONNECTED) {
      logMessage(
        "Reconnected to server; Requesting a run (which may be preheated)"
      )
      this.widgetMgr.sendUpdateWidgetsMessage()
      this.setState({ dialog: null })
    } else {
      setCookie("_xsrf", "")
    }
  }

  /**
   * Callback when we get a message from the server.
   */
  handleMessage = (msgProto: ForwardMsg): void => {
    // We don't have an immutableProto here, so we can't use
    // the dispatchOneOf helper
    const dispatchProto = (obj: any, name: string, funcs: any): any => {
      const whichOne = obj[name]
      if (whichOne in funcs) {
        return funcs[whichOne](obj[whichOne])
      }
      throw new Error(`Cannot handle ${name} "${whichOne}".`)
    }

    try {
      dispatchProto(msgProto, "type", {
        initialize: (initializeMsg: Initialize) =>
          this.handleInitialize(initializeMsg),
        sessionStateChanged: (msg: ISessionState) =>
          this.handleSessionStateChanged(msg),
        sessionEvent: (evtMsg: SessionEvent) =>
          this.handleSessionEvent(evtMsg),
        newReport: (newReportMsg: NewReport) =>
          this.handleNewReport(newReportMsg),
        delta: (deltaMsg: Delta) =>
          this.handleDeltaMsg(deltaMsg, msgProto.metadata),
        pageConfigChanged: (pageConfig: PageConfig) =>
          this.handlePageConfigChanged(pageConfig),
        pageInfoChanged: (pageInfo: PageInfo) =>
          this.handlePageInfoChanged(pageInfo),
        reportFinished: (status: ForwardMsg.ReportFinishedStatus) =>
          this.handleReportFinished(status),
        uploadReportProgress: (progress: number) =>
          this.handleUploadReportProgress(progress),
        reportUploaded: (url: string) => this.handleReportUploaded(url),
      })
    } catch (err) {
      logError(err)
      this.showError("Bad message format", err.message)
    }
  }

  handleUploadReportProgress = (progress: number): void => {
    const newDialog: DialogProps = {
      type: DialogType.UPLOAD_PROGRESS,
      progress,
      onClose: () => {},
    }
    this.openDialog(newDialog)
  }

  handleReportUploaded = (url: string): void => {
    const newDialog: DialogProps = {
      type: DialogType.UPLOADED,
      url,
      onClose: () => {},
    }
    this.openDialog(newDialog)
  }

  handlePageConfigChanged = (pageConfig: PageConfig): void => {
    const { title, favicon, layout, initialSidebarState } = pageConfig

    if (title) {
      this.props.s4aCommunication.sendMessage({
        type: "SET_PAGE_TITLE",
        title,
      })

      document.title = `${title} · Streamlit`
    }

    if (favicon) {
      handleFavicon(favicon)
    }

    // Only change layout/sidebar when the page config has changed.
    // This preserves the user's previous choice, and prevents extra re-renders.
    if (layout !== this.state.layout) {
      this.setState((prevState: State) => ({
        layout,
        userSettings: {
          ...prevState.userSettings,
          wideMode: layout === PageConfig.Layout.WIDE,
        },
      }))
    }
    if (initialSidebarState !== this.state.initialSidebarState) {
      this.setState(() => ({
        initialSidebarState,
      }))
    }
  }

  handlePageInfoChanged = (pageInfo: PageInfo): void => {
    const { queryString } = pageInfo
    window.history.pushState({}, "", queryString ? `?${queryString}` : "/")

    this.props.s4aCommunication.sendMessage({
      type: "SET_QUERY_PARAM",
      queryParams: queryString ? `?${queryString}` : "",
    })
  }

  /**
   * Handler for ForwardMsg.initialize messages
   * @param initializeMsg an Initialize protobuf
   */
  handleInitialize = (initializeMsg: Initialize): void => {
    const {
      sessionId,
      environmentInfo,
      userInfo,
      config,
      sessionState,
    } = initializeMsg

    if (
      sessionId == null ||
      !environmentInfo ||
      !userInfo ||
      !config ||
      !sessionState
    ) {
      throw new Error("InitializeMsg is missing a required field")
    }

    if (App.hasStreamlitVersionChanged(initializeMsg)) {
      window.location.reload()
      return
    }

    SessionInfo.current = new SessionInfo({
      sessionId,
      streamlitVersion: environmentInfo.streamlitVersion,
      pythonVersion: environmentInfo.pythonVersion,
      installationId: userInfo.installationId,
      installationIdV1: userInfo.installationIdV1,
      installationIdV2: userInfo.installationIdV2,
      authorEmail: userInfo.email,
      maxCachedMessageAge: config.maxCachedMessageAge,
      commandLine: initializeMsg.commandLine,
      userMapboxToken: config.mapboxToken,
    })

    MetricsManager.current.initialize({
      gatherUsageStats: Boolean(config.gatherUsageStats),
    })

    MetricsManager.current.enqueue("createReport", {
      pythonVersion: SessionInfo.current.pythonVersion,
    })

    this.setState({
      sharingEnabled: Boolean(config.sharingEnabled),
      allowRunOnSave: Boolean(config.allowRunOnSave),
    })

    this.props.s4aCommunication.connect()
    this.handleSessionStateChanged(sessionState)
  }

  /**
   * Handler for ForwardMsg.sessionStateChanged messages
   * @param stateChangeProto a SessionState protobuf
   */
  handleSessionStateChanged = (stateChangeProto: ISessionState): void => {
    this.setState((prevState: State) => {
      // Determine our new ReportRunState
      let { reportRunState } = prevState
      let { dialog } = prevState

      if (
        stateChangeProto.reportIsRunning &&
        prevState.reportRunState !== ReportRunState.STOP_REQUESTED
      ) {
        // If the report is running, we change our ReportRunState only
        // if we don't have a pending stop request
        reportRunState = ReportRunState.RUNNING

        // If the scriptCompileError dialog is open and the report starts
        // running, close it.
        if (
          dialog != null &&
          dialog.type === DialogType.SCRIPT_COMPILE_ERROR
        ) {
          dialog = undefined
        }
      } else if (
        !stateChangeProto.reportIsRunning &&
        prevState.reportRunState !== ReportRunState.RERUN_REQUESTED &&
        prevState.reportRunState !== ReportRunState.COMPILATION_ERROR
      ) {
        // If the report is not running, we change our ReportRunState only
        // if we don't have a pending rerun request, and we don't have
        // a script compilation failure
        reportRunState = ReportRunState.NOT_RUNNING

        MetricsManager.current.enqueue(
          "deltaStats",
          MetricsManager.current.getAndResetDeltaCounter()
        )

        const customComponentCounter = MetricsManager.current.getAndResetCustomComponentCounter()
        Object.entries(customComponentCounter).forEach(([name, count]) => {
          MetricsManager.current.enqueue("customComponentStats", {
            name,
            count,
          })
        })
      }

      return {
        userSettings: {
          ...prevState.userSettings,
          runOnSave: Boolean(stateChangeProto.runOnSave),
        },
        dialog,
        reportRunState,
      }
    })
  }

  /**
   * Handler for ForwardMsg.sessionEvent messages
   * @param sessionEvent a SessionEvent protobuf
   */
  handleSessionEvent = (sessionEvent: SessionEvent): void => {
    this.sessionEventDispatcher.handleSessionEventMsg(sessionEvent)
    if (sessionEvent.type === "scriptCompilationException") {
      this.setState({ reportRunState: ReportRunState.COMPILATION_ERROR })
      const newDialog: DialogProps = {
        type: DialogType.SCRIPT_COMPILE_ERROR,
        exception: sessionEvent.scriptCompilationException,
        onClose: () => {},
      }
      this.openDialog(newDialog)
    } else if (
      RERUN_PROMPT_MODAL_DIALOG &&
      sessionEvent.type === "reportChangedOnDisk"
    ) {
      const newDialog: DialogProps = {
        type: DialogType.SCRIPT_CHANGED,
        onRerun: this.rerunScript,
        onClose: () => {},
        allowRunOnSave: this.state.allowRunOnSave,
      }
      this.openDialog(newDialog)
    }
  }

  /**
   * Handler for ForwardMsg.newReport messages
   * @param newReportProto a NewReport protobuf
   */
  handleNewReport = (newReportProto: NewReport): void => {
    const { reportHash } = this.state
    const {
      id: reportId,
      name: reportName,
      scriptPath,
      deployParams,
    } = newReportProto

    const newReportHash = hashString(
      SessionInfo.current.installationId + scriptPath
    )

    // Set the title and favicon to their default values
    document.title = `${reportName} · Streamlit`
    handleFavicon(`${process.env.PUBLIC_URL}/favicon.png`)

    MetricsManager.current.setReportHash(newReportHash)
    MetricsManager.current.clearDeltaCounter()

    MetricsManager.current.enqueue("updateReport")

    if (reportHash === newReportHash) {
      this.setState({
        reportId,
        deployParams,
      })
    } else {
      this.clearAppState(newReportHash, reportId, reportName, deployParams)
    }
  }

  /**
   * Handler for ForwardMsg.reportFinished messages
   * @param status the ReportFinishedStatus that the report finished with
   */
  handleReportFinished(status: ForwardMsg.ReportFinishedStatus): void {
    if (status === ForwardMsg.ReportFinishedStatus.FINISHED_SUCCESSFULLY) {
      // Clear any stale elements left over from the previous run.
      // (We don't do this if our script had a compilation error and didn't
      // finish successfully.)
      this.setState(
        ({ elements, reportId }) => ({
          elements: {
            main: this.clearOldElements(elements.main, reportId),
            sidebar: this.clearOldElements(elements.sidebar, reportId),
          },
        }),
        () => {
          this.elementListBuffer = this.state.elements
        }
      )

      // This step removes from the WidgetManager the state of those widgets
      // that are not shown on the page.
      if (this.elementListBuffer) {
        const activeWidgetIds = flattenElements(this.elementListBuffer.main)
          .union(flattenElements(this.elementListBuffer.sidebar))
          .map((e: SimpleElement) => {
            const type = e.get("type")
            return e.get(type).get("id") as string
          })
          .filter(id => id != null)
        this.widgetMgr.clean(activeWidgetIds)
      }

      // Tell the ConnectionManager to increment the message cache run
      // count. This will result in expired ForwardMsgs being removed from
      // the cache.
      if (this.connectionManager !== null) {
        this.connectionManager.incrementMessageCacheRunCount(
          SessionInfo.current.maxCachedMessageAge
        )
      }
    }
  }

  /**
   * Returns a copy without old elements. The term old is defined as:
   *  - element or container whose reportId is from a previous rerun
   *  - empty container
   */
  clearOldElements = (elements: any, reportId: string): BlockElement => {
    return elements
      .map((reportElement: ReportElement) => {
        if (reportElement.get("reportId") !== reportId) return null

        const simpleElement = reportElement.get("element")
        if (simpleElement instanceof List) {
          // Recursively clear old elements
          const clearedElements = this.clearOldElements(
            simpleElement,
            reportId
          )
          return clearedElements.size > 0 ||
            // Allow empty columns, so that they space out other columns.
            reportElement.getIn(["deltaBlock", "allowEmpty"])
            ? reportElement.set("element", clearedElements)
            : null
        }
        return reportElement
      })
      .filter((reportElement: any) => reportElement !== null)
  }

  /*
   * Clear all elements from the state.
   */
  clearAppState(
    reportHash: string,
    reportId: string,
    reportName: string,
    deployParams?: IDeployParams | null
  ): void {
    this.setState(
      {
        reportId,
        reportName,
        reportHash,
        deployParams,
        elements: {
          main: fromJS([]),
          sidebar: fromJS([]),
        },
      },
      () => {
        this.elementListBuffer = this.state.elements
        this.widgetMgr.clean(fromJS([]))
      }
    )
  }

  /**
   * Opens a dialog with the specified state.
   */
  openDialog(dialogProps: DialogProps): void {
    this.setState({ dialog: dialogProps })
  }

  /**
   * Closes the upload dialog if it's open.
   */
  closeDialog = (): void => {
    this.setState({ dialog: undefined })
  }

  /**
   * Saves a UserSettings object.
   */
  saveSettings = (newSettings: UserSettings): void => {
    const prevRunOnSave = this.state.userSettings.runOnSave
    const { runOnSave } = newSettings

    this.setState({ userSettings: newSettings })

    if (prevRunOnSave !== runOnSave && this.isServerConnected()) {
      const backMsg = new BackMsg({ setRunOnSave: runOnSave })
      backMsg.type = "setRunOnSave"
      this.sendBackMsg(backMsg)
    }
  }

  /**
   * Updates elementListBuffer with the given delta, and sets up a timer to
   * update the elementList in the state as well. This buffer allows us to
   * receive deltas extremely quickly without spamming React with lots of
   * render() calls.
   */
  handleDeltaMsg = (
    deltaMsg: Delta,
    metadataMsg: IForwardMsgMetadata | undefined | null
  ): void => {
    this.elementListBuffer = applyDelta(
      this.state.elements,
      this.state.reportId,
      deltaMsg,
      metadataMsg
    )

    if (!this.elementListBufferTimerIsSet) {
      this.elementListBufferTimerIsSet = true

      // (BUG #685) When user presses stop, stop adding elements to
      // report immediately to avoid race condition.
      // The one exception is static connections, which do not depend on
      // the report state (and don't have a stop button).
      const isStaticConnection = this.connectionManager
        ? this.connectionManager.isStaticConnection()
        : false
      const reportIsRunning =
        this.state.reportRunState === ReportRunState.RUNNING

      setTimeout(() => {
        this.elementListBufferTimerIsSet = false
        if (isStaticConnection || reportIsRunning) {
          // Create brand new `elements` instance, so components that depend on
          // this for re-rendering catch the change.
          if (this.elementListBuffer) {
            const elements: Elements = {
              ...this.elementListBuffer,
            }
            this.setState({ elements })
          }
        }
      }, ELEMENT_LIST_BUFFER_TIMEOUT_MS)
    }
  }

  /**
   * Used by e2e tests to test disabling widgets
   */
  closeConnection(): void {
    if (this.isServerConnected()) {
      const backMsg = new BackMsg({ closeConnection: true })
      backMsg.type = "closeConnection"
      this.sendBackMsg(backMsg)
    }
  }

  /**
   * Callback to call when we want to share the report.
   */
  shareReport = (): void => {
    if (this.isServerConnected()) {
      if (this.state.sharingEnabled) {
        MetricsManager.current.enqueue("shareReport")
        const backMsg = new BackMsg({ cloudUpload: true })
        backMsg.type = "cloudUpload"
        this.sendBackMsg(backMsg)
      } else {
        const newDialog: DialogProps = {
          type: DialogType.WARNING,
          title: "Error sharing app",
          msg: (
            <Fragment>
              <div>You do not have sharing configured.</div>
              <div>
                Please contact{" "}
                <a href="mailto:hello@streamlit.io">Streamlit Support</a> to
                setup sharing.
              </div>
            </Fragment>
          ),
          onClose: () => {},
        }
        this.openDialog(newDialog)
      }
    } else {
      logError("Cannot save app when disconnected from server")
    }
  }

  /**
   * Reruns the script.
   *
   * @param alwaysRunOnSave a boolean. If true, UserSettings.runOnSave
   * will be set to true, which will result in a request to the Server
   * to enable runOnSave for this report.
   */
  rerunScript = (alwaysRunOnSave = false): void => {
    this.closeDialog()

    if (!this.isServerConnected()) {
      logError("Cannot rerun script when disconnected from server.")
      return
    }

    if (
      this.state.reportRunState === ReportRunState.RUNNING ||
      this.state.reportRunState === ReportRunState.RERUN_REQUESTED
    ) {
      // Don't queue up multiple rerunScript requests
      return
    }

    MetricsManager.current.enqueue("rerunScript")

    this.setState({ reportRunState: ReportRunState.RERUN_REQUESTED })

    // Note: `rerunScript` is incorrectly called in some places.
    // We can remove `=== true` after adding type information
    if (alwaysRunOnSave === true) {
      // Update our run-on-save setting *before* calling rerunScript.
      // The rerunScript message currently blocks all BackMsgs from
      // being processed until the script has completed executing.
      this.saveSettings({ ...this.state.userSettings, runOnSave: true })
    }

    this.widgetMgr.sendUpdateWidgetsMessage()
  }

  sendRerunBackMsg = (widgetStates?: WidgetStates | undefined): void => {
    const { queryParams } = this.props.s4aCommunication.currentState

    let queryString =
      queryParams && queryParams.length > 0
        ? queryParams
        : document.location.search

    if (queryString.startsWith("?")) {
      queryString = queryString.substring(1)
    }

    this.sendBackMsg(
      new BackMsg({
        rerunScript: { queryString, widgetStates },
      })
    )
  }

  /** Requests that the server stop running the report */
  stopReport = (): void => {
    if (!this.isServerConnected()) {
      logError("Cannot stop app when disconnected from server.")
      return
    }

    if (
      this.state.reportRunState === ReportRunState.NOT_RUNNING ||
      this.state.reportRunState === ReportRunState.STOP_REQUESTED
    ) {
      // Don't queue up multiple stopReport requests
      return
    }

    const backMsg = new BackMsg({ stopReport: true })
    backMsg.type = "stopReport"
    this.sendBackMsg(backMsg)
    this.setState({ reportRunState: ReportRunState.STOP_REQUESTED })
  }

  /**
   * Shows a dialog asking the user to confirm they want to clear the cache
   */
  openClearCacheDialog = (): void => {
    if (this.isServerConnected()) {
      const newDialog: DialogProps = {
        type: DialogType.CLEAR_CACHE,
        confirmCallback: this.clearCache,
        defaultAction: this.clearCache,
        onClose: () => {},
      }
      // This will be called if enter is pressed.
      this.openDialog(newDialog)
    } else {
      logError("Cannot clear cache: disconnected from server")
    }
  }

  /**
   * Asks the server to clear the st_cache
   */
  clearCache = (): void => {
    this.closeDialog()
    if (this.isServerConnected()) {
      MetricsManager.current.enqueue("clearCache")
      const backMsg = new BackMsg({ clearCache: true })
      backMsg.type = "clearCache"
      this.sendBackMsg(backMsg)
    } else {
      logError("Cannot clear cache: disconnected from server")
    }
  }

  /**
   * Sends a message back to the server.
   */
  private sendBackMsg = (msg: BackMsg): void => {
    if (this.connectionManager) {
      logMessage(msg)
      this.connectionManager.sendMessage(msg)
    } else {
      logError(`Not connected. Cannot send back message: ${msg}`)
    }
  }

  /**
   * Updates the report body when there's a connection error.
   */
  handleConnectionError = (errNode: ReactNode): void => {
    this.showError("Connection error", errNode)
  }

  /**
   * Indicates whether we're connected to the server.
   */
  isServerConnected = (): boolean => {
    return this.connectionManager
      ? this.connectionManager.isConnected()
      : false
  }

  settingsCallback = (): void => {
    const newDialog: DialogProps = {
      type: DialogType.SETTINGS,
      isServerConnected: this.isServerConnected(),
      settings: this.state.userSettings,
      allowRunOnSave: this.state.allowRunOnSave,
      onSave: this.saveSettings,
      onClose: () => {},
    }
    this.openDialog(newDialog)
  }

  aboutCallback = (): void => {
    const newDialog: DialogProps = {
      type: DialogType.ABOUT,
      onClose: this.closeDialog,
    }
    this.openDialog(newDialog)
  }

  screencastCallback = (): void => {
    const { reportName } = this.state
    const { startRecording } = this.props.screenCast
    const date = moment().format("YYYY-MM-DD-HH-MM-SS")

    startRecording(`streamlit-${reportName}-${date}`)
  }

  render(): JSX.Element {
    const outerDivClass = classNames("stApp", {
      "streamlit-embedded": isEmbeddedInIFrame(),
      "streamlit-wide": this.state.userSettings.wideMode,
    })

    let dialog: React.ReactNode = null
    if (this.state.dialog) {
      const dialogProps: DialogProps = {
        ...this.state.dialog,
        onClose: this.closeDialog,
      }
      dialog = StreamlitDialog(dialogProps)
    }

    // Attach and focused props provide a way to handle Global Hot Keys
    // https://github.com/greena13/react-hotkeys/issues/41
    // attach: DOM element the keyboard listeners should attach to
    // focused: A way to force focus behaviour
    return (
      <HotKeys
        keyMap={this.keyMap}
        handlers={this.keyHandlers}
        attach={window}
        focused={true}
      >
        <div className={outerDivClass}>
          {/* The tabindex below is required for testing. */}
          <header tabIndex={-1}>
            <div className="decoration" />
            <div className="toolbar">
              <StatusWidget
                ref={this.statusWidgetRef}
                connectionState={this.state.connectionState}
                sessionEventDispatcher={this.sessionEventDispatcher}
                reportRunState={this.state.reportRunState}
                rerunReport={this.rerunScript}
                stopReport={this.stopReport}
                allowRunOnSave={this.state.allowRunOnSave}
              />
              <MainMenu
                sharingEnabled={this.state.sharingEnabled === true}
                isServerConnected={this.isServerConnected()}
                shareCallback={this.shareReport}
                quickRerunCallback={this.rerunScript}
                clearCacheCallback={this.openClearCacheDialog}
                settingsCallback={this.settingsCallback}
                aboutCallback={this.aboutCallback}
                screencastCallback={this.screencastCallback}
                screenCastState={this.props.screenCast.currentState}
                s4aMenuItems={this.props.s4aCommunication.currentState.items}
                sendS4AMessage={this.props.s4aCommunication.sendMessage}
                deployParams={this.state.deployParams}
              />
            </div>
          </header>

          <ReportView
            wide={this.state.userSettings.wideMode}
            initialSidebarState={this.state.initialSidebarState}
            elements={this.state.elements}
            reportId={this.state.reportId}
            reportRunState={this.state.reportRunState}
            showStaleElementIndicator={
              this.state.connectionState !== ConnectionState.STATIC
            }
            widgetMgr={this.widgetMgr}
            widgetsDisabled={
              this.state.connectionState !== ConnectionState.CONNECTED
            }
            uploadClient={this.uploadClient}
            componentRegistry={this.componentRegistry}
          />
          <ThemeProvider theme={mainWidgetTheme}>{dialog}</ThemeProvider>
        </div>
      </HotKeys>
    )
  }
}

export default withS4ACommunication(withScreencast(App))<|MERGE_RESOLUTION|>--- conflicted
+++ resolved
@@ -104,11 +104,8 @@
   sharingEnabled?: boolean
   layout: PageConfig.Layout
   initialSidebarState: PageConfig.SidebarState
-<<<<<<< HEAD
   allowRunOnSave: boolean
-=======
   deployParams?: IDeployParams | null
->>>>>>> e67525b9
 }
 
 const ELEMENT_LIST_BUFFER_TIMEOUT_MS = 10
@@ -163,11 +160,8 @@
       },
       layout: PageConfig.Layout.CENTERED,
       initialSidebarState: PageConfig.SidebarState.AUTO,
-<<<<<<< HEAD
       allowRunOnSave: true,
-=======
       deployParams: null,
->>>>>>> e67525b9
     }
 
     this.sessionEventDispatcher = new SessionEventDispatcher()
