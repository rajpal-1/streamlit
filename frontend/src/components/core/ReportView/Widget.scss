--- conflicted
+++ resolved
@@ -14,12 +14,7 @@
  * limitations under the License.
  */
 
-<<<<<<< HEAD
-@import "../../../assets/css/variables";
-=======
 @import 'assets/css/variables';
-
->>>>>>> 1adcd064
 
 .Widget > label {
   font-size: $font-size-sm;
