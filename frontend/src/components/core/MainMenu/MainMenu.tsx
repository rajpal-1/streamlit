/**
 * @license
 * Copyright 2018-2020 Streamlit Inc.
 *
 * Licensed under the Apache License, Version 2.0 (the "License");
 * you may not use this file except in compliance with the License.
 * You may obtain a copy of the License at
 *
 *    http://www.apache.org/licenses/LICENSE-2.0
 *
 * Unless required by applicable law or agreed to in writing, software
 * distributed under the License is distributed on an "AS IS" BASIS,
 * WITHOUT WARRANTIES OR CONDITIONS OF ANY KIND, either express or implied.
 * See the License for the specific language governing permissions and
 * limitations under the License.
 */

import React, {
  ReactElement,
  memo,
  forwardRef,
  MouseEvent,
  ReactNode,
  useEffect,
} from "react"
import { StatefulMenu } from "baseui/menu"
import { Menu } from "@emotion-icons/open-iconic"
import Button, { Kind } from "components/shared/Button"
import { StatefulPopover, PLACEMENT } from "baseui/popover"
import {
  NoRepositoryDetected,
  DetachedHead,
  RepoIsAhead,
  ModuleIsNotAdded,
  UncommittedChanges,
  UntrackedFiles,
} from "components/core/StreamlitDialog/DeployErrorDialogs"

import Icon from "components/shared/Icon"
import {
  IMenuItem,
  IGuestToHostMessage,
} from "hocs/withS4ACommunication/types"

import { IDeployParams } from "autogen/proto"
import {
  BUG_URL,
  COMMUNITY_URL,
  DEPLOY_URL,
  ONLINE_DOCS_URL,
  STREAMLIT_SHARE_URL,
  TEAMS_URL,
} from "urls"
import {
  StyledMenuItem,
  StyledMenuDivider,
  StyledMenuItemLabel,
  StyledMenuItemShortcut,
  StyledRecordingIndicator,
} from "./styled-components"

<<<<<<< HEAD
export const DEPLOY_URL = "https://share.streamlit.io/deploy"
export const STREAMLIT_SHARE_URL = "https://streamlit.io/sharing"
export const ONLINE_DOCS_URL = "https://docs.streamlit.io"
export const COMMUNITY_URL = "https://discuss.streamlit.io"
export const TEAMS_URL = "https://streamlit.io/forteams"
export const BUG_URL =
  "https://github.com/streamlit/streamlit/issues/new/choose"

=======
>>>>>>> 18dd8e66
const SCREENCAST_LABEL: { [s: string]: string } = {
  COUNTDOWN: "Cancel screencast",
  RECORDING: "Stop recording",
}

export interface Props {
  /** True if report sharing is properly configured and enabled. */
  sharingEnabled: boolean

  /** True if we're connected to the Streamlit server. */
  isServerConnected: boolean

  /** Rerun the report. */
  quickRerunCallback: () => void

  /** Reload report message */
  reloadReportMessage: () => void

  /** Clear the cache. */
  clearCacheCallback: () => void

  /** Show the screen recording dialog. */
  screencastCallback: () => void

  /** Share the report to S3. */
  shareCallback: () => void

  /** Show the Settings dialog. */
  settingsCallback: () => void

  /** Show the About dialog. */
  aboutCallback: () => void

  screenCastState: string

  s4aMenuItems: IMenuItem[]

  sendS4AMessage: (message: IGuestToHostMessage) => void

  deployParams?: IDeployParams | null

  showDeployError: (
    title: string,
    errorNode: ReactNode,
    onContinue?: () => void
  ) => void

  isDeployErrorModalOpen: boolean
}

const getOpenInWindowCallback = (url: string) => (): void => {
  window.open(url, "_blank")
}

const getDeployAppUrl = (
  deployParams: IDeployParams | null | undefined
): (() => void) => {
  // If the app was run inside a GitHub repo, autofill for a one-click deploy.
  // E.g.: https://share.streamlit.io/deploy?repository=melon&branch=develop&mainModule=streamlit_app.py
  if (deployParams) {
    const deployUrl = new URL(DEPLOY_URL)

    deployUrl.searchParams.set("repository", deployParams.repository || "")
    deployUrl.searchParams.set("branch", deployParams.branch || "")
    deployUrl.searchParams.set("mainModule", deployParams.module || "")

    return getOpenInWindowCallback(deployUrl.toString())
  }

  // Otherwise, just direct them to the Streamlit Share page.
  return getOpenInWindowCallback(STREAMLIT_SHARE_URL)
}

const isLocalhost = (): boolean => {
  return (
    window.location.hostname === "localhost" ||
    window.location.hostname === "127.0.0.1"
  )
}

export interface MenuListItemProps {
  item: any
  "aria-selected": boolean
  onClick: (e: MouseEvent<HTMLLIElement>) => void
  onMouseEnter: (e: MouseEvent<HTMLLIElement>) => void
  $disabled: boolean
  $isHighlighted: boolean
}

// BaseWeb provides a very basic list item (or option) for its dropdown
// menus. We want to customize it to our liking. We want to support:
//  * Shortcuts
//  * Red coloring for the stop recording
//  * Dividers (There's no special MenuListItem divider, so items have
//    a hasDividerAbove property to add the border properly.
// Unfortunately, because we are overriding the component, we need to
// implement some of the built in-features, namely:
//  * A11y for selected and disabled
//  * $disabled field (BaseWeb does not use CSS :disabled here)
//  * $isHighlighted field (BaseWeb does not use CSS :hover here)
//  * creating a forward ref to add properties to the DOM element.
const MenuListItem = forwardRef<HTMLLIElement, MenuListItemProps>(
  (
    {
      item,
      "aria-selected": ariaSelected,
      onClick,
      onMouseEnter,
      $disabled,
      $isHighlighted,
    },
    ref
  ) => {
    const { label, shortcut, hasDividerAbove } = item
    const menuItemProps = {
      isDisabled: $disabled,
      isHighlighted: $isHighlighted,
      isRecording: Boolean(item.stopRecordingIndicator),
    }
    const interactiveProps = $disabled
      ? {}
      : {
          onClick,
          onMouseEnter,
        }

    return (
      <>
        {hasDividerAbove && <StyledMenuDivider />}
        <StyledMenuItem
          ref={ref}
          role="option"
          aria-selected={ariaSelected}
          aria-disabled={$disabled}
          {...menuItemProps}
          {...interactiveProps}
        >
          <StyledMenuItemLabel {...menuItemProps}>{label}</StyledMenuItemLabel>
          {shortcut && (
            <StyledMenuItemShortcut {...menuItemProps}>
              {shortcut}
            </StyledMenuItemShortcut>
          )}
        </StyledMenuItem>
      </>
    )
  }
)

function MainMenu(props: Props): ReactElement {
  const isServerDisconnected = !props.isServerConnected

  const onClickDeployApp = (): void => {
    const { deployParams, showDeployError } = props

    if (
      !deployParams ||
      !deployParams.repository ||
      !deployParams.branch ||
      !deployParams.module
    ) {
      const dialog = NoRepositoryDetected()

      showDeployError(dialog.title, dialog.body)

      return
    }

    if (deployParams.isHeadDetached) {
      const dialog = DetachedHead()

      showDeployError(dialog.title, dialog.body)

      return
    }

    if (deployParams?.untrackedFiles?.includes(deployParams.module)) {
      const dialog = ModuleIsNotAdded(deployParams.module)

      showDeployError(dialog.title, dialog.body)

      return
    }

    if (deployParams?.uncommittedFiles?.length) {
      const dialog = UncommittedChanges(deployParams.module)

      showDeployError(dialog.title, dialog.body)

      return
    }

    if (deployParams?.isAhead) {
      const dialog = RepoIsAhead()

      showDeployError(dialog.title, dialog.body, getDeployAppUrl(deployParams))

      return
    }

    if (deployParams?.untrackedFiles?.length) {
      const dialog = UntrackedFiles()

      showDeployError(dialog.title, dialog.body, getDeployAppUrl(deployParams))

      return
    }

    getDeployAppUrl(deployParams)
  }

  useEffect(() => {
    if (!props.deployParams || !props.isDeployErrorModalOpen) return

    onClickDeployApp()
  }, [props.deployParams, props.isDeployErrorModalOpen])

  const coreMenuOptions = {
    DIVIDER: { isDivider: true },
    rerun: {
      disabled: isServerDisconnected,
      onClick: props.quickRerunCallback,
      label: "Rerun",
      shortcut: "r",
    },
    clearCache: {
      disabled: isServerDisconnected,
      onClick: props.clearCacheCallback,
      label: "Clear cache",
      shortcut: "c",
    },
    recordScreencast: {
      onClick: props.screencastCallback,
      label: SCREENCAST_LABEL[props.screenCastState] || "Record a screencast",
      shortcut: SCREENCAST_LABEL[props.screenCastState] ? "esc" : "",
      stopRecordingIndicator: Boolean(SCREENCAST_LABEL[props.screenCastState]),
    },
    deployApp: {
      onClick: onClickDeployApp,
      label: "Deploy this app",
    },
    saveSnapshot: {
      disabled: isServerDisconnected,
      onClick: props.shareCallback,
      label: "Save a snapshot",
    },
    documentation: {
      onClick: getOpenInWindowCallback(ONLINE_DOCS_URL),
      label: "Documentation",
    },
    community: {
      onClick: getOpenInWindowCallback(COMMUNITY_URL),
      label: "Ask a question",
    },
    report: {
      onClick: getOpenInWindowCallback(BUG_URL),
      label: "Report a bug",
    },
    s4t: {
      onClick: getOpenInWindowCallback(TEAMS_URL),
      label: "Streamlit for Teams",
    },
    settings: { onClick: props.settingsCallback, label: "Settings" },
    about: { onClick: props.aboutCallback, label: "About" },
  }

  const S4AMenuOptions = props.s4aMenuItems.map(item => {
    if (item.type === "separator") {
      return coreMenuOptions.DIVIDER
    }

    return {
      onClick: () =>
        props.sendS4AMessage({
          type: "MENU_ITEM_CALLBACK",
          key: item.key,
        }),
      label: item.label,
    }
  }, [] as any[])

  const shouldShowS4AMenu = !!S4AMenuOptions.length

  const showDeploy = isLocalhost() && !shouldShowS4AMenu
  const showSnapshot = !shouldShowS4AMenu && props.sharingEnabled
  const showClearCache = !shouldShowS4AMenu
  const preferredMenuOrder: any[] = [
    coreMenuOptions.rerun,
    showClearCache && coreMenuOptions.clearCache,
    shouldShowS4AMenu && coreMenuOptions.settings,
    coreMenuOptions.DIVIDER,
    showDeploy && coreMenuOptions.deployApp,
    showSnapshot && coreMenuOptions.saveSnapshot,
    coreMenuOptions.recordScreencast,
    ...(shouldShowS4AMenu
      ? S4AMenuOptions
      : [
          coreMenuOptions.DIVIDER,
          coreMenuOptions.documentation,
          coreMenuOptions.community,
          coreMenuOptions.report,
          coreMenuOptions.DIVIDER,
          coreMenuOptions.s4t,
          coreMenuOptions.settings,
          coreMenuOptions.about,
        ]),
  ]

  // Remove empty entries, and add dividers into menu options as needed.
  const menuOptions: any[] = []
  let lastMenuItem = null
  for (const menuItem of preferredMenuOrder) {
    if (menuItem) {
      if (menuItem !== coreMenuOptions.DIVIDER) {
        if (lastMenuItem === coreMenuOptions.DIVIDER) {
          menuOptions.push({ ...menuItem, hasDividerAbove: true })
        } else {
          menuOptions.push(menuItem)
        }
      }

      lastMenuItem = menuItem
    }
  }

  return (
    <StatefulPopover
      focusLock
      placement={PLACEMENT.bottomRight}
      content={({ close }) => (
        <StatefulMenu
          items={menuOptions}
          onItemSelect={({ item }) => {
            item.onClick()
            close()
          }}
          overrides={{
            Option: MenuListItem,
            List: {
              props: {
                "data-testid": "main-menu-list",
              },
              style: {
                ":focus": {
                  outline: "none",
                },
              },
            },
          }}
        />
      )}
      overrides={{
        Body: {
          props: {
            "data-testid": "main-menu-popover",
          },
        },
      }}
    >
      <span id="MainMenu">
        <Button kind={Kind.ICON}>
          <Icon content={Menu} />
        </Button>
        {props.screenCastState === "RECORDING" && <StyledRecordingIndicator />}
      </span>
    </StatefulPopover>
  )
}

export default memo(MainMenu)<|MERGE_RESOLUTION|>--- conflicted
+++ resolved
@@ -59,17 +59,6 @@
   StyledRecordingIndicator,
 } from "./styled-components"
 
-<<<<<<< HEAD
-export const DEPLOY_URL = "https://share.streamlit.io/deploy"
-export const STREAMLIT_SHARE_URL = "https://streamlit.io/sharing"
-export const ONLINE_DOCS_URL = "https://docs.streamlit.io"
-export const COMMUNITY_URL = "https://discuss.streamlit.io"
-export const TEAMS_URL = "https://streamlit.io/forteams"
-export const BUG_URL =
-  "https://github.com/streamlit/streamlit/issues/new/choose"
-
-=======
->>>>>>> 18dd8e66
 const SCREENCAST_LABEL: { [s: string]: string } = {
   COUNTDOWN: "Cancel screencast",
   RECORDING: "Stop recording",
