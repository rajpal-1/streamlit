/**
 * @license
 * Copyright 2018-2021 Streamlit Inc.
 *
 * Licensed under the Apache License, Version 2.0 (the "License");
 * you may not use this file except in compliance with the License.
 * You may obtain a copy of the License at
 *
 *    http://www.apache.org/licenses/LICENSE-2.0
 *
 * Unless required by applicable law or agreed to in writing, software
 * distributed under the License is distributed on an "AS IS" BASIS,
 * WITHOUT WARRANTIES OR CONDITIONS OF ANY KIND, either express or implied.
 * See the License for the specific language governing permissions and
 * limitations under the License.
 */

import styled from "@emotion/styled"
import { Small } from "components/shared/TextElements"

export const StyledUploadFirstLine = styled.div(({ theme }) => ({
  marginBottom: theme.spacing.sm,
}))

export const StyledRerunHeader = styled.div(({ theme }) => ({
  marginBottom: theme.spacing.sm,
}))

export const StyledCommandLine = styled.textarea(({ theme }) => ({
  width: theme.sizes.full,
  fontFamily: theme.genericFonts.codeFont,
  fontSize: theme.fontSizes.smDefault,
  height: "6rem",
}))

export const StyledUploadUrl = styled.pre(({ theme }) => ({
  fontFamily: theme.genericFonts.codeFont,
  fontSize: theme.fontSizes.smDefault,
  whiteSpace: "normal",
  wordWrap: "break-word",
}))

export const StyledShortcutLabel = styled.span(({ theme }) => ({
  "&::first-letter": {
    textDecoration: "underline",
  },
}))

<<<<<<< HEAD
export const StyledThemeCreator = styled.div(({ theme }) => ({
  display: "flex",
  flexWrap: "wrap",

  "*": {
    marginRight: theme.spacing.md,
  },
=======
export const StyledHeader = styled.h3(({ theme }) => ({
  marginTop: theme.spacing.none,
}))

export const StyledLabel = styled.label(({ theme }) => ({
  marginTop: theme.spacing.md,
}))

export const StyledSmall = styled(Small)(({ theme }) => ({
  marginBottom: theme.spacing.sm,
>>>>>>> 523303d2
}))<|MERGE_RESOLUTION|>--- conflicted
+++ resolved
@@ -46,7 +46,6 @@
   },
 }))
 
-<<<<<<< HEAD
 export const StyledThemeCreator = styled.div(({ theme }) => ({
   display: "flex",
   flexWrap: "wrap",
@@ -54,7 +53,8 @@
   "*": {
     marginRight: theme.spacing.md,
   },
-=======
+}))
+
 export const StyledHeader = styled.h3(({ theme }) => ({
   marginTop: theme.spacing.none,
 }))
@@ -65,5 +65,4 @@
 
 export const StyledSmall = styled(Small)(({ theme }) => ({
   marginBottom: theme.spacing.sm,
->>>>>>> 523303d2
 }))