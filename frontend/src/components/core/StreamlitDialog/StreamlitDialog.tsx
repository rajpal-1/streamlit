--- conflicted
+++ resolved
@@ -15,39 +15,14 @@
  * limitations under the License.
  */
 
-<<<<<<< HEAD
-import CopyToClipboard from "react-copy-to-clipboard";
-import React, { ReactElement, ReactNode } from "react";
-=======
 import CopyToClipboard from "react-copy-to-clipboard"
 import React, { ReactElement, ReactNode } from "react"
->>>>>>> 7d0805db
 import {
   Button,
   Modal,
   ModalBody,
   ModalFooter,
   ModalHeader,
-<<<<<<< HEAD
-  Progress
-} from "reactstrap";
-import { HotKeys } from "react-hotkeys";
-
-import {
-  ScriptChangedDialog,
-  Props as ScriptChangedProps
-} from "components/core/StreamlitDialog/ScriptChangedDialog";
-import { Exception } from "autogen/proto";
-import {
-  Props as SettingsDialogProps,
-  SettingsDialog
-} from "./SettingsDialog";
-import { SessionInfo } from "lib/SessionInfo";
-
-import "./StreamlitDialog.scss";
-
-type PlainEventHandler = () => void;
-=======
   Progress,
 } from "reactstrap"
 import { HotKeys } from "react-hotkeys"
@@ -63,7 +38,6 @@
 import "./StreamlitDialog.scss"
 
 type PlainEventHandler = () => void
->>>>>>> 7d0805db
 
 type DialogProps =
   | AboutProps
@@ -74,11 +48,7 @@
   | ScriptCompileErrorProps
   | UploadProgressProps
   | UploadedProps
-<<<<<<< HEAD
-  | WarningProps;
-=======
   | WarningProps
->>>>>>> 7d0805db
 
 export enum DialogType {
   ABOUT = "about",
@@ -89,41 +59,33 @@
   SCRIPT_COMPILE_ERROR = "scriptCompileError",
   UPLOAD_PROGRESS = "uploadProgress",
   UPLOADED = "uploaded",
-<<<<<<< HEAD
-  WARNING = "warning"
-=======
   WARNING = "warning",
->>>>>>> 7d0805db
 }
 
 export function StreamlitDialog(dialogProps: DialogProps): ReactNode {
   switch (dialogProps.type) {
     case DialogType.ABOUT:
-      return aboutDialog(dialogProps);
+      return aboutDialog(dialogProps)
     case DialogType.CLEAR_CACHE:
-      return clearCacheDialog(dialogProps);
+      return clearCacheDialog(dialogProps)
     case DialogType.RERUN_SCRIPT:
-      return rerunScriptDialog(dialogProps);
+      return rerunScriptDialog(dialogProps)
     case DialogType.SETTINGS:
-      return settingsDialog(dialogProps);
+      return settingsDialog(dialogProps)
     case DialogType.SCRIPT_CHANGED:
-<<<<<<< HEAD
-      return <ScriptChangedDialog {...dialogProps} />;
-=======
       return <ScriptChangedDialog {...dialogProps} />
->>>>>>> 7d0805db
     case DialogType.SCRIPT_COMPILE_ERROR:
-      return scriptCompileErrorDialog(dialogProps);
+      return scriptCompileErrorDialog(dialogProps)
     case DialogType.UPLOAD_PROGRESS:
-      return uploadProgressDialog(dialogProps);
+      return uploadProgressDialog(dialogProps)
     case DialogType.UPLOADED:
-      return uploadedDialog(dialogProps);
+      return uploadedDialog(dialogProps)
     case DialogType.WARNING:
-      return warningDialog(dialogProps);
+      return warningDialog(dialogProps)
     case undefined:
-      return noDialog(dialogProps);
+      return noDialog(dialogProps)
     default:
-      return typeNotRecognizedDialog(dialogProps);
+      return typeNotRecognizedDialog(dialogProps)
   }
 }
 
@@ -154,7 +116,7 @@
         </Button>
       </ModalFooter>
     </BasicDialog>
-  );
+  )
 }
 
 interface ClearCacheProps {
@@ -177,13 +139,8 @@
  */
 function clearCacheDialog(props: ClearCacheProps): ReactElement {
   const keyHandlers = {
-<<<<<<< HEAD
-    enter: () => props.defaultAction()
-  };
-=======
     enter: () => props.defaultAction(),
   }
->>>>>>> 7d0805db
 
   // Not sure exactly why attach is necessary on the HotKeys
   // component here but it's not working without it
@@ -191,11 +148,7 @@
     <HotKeys handlers={keyHandlers} attach={window}>
       <BasicDialog onClose={props.onClose}>
         <ModalBody>
-<<<<<<< HEAD
-          <div className="streamlit-container">
-=======
           <div>
->>>>>>> 7d0805db
             Are you sure you want to clear the <code>@st.cache</code> function
             cache?
           </div>
@@ -210,7 +163,7 @@
         </ModalFooter>
       </BasicDialog>
     </HotKeys>
-  );
+  )
 }
 
 interface RerunScriptProps {
@@ -237,13 +190,8 @@
  */
 function rerunScriptDialog(props: RerunScriptProps): ReactElement {
   const keyHandlers = {
-<<<<<<< HEAD
-    enter: () => props.defaultAction()
-  };
-=======
     enter: () => props.defaultAction(),
   }
->>>>>>> 7d0805db
 
   // Not sure exactly why attach is necessary on the HotKeys
   // component here but it's not working without it
@@ -275,7 +223,7 @@
         </ModalFooter>
       </BasicDialog>
     </HotKeys>
-  );
+  )
 }
 
 interface ScriptCompileErrorProps {
@@ -303,7 +251,7 @@
         </Button>
       </ModalFooter>
     </BasicDialog>
-  );
+  )
 }
 
 interface SettingsProps extends SettingsDialogProps {
@@ -314,11 +262,7 @@
  * Shows the settings dialog.
  */
 function settingsDialog(props: SettingsProps): ReactElement {
-<<<<<<< HEAD
-  return <SettingsDialog {...props} />;
-=======
   return <SettingsDialog {...props} />
->>>>>>> 7d0805db
 }
 
 interface UploadProgressProps {
@@ -334,17 +278,13 @@
   return (
     <BasicDialog onClose={props.onClose}>
       <ModalBody>
-<<<<<<< HEAD
-        <div className="streamlit-upload-first-line">Saving report...</div>
-=======
         <div className="streamlit-upload-first-line">Saving app...</div>
->>>>>>> 7d0805db
         <div>
           <Progress animated value={props.progress} />
         </div>
       </ModalBody>
     </BasicDialog>
-  );
+  )
 }
 
 interface UploadedProps {
@@ -360,11 +300,7 @@
   return (
     <BasicDialog onClose={props.onClose}>
       <ModalBody>
-<<<<<<< HEAD
-        <div className="streamlit-upload-first-line">Report saved to:</div>
-=======
         <div className="streamlit-upload-first-line">App saved to:</div>
->>>>>>> 7d0805db
         <div id="streamlit-upload-url"> {props.url} </div>
       </ModalBody>
       <ModalFooter>
@@ -376,7 +312,7 @@
         </Button>
       </ModalFooter>
     </BasicDialog>
-  );
+  )
 }
 
 interface WarningProps {
@@ -400,42 +336,29 @@
         </Button>
       </ModalFooter>
     </BasicDialog>
-  );
+  )
 }
 
 export function BasicDialog({
   children,
-<<<<<<< HEAD
-  onClose
-}: {
-  children?: ReactNode;
-  onClose?: PlainEventHandler;
-}): ReactElement {
-  const isOpen = children !== undefined;
-=======
   onClose,
 }: {
   children?: ReactNode
   onClose?: PlainEventHandler
 }): ReactElement {
   const isOpen = children !== undefined
->>>>>>> 7d0805db
   return (
     <Modal isOpen={isOpen} toggle={onClose} className="streamlit-dialog">
       {children}
     </Modal>
-  );
+  )
 }
 
 /**
  * Returns an empty dictionary, indicating that no object is to be displayed.
  */
 function noDialog({ onClose }: { onClose: PlainEventHandler }): ReactElement {
-<<<<<<< HEAD
-  return <BasicDialog onClose={onClose} />;
-=======
   return <BasicDialog onClose={onClose} />
->>>>>>> 7d0805db
 }
 
 interface NotRecognizedProps {
@@ -451,5 +374,5 @@
     <BasicDialog onClose={props.onClose}>
       <ModalBody>{`Dialog type "${props.type}" not recognized.`}</ModalBody>
     </BasicDialog>
-  );
+  )
 }