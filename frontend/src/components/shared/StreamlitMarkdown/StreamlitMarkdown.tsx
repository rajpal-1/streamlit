--- conflicted
+++ resolved
@@ -35,10 +35,7 @@
 import RemarkEmoji from "remark-emoji"
 import PageLayoutContext from "src/components/core/PageLayoutContext"
 import CodeBlock from "src/components/elements/CodeBlock/"
-<<<<<<< HEAD
-=======
 import IsSidebarContext from "src/components/core/Sidebar/IsSidebarContext"
->>>>>>> 494314eb
 import {
   StyledStreamlitMarkdown,
   StyledLinkIconContainer,
@@ -107,10 +104,7 @@
   anchor: propsAnchor,
   children,
 }: HeadingWithAnchorProps): ReactElement {
-<<<<<<< HEAD
-=======
   const isSidebar = React.useContext(IsSidebarContext)
->>>>>>> 494314eb
   const [elementId, setElementId] = React.useState(propsAnchor)
   const [target, setTarget] = React.useState<HTMLElement | null>(null)
 
@@ -119,13 +113,10 @@
     removeReportFinishedHandler,
   } = React.useContext(PageLayoutContext)
 
-<<<<<<< HEAD
-=======
   if (isSidebar) {
     return React.createElement(tag, {}, children)
   }
 
->>>>>>> 494314eb
   const onReportFinished = React.useCallback(() => {
     if (target !== null) {
       // wait a bit for everything on page to finish loading
@@ -180,15 +171,10 @@
     element: { type, props: elementProps },
   } = props
 
-<<<<<<< HEAD
-  const headingElements = ["h1", "h2", "h3", "h4", "h5", "h6"]
-  if (!headingElements.includes(type)) {
-=======
   const isSidebar = React.useContext(IsSidebarContext)
 
   const headingElements = ["h1", "h2", "h3", "h4", "h5", "h6"]
   if (isSidebar || !headingElements.includes(type)) {
->>>>>>> 494314eb
     // casting to any because ReactMarkdown's types are funky
     // but this just means "call the original renderer provided by ReactMarkdown"
     return (ReactMarkdown.renderers.parsedHtml as any)(props)
