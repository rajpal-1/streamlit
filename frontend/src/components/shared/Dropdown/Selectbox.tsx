/**
 * @license
 * Copyright 2018-2021 Streamlit Inc.
 *
 * Licensed under the Apache License, Version 2.0 (the "License");
 * you may not use this file except in compliance with the License.
 * You may obtain a copy of the License at
 *
 *    http://www.apache.org/licenses/LICENSE-2.0
 *
 * Unless required by applicable law or agreed to in writing, software
 * distributed under the License is distributed on an "AS IS" BASIS,
 * WITHOUT WARRANTIES OR CONDITIONS OF ANY KIND, either express or implied.
 * See the License for the specific language governing permissions and
 * limitations under the License.
 */

import React from "react"
import { Select as UISelect, OnChangeParams, Option } from "baseui/select"
import { logWarning } from "src/lib/log"
import { VirtualDropdown } from "src/components/shared/Dropdown"
import { hasMatch, score } from "fzy.js"
import _ from "lodash"
import { Placement } from "src/components/shared/Tooltip"
import TooltipIcon from "src/components/shared/TooltipIcon"
import {
  WidgetLabel,
  StyledWidgetLabelHelp,
} from "src/components/widgets/BaseWidget"

export interface Props {
  disabled: boolean
  width?: number
  value: number
  onChange: (value: number) => void
  options: any[]
  label?: string
  help?: string
}

interface State {
  // Used to work around the forced rerender when the input is empty
  isEmpty: boolean
  /**
   * The value specified by the user via the UI. If the user didn't touch this
   * widget's UI, the default value is used.
   */
  value: number
}

interface SelectOption {
  label: string
  value: string
}

// Add a custom filterOptions method to filter options only based on labels.
// The baseweb default method filters based on labels or indeces
// More details: https://github.com/streamlit/streamlit/issues/1010
// Also filters using fuzzy search powered by fzy.js. Automatically handles
// upper/lowercase.
export function fuzzyFilterSelectOptions(
  options: SelectOption[],
  pattern: string
): readonly SelectOption[] {
  if (!pattern) {
    return options
  }

  return _(options)
    .filter((opt: SelectOption) => hasMatch(pattern, opt.label))
    .sortBy((opt: SelectOption) => score(pattern, opt.label))
    .reverse()
    .value()
}

class Selectbox extends React.PureComponent<Props, State> {
  public state: State = {
    isEmpty: false,
    value: this.props.value,
  }

  componentDidUpdate(prevProps: Readonly<Props>): void {
    if (
      prevProps.value !== this.props.value &&
      this.state.value !== this.props.value
    ) {
      this.setState({ value: this.props.value })
    }
  }

  private onChange = (params: OnChangeParams): void => {
    if (params.value.length === 0) {
      logWarning("No value selected!")
      return
    }

    const [selected] = params.value

    this.setState({ value: parseInt(selected.value, 10) }, () =>
      this.props.onChange(this.state.value)
    )
  }

  /**
   * Both onInputChange and onClose handle the situation where
   * the user has hit backspace enough times that there's nothing
   * left in the input, but we don't want the value for the input
   * to then be invalid once they've clicked away
   */
  private onInputChange = (
    event: React.ChangeEvent<HTMLInputElement>
  ): void => {
    const currentInput = event.target.value

    this.setState({
      isEmpty: !currentInput,
    })
  }

  private onClose = (): void => {
    this.setState({
      isEmpty: false,
    })
  }

  private filterOptions = (
    options: readonly Option[],
    filterValue: string
  ): readonly Option[] =>
    fuzzyFilterSelectOptions(options as SelectOption[], filterValue)

  public render = (): React.ReactNode => {
    const style = { width: this.props.width }
    const { label, help } = this.props
    let { disabled, options } = this.props

    let value = [
      {
        label:
          options.length > 0
            ? options[this.state.value]
            : "No options to select.",
        value: this.state.value.toString(),
      },
    ]

    if (this.state.isEmpty) {
      value = []
    }

    if (options.length === 0) {
      options = ["No options to select."]
      disabled = true
    }

    const selectOptions: SelectOption[] = options.map(
      (option: string, index: number) => ({
        label: option,
        value: index.toString(),
      })
    )

    return (
      <div className="row-widget stSelectbox" style={style}>
<<<<<<< HEAD
        {label ? (
          <StyledWidgetLabel>
            {label}
            {help && (
              <StyledWidgetLabelHelp>
                <TooltipIcon content={help} placement={Placement.TOP_RIGHT} />
              </StyledWidgetLabelHelp>
            )}
          </StyledWidgetLabel>
        ) : null}
=======
        <WidgetLabel visible={!!label}>
          {label}
          {help && (
            <StyledWidgetLabelHelp>
              <TooltipIcon content={help} placement={Placement.TOP_RIGHT} />
            </StyledWidgetLabelHelp>
          )}
        </WidgetLabel>
>>>>>>> db8fe46a
        <UISelect
          clearable={false}
          disabled={disabled}
          labelKey="label"
          onChange={this.onChange}
          onInputChange={this.onInputChange}
          onClose={this.onClose}
          options={selectOptions}
          filterOptions={this.filterOptions}
          value={value}
          valueKey="value"
          overrides={{
            Dropdown: { component: VirtualDropdown },
          }}
        />
      </div>
    )
  }
}

export default Selectbox<|MERGE_RESOLUTION|>--- conflicted
+++ resolved
@@ -162,18 +162,6 @@
 
     return (
       <div className="row-widget stSelectbox" style={style}>
-<<<<<<< HEAD
-        {label ? (
-          <StyledWidgetLabel>
-            {label}
-            {help && (
-              <StyledWidgetLabelHelp>
-                <TooltipIcon content={help} placement={Placement.TOP_RIGHT} />
-              </StyledWidgetLabelHelp>
-            )}
-          </StyledWidgetLabel>
-        ) : null}
-=======
         <WidgetLabel visible={!!label}>
           {label}
           {help && (
@@ -182,7 +170,6 @@
             </StyledWidgetLabelHelp>
           )}
         </WidgetLabel>
->>>>>>> db8fe46a
         <UISelect
           clearable={false}
           disabled={disabled}
