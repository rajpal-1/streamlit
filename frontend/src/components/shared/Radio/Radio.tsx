/**
 * @license
 * Copyright 2018-2021 Streamlit Inc.
 *
 * Licensed under the Apache License, Version 2.0 (the "License");
 * you may not use this file except in compliance with the License.
 * You may obtain a copy of the License at
 *
 *    http://www.apache.org/licenses/LICENSE-2.0
 *
 * Unless required by applicable law or agreed to in writing, software
 * distributed under the License is distributed on an "AS IS" BASIS,
 * WITHOUT WARRANTIES OR CONDITIONS OF ANY KIND, either express or implied.
 * See the License for the specific language governing permissions and
 * limitations under the License.
 */

import React from "react"
import { withTheme } from "emotion-theming"
import { Radio as UIRadio, RadioGroup } from "baseui/radio"
import {
  StyledWidgetLabel,
  StyledWidgetLabelHelpInline,
} from "components/widgets/BaseWidget"
import TooltipIcon from "components/shared/TooltipIcon"
import { Placement } from "components/shared/Tooltip"
import { Theme } from "theme"

export interface Props {
  disabled: boolean
  theme: Theme
  width?: number
  value: number
  onChange: (selectedIndex: number) => any
  options: any[]
<<<<<<< HEAD
  label: string
  help: string
=======
  label?: string
>>>>>>> 8ba6868f
}

interface State {
  /**
   * The value specified by the user via the UI. If the user didn't touch this
   * widget's UI, the default value is used.
   */
  value: number
}

class Radio extends React.PureComponent<Props, State> {
  public state: State = {
    value: this.props.value,
  }

  private onChange = (e: React.ChangeEvent<HTMLInputElement>): void => {
    const selectedIndex = parseInt(e.target.value, 10)
    this.setState({ value: selectedIndex }, () =>
      this.props.onChange(selectedIndex)
    )
  }

  public render = (): React.ReactNode => {
<<<<<<< HEAD
    const { disabled, theme, width, options, help } = this.props
=======
    const { disabled, theme, width } = this.props
>>>>>>> 8ba6868f
    const { colors, fontSizes, radii } = theme
    const style = { width }
    let isDisabled = disabled
    const options = [...this.props.options]

    if (options.length === 0) {
      options.push("No options to select.")
      isDisabled = true
    }

    return (
      <div className="row-widget stRadio" style={style}>
<<<<<<< HEAD
        <StyledWidgetLabel>
          {this.props.label}
          {help && (
            <StyledWidgetLabelHelpInline>
              <TooltipIcon content={help} placement={Placement.TOP_RIGHT} />
            </StyledWidgetLabelHelpInline>
          )}
        </StyledWidgetLabel>
=======
        {this.props.label && (
          <StyledWidgetLabel>{this.props.label}</StyledWidgetLabel>
        )}
>>>>>>> 8ba6868f
        <RadioGroup
          onChange={this.onChange}
          value={this.state.value.toString()}
          disabled={isDisabled}
        >
          {options.map((option: string, index: number) => (
            <UIRadio
              key={index}
              value={index.toString()}
              overrides={{
                Root: {
                  style: ({ $isFocused }: { $isFocused: boolean }) => ({
                    marginBottom: 0,
                    marginTop: 0,
                    paddingRight: fontSizes.twoThirdSmDefault,
                    backgroundColor: $isFocused ? colors.secondaryBg : "",
                    borderTopLeftRadius: radii.md,
                    borderTopRightRadius: radii.md,
                    borderBottomLeftRadius: radii.md,
                    borderBottomRightRadius: radii.md,
                  }),
                },
                RadioMarkInner: {
                  style: ({ $checked }: { $checked: boolean }) => ({
                    height: $checked ? "6px" : "16px",
                    width: $checked ? "6px" : "16px",
                  }),
                },
                Label: {
                  style: {
                    color: colors.bodyText,
                  },
                },
              }}
            >
              {option}
            </UIRadio>
          ))}
        </RadioGroup>
      </div>
    )
  }
}

export default withTheme(Radio)<|MERGE_RESOLUTION|>--- conflicted
+++ resolved
@@ -33,12 +33,8 @@
   value: number
   onChange: (selectedIndex: number) => any
   options: any[]
-<<<<<<< HEAD
-  label: string
+  label?: string
   help: string
-=======
-  label?: string
->>>>>>> 8ba6868f
 }
 
 interface State {
@@ -62,11 +58,7 @@
   }
 
   public render = (): React.ReactNode => {
-<<<<<<< HEAD
-    const { disabled, theme, width, options, help } = this.props
-=======
-    const { disabled, theme, width } = this.props
->>>>>>> 8ba6868f
+    const { disabled, theme, width, help, label } = this.props
     const { colors, fontSizes, radii } = theme
     const style = { width }
     let isDisabled = disabled
@@ -79,20 +71,16 @@
 
     return (
       <div className="row-widget stRadio" style={style}>
-<<<<<<< HEAD
-        <StyledWidgetLabel>
-          {this.props.label}
-          {help && (
-            <StyledWidgetLabelHelpInline>
-              <TooltipIcon content={help} placement={Placement.TOP_RIGHT} />
-            </StyledWidgetLabelHelpInline>
-          )}
-        </StyledWidgetLabel>
-=======
-        {this.props.label && (
-          <StyledWidgetLabel>{this.props.label}</StyledWidgetLabel>
+        {(label || help) && (
+          <StyledWidgetLabel>
+            {label}
+            {help && (
+              <StyledWidgetLabelHelpInline>
+                <TooltipIcon content={help} placement={Placement.TOP_RIGHT} />
+              </StyledWidgetLabelHelpInline>
+            )}
+          </StyledWidgetLabel>
         )}
->>>>>>> 8ba6868f
         <RadioGroup
           onChange={this.onChange}
           value={this.state.value.toString()}
