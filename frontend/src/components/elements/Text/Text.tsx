--- conflicted
+++ resolved
@@ -15,41 +15,13 @@
  * limitations under the License.
  */
 
-<<<<<<< HEAD
 import React, { ReactNode } from "react"
-
 import classNames from "classnames"
 import { Map as ImmutableMap } from "immutable"
 
 import "assets/css/write.scss"
 
 export interface Props {
-=======
-import { StreamlitMarkdown } from "components/shared/StreamlitMarkdown"
-import React, { ReactNode } from "react"
-
-import classNames from "classnames"
-import ReactJson from "react-json-view"
-import { Map as ImmutableMap } from "immutable"
-import { Text as TextProto } from "autogen/proto"
-import "./Text.scss"
-
-function getAlertCSSClass(format: TextProto.Format): string | undefined {
-  switch (format) {
-    case TextProto.Format.ERROR:
-      return "alert-danger"
-    case TextProto.Format.WARNING:
-      return "alert-warning"
-    case TextProto.Format.INFO:
-      return "alert-info"
-    case TextProto.Format.SUCCESS:
-      return "alert-success"
-  }
-  return undefined
-}
-
-interface Props {
->>>>>>> 84c683da
   width: number
   element: ImmutableMap<string, any>
 }
@@ -61,72 +33,7 @@
   public render(): ReactNode {
     const { element, width } = this.props
     const body = element.get("body")
-<<<<<<< HEAD
     const styleProp = { width }
-=======
-    const format = element.get("format")
-    const styleProp = { width }
-
-    switch (format) {
-      // Plain, fixed width text.
-      case TextProto.Format.PLAIN: {
-        const props = {
-          className: classNames("fixed-width", "stText"),
-          style: { width },
-        }
-
-        return <div {...props}>{body}</div>
-      }
-
-      // Markdown.
-      case TextProto.Format.MARKDOWN: {
-        const allowHTML = element.get("allowHtml")
-        return (
-          <div className="markdown-text-container stText" style={styleProp}>
-            <StreamlitMarkdown source={body} allowHTML={allowHTML} />
-          </div>
-        )
-      }
-
-      // A JSON object. Stored as a string.
-      case TextProto.Format.JSON: {
-        let bodyObject = undefined
-        try {
-          bodyObject = JSON.parse(body)
-        } catch (e) {
-          const pos = parseInt(e.message.replace(/[^0-9]/g, ""), 10)
-          e.message += `\n${body.substr(0, pos + 1)} ← here`
-          throw e
-        }
-        return (
-          <div className="json-text-container stText" style={{ width }}>
-            <ReactJson
-              src={bodyObject}
-              displayDataTypes={false}
-              displayObjectSize={false}
-              name={false}
-              style={{ font: "" }} // Unset so we can style via a CSS file.
-            />
-          </div>
-        )
-      }
-
-      case TextProto.Format.ERROR:
-      case TextProto.Format.WARNING:
-      case TextProto.Format.INFO:
-      case TextProto.Format.SUCCESS: {
-        return (
-          <div
-            className={classNames("alert", getAlertCSSClass(format), "stText")}
-            style={{ width }}
-          >
-            <div className="markdown-text-container">
-              <StreamlitMarkdown source={body} allowHTML={false} />
-            </div>
-          </div>
-        )
-      }
->>>>>>> 84c683da
 
     return (
       <div className={classNames("fixed-width", "stText")} style={styleProp}>
