--- conflicted
+++ resolved
@@ -118,12 +118,7 @@
   } = dataFrameGetDimensions(element)
 
   // Rendering constants.
-<<<<<<< HEAD
-  const rowHeight = 35
-  const headerHeight = rowHeight * headerRows
-=======
   const headerHeight = ROW_HEIGHT * headerRows
->>>>>>> db8fe46a
   const border = 2
 
   // Reserve enough space to render the dataframe border as well as a vertical
