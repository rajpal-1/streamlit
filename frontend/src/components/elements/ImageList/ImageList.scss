/**
 * Copyright 2018-2019 Streamlit Inc.
 *
 * Licensed under the Apache License, Version 2.0 (the "License");
 * you may not use this file except in compliance with the License.
 * You may obtain a copy of the License at
 *
 *    http://www.apache.org/licenses/LICENSE-2.0
 *
 * Unless required by applicable law or agreed to in writing, software
 * distributed under the License is distributed on an "AS IS" BASIS,
 * WITHOUT WARRANTIES OR CONDITIONS OF ANY KIND, either express or implied.
 * See the License for the specific language governing permissions and
 * limitations under the License.
 */

@import "src/assets/css/variables";

.reportview-container {
  .image-container {
    display: inline-flex;
    flex-direction: column;
    margin-right: $font-size-sm;
  }

<<<<<<< HEAD
.streamlit-container .image-container:last-child {
  margin-right: 0;
}

.streamlit-container .caption {
  font-family: $font-family-monospace;
  font-size: $font-size-sm;
  text-align: center;
=======
  .caption {
    font-family: $font-family-monospace;
    font-size: $font-size-sm;
    text-align: center;
  }
>>>>>>> 8da05275
}<|MERGE_RESOLUTION|>--- conflicted
+++ resolved
@@ -23,20 +23,9 @@
     margin-right: $font-size-sm;
   }
 
-<<<<<<< HEAD
-.streamlit-container .image-container:last-child {
-  margin-right: 0;
-}
-
-.streamlit-container .caption {
-  font-family: $font-family-monospace;
-  font-size: $font-size-sm;
-  text-align: center;
-=======
   .caption {
     font-family: $font-family-monospace;
     font-size: $font-size-sm;
     text-align: center;
   }
->>>>>>> 8da05275
 }