/**
 * @license
 * Copyright 2018-2020 Streamlit Inc.
 *
 * Licensed under the Apache License, Version 2.0 (the "License");
 * you may not use this file except in compliance with the License.
 * You may obtain a copy of the License at
 *
 *    http://www.apache.org/licenses/LICENSE-2.0
 *
 * Unless required by applicable law or agreed to in writing, software
 * distributed under the License is distributed on an "AS IS" BASIS,
 * WITHOUT WARRANTIES OR CONDITIONS OF ANY KIND, either express or implied.
 * See the License for the specific language governing permissions and
 * limitations under the License.
 */

import React from "react"
import { logMessage } from "lib/log"
import { Map as ImmutableMap } from "immutable"
import withFullScreenWrapper from "hocs/withFullScreenWrapper"
import { tableGetRowsAndCols, indexGet, tableGet } from "lib/dataFrameProto"
import embed from "vega-embed"
import * as vega from "vega"
import "./VegaLiteChart.scss"

const MagicFields = {
  DATAFRAME_INDEX: "(index)",
}

const DEFAULT_DATA_NAME = "source"

/**
 * Horizontal space needed for the embed actions button.
 */
const EMBED_PADDING = 38

/**
 * Fix bug where Vega Lite was vertically-cropping the x-axis in some cases.
 * For example, in e2e/scripts/add_rows.py
 */
const BOTTOM_PADDING = 20

/** Types of dataframe-indices that are supported as x axes. */
const SUPPORTED_INDEX_TYPES = new Set([
  "datetimeIndex",
  "float_64Index",
  "int_64Index",
  "rangeIndex",
  "timedeltaIndex",
  "uint_64Index",
])

interface Props {
  width: number
  element: ImmutableMap<string, any>
}

interface PropsWithHeight extends Props {
  height: number | undefined
}

interface State {
  error?: Error
}

class VegaLiteChart extends React.PureComponent<PropsWithHeight, State> {
  /**
   * The Vega view object
   */
  private vegaView: vega.View | undefined

  /**
   * The default data name to add to.
   */
  private defaultDataName = DEFAULT_DATA_NAME

  /**
   * The html element we attach the Vega view to.
   */
  private element: HTMLDivElement | null = null

  public constructor(props: PropsWithHeight) {
    super(props)

    this.state = {
      error: undefined,
    }
  }

  public render(): JSX.Element {
    if (this.state.error) {
      throw this.state.error
    }

    return (
      // Create the container Vega draws inside.
      <div className="stVegaLiteChart" ref={c => (this.element = c)} />
    )
  }

  public async componentDidMount(): Promise<void> {
    try {
      await this.createView()
    } catch (error) {
      this.setState({ error })
    }
  }

  public generateSpec = (): any => {
    const el = this.props.element
    const spec = JSON.parse(el.get("spec"))
    const useContainerWidth = JSON.parse(el.get("useContainerWidth"))

    if (this.props.height) {
      //fullscreen
      spec.width = this.props.width - EMBED_PADDING
      spec.height = this.props.height
    } else {
      if (useContainerWidth) {
        spec.width = this.props.width - EMBED_PADDING
      }
    }

    if (!spec.padding) {
      spec.padding = {}
    }

    if (spec.padding.bottom == null) {
      spec.padding.bottom = BOTTOM_PADDING
    }

    if (spec.datasets) {
      throw new Error("Datasets should not be passed as part of the spec")
    }

    return spec
  }

  public async componentDidUpdate(prevProps: PropsWithHeight): Promise<void> {
    const prevElement = prevProps.element
    const element = this.props.element

    const prevSpec = prevElement.get("spec")
    const spec = element.get("spec")

    if (
      !this.vegaView ||
      prevSpec !== spec ||
      prevProps.width !== this.props.width ||
      prevProps.height !== this.props.height
    ) {
      logMessage("Vega spec changed.")
      try {
        await this.createView()
      } catch (error) {
        this.setState({ error })
      }
      return
    }

    const prevData = prevElement.get("data")
    const data = element.get("data")

    if (prevData || data) {
      this.updateData(this.defaultDataName, prevData, data)
    }

    const prevDataSets = getDataSets(prevElement) || {}
    const dataSets = getDataSets(element) || {}

    for (const [name, dataset] of Object.entries(dataSets)) {
      const datasetName = name ? name : this.defaultDataName
      const prevDataset = prevDataSets[datasetName]
      this.updateData(datasetName, prevDataset, dataset)
    }

    // Remove all datasets that are in the previous but not the current datasets.
    for (const name of Object.keys(prevDataSets)) {
      if (!dataSets.hasOwnProperty(name) && name !== this.defaultDataName) {
        this.updateData(name, null, null)
      }
    }

    this.vegaView.resize().runAsync()
  }

  /**
   * Update the dataset in the Vega view. This method tried to minimize changes
   * by automatically creating and applying diffs.
   *
   * @param name The name of the dataset.
   * @param prevData The dataset before the update.
   * @param data The dataset at the current state.
   */
  private updateData(
    name: string,
    prevData: ImmutableMap<string, any> | null,
    data: ImmutableMap<string, any> | null
  ): void {
    if (!this.vegaView) {
      throw new Error("Chart has not been drawn yet")
    }

    if (!data || !data.get("data")) {
      const viewHasDataWithName = (this
        .vegaView as any)._runtime.data.hasOwnProperty(name)
      if (viewHasDataWithName) {
        this.vegaView.remove(name, vega.truthy)
      }
      return
    }

    if (!prevData || !prevData.get("data")) {
      this.vegaView.insert(name, getDataArray(data))
      return
    }

    const [prevNumRows, prevNumCols] = tableGetRowsAndCols(
      prevData.get("data")
    )
    const [numRows, numCols] = tableGetRowsAndCols(data.get("data"))

    // Check if dataframes have same "shape" but the new one has more rows.
    if (
      dataIsAnAppendOfPrev(
        prevData,
        prevNumRows,
        prevNumCols,
        data,
        numRows,
        numCols
      )
    ) {
      if (prevNumRows < numRows) {
        this.vegaView.insert(name, getDataArray(data, prevNumRows))
      }
    } else {
      // Clean the dataset and insert from scratch.
      const cs = vega
        .changeset()
        .remove(vega.truthy)
        .insert(getDataArray(data))
      this.vegaView.change(name, cs)
      logMessage(
        `Had to clear the ${name} dataset before inserting data through Vega view.`
      )
    }
  }

  /**
   * Create a new Vega view and add the data.
   */
  private async createView(): Promise<void> {
    logMessage("Creating a new Vega view.")

    if (!this.element) {
      throw Error("Element missing.")
    }

    if (this.vegaView) {
      // Finalize the previous view so it can be garbage collected.
      this.vegaView.finalize()
    }

    const el = this.props.element
<<<<<<< HEAD

    const spec = JSON.parse(el.get("spec"))

    const { width, height } = this.getChartDimensions(
      spec.width as number | undefined
    )
    spec.width = width
    spec.height = height
    spec.padding = this.getChartPadding(spec.padding)

    if (!spec.padding) {
      spec.padding = {}
    }

    if (spec.padding.bottom == null) {
      spec.padding.bottom = BOTTOM_PADDING
    }

    if (spec.datasets) {
      throw new Error("Datasets should not be passed as part of the spec")
    }

=======
    const spec = this.generateSpec()
>>>>>>> cc2a56f7
    const { vgSpec, view } = await embed(this.element, spec)

    const datasets = getDataArrays(el)

    // Heuristic to determine the default dataset name.
    const datasetNames = datasets ? Object.keys(datasets) : []
    if (datasetNames.length === 1) {
      this.defaultDataName = datasetNames[0]
    } else if (datasetNames.length === 0 && vgSpec.data) {
      this.defaultDataName = DEFAULT_DATA_NAME
    }

    const dataObj = getInlineData(el)
    if (dataObj) {
      view.insert(this.defaultDataName, dataObj)
    }
    if (datasets) {
      for (const [name, data] of Object.entries(datasets)) {
        view.insert(name, data)
      }
    }

    this.vegaView = view

    await view.runAsync()

    // Fix bug where the "..." menu button overlaps with charts where width is
    // set to -1 on first load.
    this.vegaView.resize().runAsync()
  }
}

function getInlineData(
  el: ImmutableMap<string, any>
): { [field: string]: any }[] | null {
  const dataProto = el.get("data")

  if (!dataProto) {
    return null
  }

  return getDataArray(dataProto)
}

function getDataArrays(
  el: ImmutableMap<string, any>
): { [dataset: string]: any[] } | null {
  const datasets = getDataSets(el)

  if (datasets == null) {
    return null
  }

  const datasetArrays: { [dataset: string]: any[] } = {}

  for (const [name, dataset] of Object.entries(datasets)) {
    datasetArrays[name] = getDataArray(dataset)
  }

  return datasetArrays
}

function getDataSets(
  el: ImmutableMap<string, any>
): { [dataset: string]: ImmutableMap<string, any> } | null {
  if (!el.get("datasets") || el.get("datasets").isEmpty()) {
    return null
  }

  const datasets: { [dataset: string]: any } = {}

  el.get("datasets").forEach((x: any, i: number) => {
    if (!x) {
      return
    }
    const name = x.get("hasName") ? x.get("name") : null
    datasets[name] = x.get("data")
  })

  return datasets
}

function getDataArray(
  dataProto: ImmutableMap<string, any>,
  startIndex = 0
): { [field: string]: any }[] {
  if (!dataProto.get("data")) {
    return []
  }
  if (!dataProto.get("index")) {
    return []
  }
  if (!dataProto.get("columns")) {
    return []
  }

  const dataArr = []
  const [rows, cols] = tableGetRowsAndCols(dataProto.get("data"))

  const indexType = dataProto.get("index").get("type")
  const hasSupportedIndex = SUPPORTED_INDEX_TYPES.has(indexType)

  for (let rowIndex = startIndex; rowIndex < rows; rowIndex++) {
    const row: { [field: string]: any } = {}

    if (hasSupportedIndex) {
      row[MagicFields.DATAFRAME_INDEX] = indexGet(
        dataProto.get("index"),
        0,
        rowIndex
      )
    }

    for (let colIndex = 0; colIndex < cols; colIndex++) {
      row[indexGet(dataProto.get("columns"), 0, colIndex)] = tableGet(
        dataProto.get("data"),
        colIndex,
        rowIndex
      )
    }

    dataArr.push(row)
  }

  return dataArr
}

/**
 * Checks if data looks like it's just prevData plus some appended rows.
 */
function dataIsAnAppendOfPrev(
  prevData: ImmutableMap<string, number>,
  prevNumRows: number,
  prevNumCols: number,
  data: ImmutableMap<string, number>,
  numRows: number,
  numCols: number
): boolean {
  // Check whether dataframes have the same shape.

  if (prevNumCols !== numCols) {
    return false
  }

  if (prevNumRows > numRows) {
    return false
  }

  if (prevNumRows === 0) {
    return false
  }

  const df0 = prevData.get("data")
  const df1 = data.get("data")
  const c = numCols - 1
  const r = prevNumRows - 1

  // Check if the new dataframe looks like it's a superset of the old one.
  // (this is a very light check, and not guaranteed to be right!)
  if (
    tableGet(df0, c, 0) !== tableGet(df1, c, 0) ||
    tableGet(df0, c, r) !== tableGet(df1, c, r)
  ) {
    return false
  }

  return true
}

export default withFullScreenWrapper(VegaLiteChart)<|MERGE_RESOLUTION|>--- conflicted
+++ resolved
@@ -216,9 +216,7 @@
       return
     }
 
-    const [prevNumRows, prevNumCols] = tableGetRowsAndCols(
-      prevData.get("data")
-    )
+    const [prevNumRows, prevNumCols] = tableGetRowsAndCols(prevData.get("data"))
     const [numRows, numCols] = tableGetRowsAndCols(data.get("data"))
 
     // Check if dataframes have same "shape" but the new one has more rows.
@@ -264,32 +262,7 @@
     }
 
     const el = this.props.element
-<<<<<<< HEAD
-
-    const spec = JSON.parse(el.get("spec"))
-
-    const { width, height } = this.getChartDimensions(
-      spec.width as number | undefined
-    )
-    spec.width = width
-    spec.height = height
-    spec.padding = this.getChartPadding(spec.padding)
-
-    if (!spec.padding) {
-      spec.padding = {}
-    }
-
-    if (spec.padding.bottom == null) {
-      spec.padding.bottom = BOTTOM_PADDING
-    }
-
-    if (spec.datasets) {
-      throw new Error("Datasets should not be passed as part of the spec")
-    }
-
-=======
     const spec = this.generateSpec()
->>>>>>> cc2a56f7
     const { vgSpec, view } = await embed(this.element, spec)
 
     const datasets = getDataArrays(el)
