--- conflicted
+++ resolved
@@ -17,13 +17,6 @@
 
 import React from "react"
 import { Input as UIInput } from "baseui/input"
-<<<<<<< HEAD
-import { TextInput as TextInputProto } from "autogen/proto"
-import { WidgetStateManager, Source } from "lib/WidgetStateManager"
-import InputInstructions from "components/shared/InputInstructions/InputInstructions"
-import { StyledWidgetLabel } from "components/widgets/BaseWidget"
-import { isInForm } from "../../../lib/utils"
-=======
 import { TextInput as TextInputProto } from "src/autogen/proto"
 import { WidgetStateManager, Source } from "src/lib/WidgetStateManager"
 import InputInstructions from "src/components/shared/InputInstructions/InputInstructions"
@@ -35,7 +28,6 @@
 import { Placement } from "src/components/shared/Tooltip"
 import { isInForm } from "src/lib/utils"
 import { StyledTextInput } from "./styled-components"
->>>>>>> 18a1659a
 
 export interface Props {
   disabled: boolean
