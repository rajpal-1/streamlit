/**
 * @license
 * Copyright 2018-2019 Streamlit Inc.
 *
 * Licensed under the Apache License, Version 2.0 (the "License");
 * you may not use this file except in compliance with the License.
 * You may obtain a copy of the License at
 *
 *    http://www.apache.org/licenses/LICENSE-2.0
 *
 * Unless required by applicable law or agreed to in writing, software
 * distributed under the License is distributed on an "AS IS" BASIS,
 * WITHOUT WARRANTIES OR CONDITIONS OF ANY KIND, either express or implied.
 * See the License for the specific language governing permissions and
 * limitations under the License.
 */

import React, { Fragment, PureComponent } from "react"
import { Col, Container, Row } from "reactstrap"
import { HotKeys } from "react-hotkeys"
import { fromJS, List } from "immutable"

// Other local imports.
import ReportView from "components/core/ReportView/"
import { StatusWidget } from "components/core/StatusWidget/"
import LoginBox from "components/core/LoginBox/"
import MainMenu from "components/core/MainMenu/"
import { StreamlitDialog, DialogType } from "components/core/StreamlitDialog/"
import Resolver from "lib/Resolver"
import { ConnectionManager } from "lib/ConnectionManager"
import { WidgetStateManager } from "lib/WidgetStateManager"
import { ConnectionState } from "lib/ConnectionState"
import { ReportRunState } from "lib/ReportRunState"
import { SessionEventDispatcher } from "lib/SessionEventDispatcher"
import { applyDelta } from "lib/DeltaParser"

import { RERUN_PROMPT_MODAL_DIALOG } from "lib/baseconsts"
import { SessionInfo } from "lib/SessionInfo"
import { MetricsManager } from "lib/MetricsManager"
import {
  hashString,
  isEmbeddedInIFrame,
  makeElementWithInfoText,
} from "lib/utils"
import { logError, logMessage } from "lib/log"

// WARNING: order matters
import "assets/css/theme.scss"
import "./App.scss"
import "assets/css/header.scss"

class App extends PureComponent {
  constructor(props) {
    super(props)

    this.state = {
      connectionState: ConnectionState.INITIAL,
      elements: {
        main: fromJS([makeElementWithInfoText("Please wait...")]),
        sidebar: fromJS([]),
      },
      reportId: "<null>",
      reportName: null,
      reportRunState: ReportRunState.NOT_RUNNING,
      showLoginBox: false,
      userSettings: {
        wideMode: false,
        runOnSave: false,
      },
    }

    // Bind event handlers.
    this.closeDialog = this.closeDialog.bind(this)
    this.getUserLogin = this.getUserLogin.bind(this)
    this.handleConnectionError = this.handleConnectionError.bind(this)
    this.handleConnectionStateChanged = this.handleConnectionStateChanged.bind(
      this
    )
    this.handleMessage = this.handleMessage.bind(this)
    this.isServerConnected = this.isServerConnected.bind(this)
    this.onLogInError = this.onLogInError.bind(this)
    this.onLogInSuccess = this.onLogInSuccess.bind(this)
    this.openRerunScriptDialog = this.openRerunScriptDialog.bind(this)
    this.rerunScript = this.rerunScript.bind(this)
    this.stopReport = this.stopReport.bind(this)
    this.openClearCacheDialog = this.openClearCacheDialog.bind(this)
    this.clearCache = this.clearCache.bind(this)
    this.saveReport = this.saveReport.bind(this)
    this.saveSettings = this.saveSettings.bind(this)
    this.settingsCallback = this.settingsCallback.bind(this)
    this.aboutCallback = this.aboutCallback.bind(this)

    this.userLoginResolver = new Resolver()
    this.sessionEventDispatcher = new SessionEventDispatcher()
    this.statusWidgetRef = React.createRef()

    this.connectionManager = null
    this.widgetMgr = new WidgetStateManager(this.sendBackMsg)

    window.streamlitDebug = {}
    window.streamlitDebug.closeConnection = this.closeConnection.bind(this)
  }

  /**
   * Global keyboard shortcuts.
   */
  keyHandlers = {
    // The r key reruns the script.
    r: () => this.rerunScript(),

    // The shift+r key opens the rerun script dialog.
    "shift+r": () => this.openRerunScriptDialog(),

    // The c key clears the cache.
    c: () => this.openClearCacheDialog(),
  }

  componentDidMount() {
    // Initialize connection manager here, to avoid
    // "Can't call setState on a component that is not yet mounted." error.
    this.connectionManager = new ConnectionManager({
      getUserLogin: this.getUserLogin,
      onMessage: this.handleMessage,
      onConnectionError: this.handleConnectionError,
      connectionStateChanged: this.handleConnectionStateChanged,
    })

    if (isEmbeddedInIFrame()) {
      document.body.classList.add("embedded")
    }

    MetricsManager.current.enqueue("viewReport")
  }

  /**
   * Called by ConnectionManager when our connection state changes
   */
  handleConnectionStateChanged(newState) {
    logMessage(
      `Connection state changed from ${this.state.connectionState} to ${newState}`
    )

    this.setState({ connectionState: newState })

    if (newState === ConnectionState.CONNECTED) {
      logMessage(
        "Reconnected to server; Requesting a run (which may be preheated)"
      )
      this.widgetMgr.sendUpdateWidgetsMessage()
      this.setState({ dialog: null })
    }
  }

  showError(errorNode) {
    logError(errorNode)

    this.openDialog({
      type: "warning",
      title: "Connection error",
      msg: errorNode,
    })
  }

  /**
   * Callback when we get a message from the server.
   */
  handleMessage(msgProto) {
    // We don't have an immutableProto here, so we can't use
    // the dispatchOneOf helper
    const dispatchProto = (obj, name, funcs) => {
      const whichOne = obj[name]
      if (whichOne in funcs) {
        return funcs[whichOne](obj[whichOne])
      } else {
        throw new Error(`Cannot handle ${name} "${whichOne}".`)
      }
    }

    try {
      dispatchProto(msgProto, "type", {
        initialize: initializeMsg => this.handleInitialize(initializeMsg),
        sessionStateChanged: msg => this.handleSessionStateChanged(msg),
        sessionEvent: evtMsg => this.handleSessionEvent(evtMsg),
        newReport: newReportMsg => this.handleNewReport(newReportMsg),
        delta: deltaMsg => this.handleDeltaMsg(deltaMsg, msgProto.metadata),
        reportFinished: () => this.handleReportFinished(),
        uploadReportProgress: progress =>
          this.openDialog({ progress, type: DialogType.UPLOAD_PROGRESS }),
        reportUploaded: url =>
          this.openDialog({ url, type: DialogType.UPLOADED }),
      })
    } catch (err) {
      this.showError(err.message)
    }
  }

  /**
   * Handler for ForwardMsg.initialize messages
   * @param initializeMsg an Initialize protobuf
   */
  handleInitialize(initializeMsg) {
    SessionInfo.current = new SessionInfo({
      streamlitVersion: initializeMsg.environmentInfo.streamlitVersion,
      pythonVersion: initializeMsg.environmentInfo.pythonVersion,
      installationId: initializeMsg.userInfo.installationId,
      authorEmail: initializeMsg.userInfo.email,
    })

    MetricsManager.current.initialize({
      gatherUsageStats: initializeMsg.config.gatherUsageStats,
    })

    MetricsManager.current.enqueue("createReport", {
      pythonVersion: SessionInfo.current.pythonVersion,
    })

    this.setState({
      sharingEnabled: initializeMsg.config.sharingEnabled,
    })

    const initialState = initializeMsg.sessionState
    this.handleSessionStateChanged(initialState)
  }

  /**
   * Handler for ForwardMsg.sessionStateChanged messages
   * @param stateChangeProto a SessionState protobuf
   */
  handleSessionStateChanged(stateChangeProto) {
    this.setState(prevState => {
      // Determine our new ReportRunState
      let reportRunState = prevState.reportRunState
      let dialog = prevState.dialog

      if (
        stateChangeProto.reportIsRunning &&
        prevState.reportRunState !== ReportRunState.STOP_REQUESTED
      ) {
        // If the report is running, we change our ReportRunState only
        // if we don't have a pending stop request
        reportRunState = ReportRunState.RUNNING

        // If the scriptCompileError dialog is open and the report starts
        // running, close it.
        if (
          dialog != null &&
          dialog.type === DialogType.SCRIPT_COMPILE_ERROR
        ) {
          dialog = undefined
        }
      } else if (
        !stateChangeProto.reportIsRunning &&
        prevState.reportRunState !== ReportRunState.RERUN_REQUESTED &&
        prevState.reportRunState !== ReportRunState.COMPILATION_ERROR
      ) {
        // If the report is not running, we change our ReportRunState only
        // if we don't have a pending rerun request, and we don't have
        // a script compilation failure
        reportRunState = ReportRunState.NOT_RUNNING

        MetricsManager.current.enqueue(
          "deltaStats",
          MetricsManager.current.getDeltaCounter()
        )
      }

      return {
        userSettings: {
          ...prevState.userSettings,
          runOnSave: stateChangeProto.runOnSave,
        },
        dialog,
        reportRunState,
      }
    })
  }

  /**
   * Handler for ForwardMsg.sessionEvent messages
   * @param sessionEvent a SessionEvent protobuf
   */
  handleSessionEvent(sessionEvent) {
    this.sessionEventDispatcher.handleSessionEventMsg(sessionEvent)
    if (sessionEvent.type === "scriptCompilationException") {
      this.setState({ reportRunState: ReportRunState.COMPILATION_ERROR })
      this.openDialog({
        type: DialogType.SCRIPT_COMPILE_ERROR,
        exception: sessionEvent.scriptCompilationException,
      })
    } else if (
      RERUN_PROMPT_MODAL_DIALOG &&
      sessionEvent.type === "reportChangedOnDisk"
    ) {
      this.openDialog({
        type: DialogType.SCRIPT_CHANGED,
        onRerun: this.rerunScript,
      })
    }
  }

  /**
   * Handler for ForwardMsg.newReport messages
   * @param newReportProto a NewReport protobuf
   */
  handleNewReport(newReportProto) {
    const name = newReportProto.name
    const scriptPath = newReportProto.scriptPath

    document.title = `${name} · Streamlit`

    MetricsManager.current.clearDeltaCounter()

    MetricsManager.current.enqueue("updateReport", {
      // Create a hash that uniquely identifies this "project" so we can tell
      // how many projects are being created with Streamlit while still keeping
      // possibly-sensitive info like the scriptPath outside of our metrics
      // services.
      reportHash: hashString(SessionInfo.current.installationId + scriptPath),
    })

    SessionInfo.current.commandLine = newReportProto.commandLine

    this.setState({
      reportId: newReportProto.id,
      commandLine: newReportProto.commandLine.join(" "),
      reportName: name,
    })
  }

  /**
   * Handler for ForwardMsg.reportFinished messages
   */
  handleReportFinished() {
    // When a script finishes running, we clear any stale elements left over
    // from its previous run - unless our script had a fatal error during
    // execution.
    if (this.state.reportRunState !== ReportRunState.COMPILATION_ERROR) {
      this.setState(({ elements, reportId }) => ({
        elements: {
          main: this.clearOldElements(elements.main, reportId),
          sidebar: this.clearOldElements(elements.sidebar, reportId),
        },
      }))
    }
  }

  /**
   * Removes old elements. The term old is defined as:
   *  - simple elements whose reportIds are no longer current
   *  - empty block elements
   */
  clearOldElements = (elements, reportId) => {
    return elements
      .map(element => {
        if (element instanceof List) {
          const clearedElements = this.clearOldElements(element, reportId)
          return clearedElements.size > 0 ? clearedElements : null
        }
        return element.get("reportId") === reportId ? element : null
      })
      .filter(element => element !== null)
  }

  /**
   * Opens a dialog with the specified state.
   */
  openDialog(dialogProps) {
    this.setState({ dialog: dialogProps })
  }

  /**
   * Closes the upload dialog if it's open.
   */
  closeDialog() {
    // HACK: Remove modal-open class that Bootstrap uses to hide scrollbars
    // when a modal is open. Otherwise, when the user causes a syntax error in
    // Python and we show an "Error" modal, and then the user presses "R" while
    // that modal is showing, this causes "modal-open" to *not* be removed
    // properly from <body>, thereby breaking scrolling. This seems to be
    // related to the modal-close animation taking too long.
    document.body.classList.remove("modal-open")

    this.setState({ dialog: undefined })
  }

  /**
   * Saves a UserSettings object.
   */
  saveSettings(newSettings) {
    const prevRunOnSave = this.state.userSettings.runOnSave
    const runOnSave = newSettings.runOnSave

    this.setState({ userSettings: newSettings })

    if (prevRunOnSave !== runOnSave && this.isServerConnected()) {
      this.sendBackMsg({ type: "setRunOnSave", setRunOnSave: runOnSave })
    }
  }

  /**
   * Applies a list of deltas to the elements.
   */
  handleDeltaMsg = (deltaMsg, metadataMsg) => {
    // (BUG #685) When user presses stop, stop adding elements to
    // report immediately to avoid race condition.
    // The one exception is static connections, which do not depend on
    // the report state (and don't have a stop button).
    const isStaticConnection = this.connectionManager.isStaticConnection()
    const reportIsRunning =
      this.state.reportRunState === ReportRunState.RUNNING
    if (isStaticConnection || reportIsRunning) {
      this.setState(state => ({
        // Create brand new `elements` instance, so components that depend on
        // this for re-rendering catch the change.
<<<<<<< HEAD
        // NOTE potential source of slowness issues
        elements: {...applyDelta(state.elements, state.reportId, deltaMsg, metadataMsg)},
=======
        elements: {
          ...applyDelta(state.elements, state.reportId, deltaMsg, metadataMsg),
        },
>>>>>>> 54465755
      }))
    }
  }

  /**
   * Used by e2e tests to test disabling widgets
   */
  closeConnection() {
    if (this.isServerConnected()) {
      this.sendBackMsg({
        type: "closeConnection",
        closeConnection: true,
      })
    }
  }

  /**
   * Callback to call when we want to save the report.
   */
  saveReport() {
    if (this.isServerConnected()) {
      if (this.state.sharingEnabled) {
        MetricsManager.current.enqueue("shareReport")
        this.sendBackMsg({
          type: "cloudUpload",
          cloudUpload: true,
        })
      } else {
        this.openDialog({
          type: "warning",
          title: "Error sharing report",
          msg: (
            <Fragment>
              <div>You do not have sharing configured.</div>
              <div>
                Please contact{" "}
                <a href="mailto:hello@streamlit.io">Streamlit Support</a> to
                setup sharing.
              </div>
            </Fragment>
          ),
        })
      }
    } else {
      logError("Cannot save report when disconnected from server")
    }
  }

  /**
   * Opens the dialog to rerun the script.
   */
  openRerunScriptDialog() {
    if (this.isServerConnected()) {
      this.openDialog({
        type: DialogType.RERUN_SCRIPT,
        getCommandLine: () => this.state.commandLine,
        setCommandLine: commandLine => this.setState({ commandLine }),
        rerunCallback: this.rerunScript,

        // This will be called if enter is pressed.
        defaultAction: this.rerunScript,
      })
    } else {
      logError("Cannot rerun script when disconnected from server.")
    }
  }

  /**
   * Reruns the script (given by this.state.commandLine).
   *
   * @param alwaysRunOnSave a boolean. If true, UserSettings.runOnSave
   * will be set to true, which will result in a request to the Server
   * to enable runOnSave for this report.
   */
  rerunScript(alwaysRunOnSave = false) {
    this.closeDialog()

    if (!this.isServerConnected()) {
      logError("Cannot rerun script when disconnected from server.")
      return
    }

    if (
      this.state.reportRunState === ReportRunState.RUNNING ||
      this.state.reportRunState === ReportRunState.RERUN_REQUESTED
    ) {
      // Don't queue up multiple rerunScript requests
      return
    }

    MetricsManager.current.enqueue("rerunScript")

    this.setState({ reportRunState: ReportRunState.RERUN_REQUESTED })

    // Note: `rerunScript` is incorrectly called in some places.
    // We can remove `=== true` after adding type information
    if (alwaysRunOnSave === true) {
      // Update our run-on-save setting *before* calling rerunScript.
      // The rerunScript message currently blocks all BackMsgs from
      // being processed until the script has completed executing.
      this.saveSettings({ ...this.state.userSettings, runOnSave: true })
    }

    this.sendBackMsg({
      type: "rerunScript",
      rerunScript: this.state.commandLine,
    })
  }

  /** Requests that the server stop running the report */
  stopReport() {
    if (!this.isServerConnected()) {
      logError("Cannot stop report when disconnected from server.")
      return
    }

    if (
      this.state.reportRunState === ReportRunState.NOT_RUNNING ||
      this.state.reportRunState === ReportRunState.STOP_REQUESTED
    ) {
      // Don't queue up multiple stopReport requests
      return
    }

    this.sendBackMsg({ type: "stopReport", stopReport: true })
    this.setState({ reportRunState: ReportRunState.STOP_REQUESTED })
  }

  /**
   * Shows a dialog asking the user to confirm they want to clear the cache
   */
  openClearCacheDialog() {
    if (this.isServerConnected()) {
      this.openDialog({
        type: DialogType.CLEAR_CACHE,
        confirmCallback: this.clearCache,

        // This will be called if enter is pressed.
        defaultAction: this.clearCache,
      })
    } else {
      logError("Cannot clear cache: disconnected from server")
    }
  }

  /**
   * Asks the server to clear the st_cache
   */
  clearCache() {
    this.closeDialog()
    if (this.isServerConnected()) {
      MetricsManager.current.enqueue("clearCache")
      this.sendBackMsg({ type: "clearCache", clearCache: true })
    } else {
      logError("Cannot clear cache: disconnected from server")
    }
  }

  /**
   * Sends a message back to the server.
   */
  sendBackMsg = msg => {
    if (this.connectionManager) {
      logMessage(msg)
      this.connectionManager.sendMessage(msg)
    } else {
      logError(`Not connected. Cannot send back message: ${msg}`)
    }
  }

  /**
   * Updates the report body when there's a connection error.
   */
  handleConnectionError(errNode) {
    this.showError(errNode)
  }

  /**
   * Indicates whether we're connected to the server.
   */
  isServerConnected() {
    return this.connectionManager
      ? this.connectionManager.isConnected()
      : false
  }

  settingsCallback() {
    this.openDialog({
      type: DialogType.SETTINGS,
      isOpen: true,
      isServerConnected: this.isServerConnected(),
      settings: this.state.userSettings,
      onSave: this.saveSettings,
    })
  }

  aboutCallback() {
    this.openDialog({
      type: DialogType.ABOUT,
      onClose: this.closeDialog,
    })
  }

  async getUserLogin() {
    this.setState({ showLoginBox: true })
    const idToken = await this.userLoginResolver.promise
    this.setState({ showLoginBox: false })
    return idToken
  }

  onLogInSuccess({ accessToken, idToken }) {
    if (accessToken) {
      this.userLoginResolver.resolve(idToken)
    } else {
      this.userLoginResolver.reject("Error signing in.")
    }
  }

  onLogInError(msg) {
    this.userLoginResolver.reject(`Error signing in. ${msg}`)
  }

  render() {
    const outerDivClass = [
      "stApp",
      isEmbeddedInIFrame()
        ? "streamlit-embedded"
        : this.state.userSettings.wideMode
        ? "streamlit-wide"
        : "streamlit-regular",
    ].join(" ")

    const dialogProps = {
      ...this.state.dialog,
      onClose: this.closeDialog,
    }

    // Attach and focused props provide a way to handle Global Hot Keys
    // https://github.com/greena13/react-hotkeys/issues/41
    // attach: DOM element the keyboard listeners should attach to
    // focused: A way to force focus behaviour
    return (
      <HotKeys handlers={this.keyHandlers} attach={window} focused={true}>
        <div className={outerDivClass}>
          {/* The tabindex below is required for testing. */}
          <header tabIndex="-1">
            <div className="decoration" />
            <nav>
              <a href="//streamlit.io">Streamlit</a>
            </nav>
            <div className="toolbar">
              <StatusWidget
                ref={this.statusWidgetRef}
                connectionState={this.state.connectionState}
                sessionEventDispatcher={this.sessionEventDispatcher}
                reportRunState={this.state.reportRunState}
                rerunReport={this.rerunScript}
                stopReport={this.stopReport}
              />
              <MainMenu
                isServerConnected={this.isServerConnected}
                saveCallback={this.saveReport}
                quickRerunCallback={this.rerunScript}
                rerunCallback={this.openRerunScriptDialog}
                clearCacheCallback={this.openClearCacheDialog}
                settingsCallback={this.settingsCallback}
                aboutCallback={this.aboutCallback}
              />
            </div>
          </header>

          <Container className="streamlit-container">
            <Row className="justify-content-center">
              {/*
                Disclaimer: If this columns are changed please update
                MAXIMUM_CONTENT_WIDTH constant value for st.image() from
                image_proto.py file
              */}

              <Col
                className={
                  this.state.userSettings.wideMode
                    ? ""
                    : "col-lg-8 col-md-9 col-sm-12 col-xs-12"
                }
              >
                {this.state.showLoginBox ? (
                  <LoginBox
                    onSuccess={this.onLogInSuccess}
                    onFailure={this.onLogInError}
                  />
                ) : (
                  <ReportView
                    elements={this.state.elements}
                    reportId={this.state.reportId}
                    reportRunState={this.state.reportRunState}
                    showStaleElementIndicator={
                      this.state.connectionState !== ConnectionState.STATIC
                    }
                    widgetMgr={this.widgetMgr}
                    widgetsDisabled={
                      this.state.connectionState !== ConnectionState.CONNECTED
                    }
                  />
                )}
              </Col>
            </Row>

            <StreamlitDialog {...dialogProps} />
          </Container>
        </div>
      </HotKeys>
    )
  }
}

export default App<|MERGE_RESOLUTION|>--- conflicted
+++ resolved
@@ -412,14 +412,9 @@
       this.setState(state => ({
         // Create brand new `elements` instance, so components that depend on
         // this for re-rendering catch the change.
-<<<<<<< HEAD
-        // NOTE potential source of slowness issues
-        elements: {...applyDelta(state.elements, state.reportId, deltaMsg, metadataMsg)},
-=======
         elements: {
           ...applyDelta(state.elements, state.reportId, deltaMsg, metadataMsg),
         },
->>>>>>> 54465755
       }))
     }
   }
