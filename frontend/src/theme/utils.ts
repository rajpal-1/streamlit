/**
 * @license
 * Copyright 2018-2021 Streamlit Inc.
 *
 * Licensed under the Apache License, Version 2.0 (the "License");
 * you may not use this file except in compliance with the License.
 * You may obtain a copy of the License at
 *
 *    http://www.apache.org/licenses/LICENSE-2.0
 *
 * Unless required by applicable law or agreed to in writing, software
 * distributed under the License is distributed on an "AS IS" BASIS,
 * WITHOUT WARRANTIES OR CONDITIONS OF ANY KIND, either express or implied.
 * See the License for the specific language governing permissions and
 * limitations under the License.
 */
import {
  createTheme as createBaseTheme,
  lightThemePrimitives as lightBaseThemePrimitives,
} from "baseui"
import { ThemePrimitives, Theme as BaseTheme } from "baseui/theme"
import {
  darken,
  getContrast,
  lighten,
  parseToHsla,
  transparentize,
} from "color2k"
import camelcase from "camelcase"

import { CustomThemeConfig, ICustomThemeConfig } from "autogen/proto"
import { logError } from "lib/log"
import {
  baseTheme,
  createAutoTheme,
  darkTheme,
  lightTheme,
  Theme,
  ThemeConfig,
  ThemeSpacing,
} from "theme"
import { LocalStore } from "lib/storageUtils"

export const AUTO_THEME = "Auto"

// Theme primitives. See lightThemePrimitives for what's available. These are
// used to create a large JSON-style structure with theme values for all
// widgets.
// - See node_modules/baseui/themes/light-theme-primitives.js for an example
// of primitives we can use here.
// - See node_modules/baseui/themes/creator.js for the mapping of values from
// this file to output values.
export const createBaseThemePrimitives = (
  baseTheme: ThemePrimitives,
  theme: Theme
): ThemePrimitives => {
  const { colors, genericFonts } = theme
  return {
    ...baseTheme,

    primaryFontFamily: genericFonts.bodyFont,

    primary100: colors.primary,
    primary200: colors.primary,
    primary300: colors.primary,
    primary400: colors.primary,
    primary500: colors.primary,
    primary600: colors.primary,
    primary700: colors.primary,

    // Override gray values based on what is actually used in BaseWeb, and the
    // way we want it to match our theme originating from Bootstrap.
    mono100: colors.bgColor, // Popup menu
    mono200: colors.secondaryBg, // Text input, text area, selectbox
    mono300: colors.lightGray, // Disabled widget background
    mono400: colors.lightGray, // Slider track
    mono500: colors.gray, // Clicked checkbox and radio
    mono600: colors.gray, // Disabled widget text
    mono700: colors.gray, // Unselected checkbox and radio
    mono800: colors.darkGray, // Selectbox text
    mono900: colors.darkGray, // Not used, but just in case.
    mono1000: colors.black,

    rating200: "#FFE1A5",
    rating400: "#FFC043",
  }
}

// Theme overrides.
// NOTE: A lot of the properties we can override here don't seem to actually
// be used anywhere in BaseWeb's source. Will report a bug about it.
export const createThemeOverrides = (theme: Theme): Record<string, any> => {
  const { colors, genericFonts, fontSizes, lineHeights, radii } = theme
  const fontStyles = {
    fontFamily: genericFonts.bodyFont,
    fontSize: fontSizes.md,
    fontSizeSm: fontSizes.smDefault,
    fontWeight: "normal",
    lineHeight: lineHeights.base,
    lineHeightTight: lineHeights.tight,
  }

  return {
    borders: {
      radius100: radii.md,
      radius200: radii.md,
      radius300: radii.md,
      radius400: radii.md,
      buttonBorderRadius: radii.md,
      inputBorderRadius: radii.md,
      popoverBorderRadius: radii.md,
      surfaceBorderRadius: radii.md,
    },
    typography: {
      // Here we override some fonts that are used in widgets. We don't care
      // about the ones that are not used.
      font100: {},
      font150: { ...fontStyles }, // Popup menus
      font200: {},
      font250: {},
      font300: { ...fontStyles }, // Popup menus
      font350: { ...fontStyles }, // Checkbox
      font400: { ...fontStyles }, // Textinput, textarea, selectboxes
      font450: { ...fontStyles }, // Radio
      font460: { ...fontStyles }, // Calendar header buttons
      font470: { ...fontStyles }, // Button
      font500: { ...fontStyles }, // Selected items in selectbox
      font600: {},

      LabelXSmall: { ...fontStyles },
      LabelSmall: { ...fontStyles },
      LabelMedium: { ...fontStyles },
      LabelLarge: { ...fontStyles },
      ParagraphSmall: { ...fontStyles },
    },

    colors: {
      white: colors.white,
      black: colors.black,
      primary: colors.primary,
      primaryA: colors.primary,
      backgroundPrimary: colors.bgColor,
      backgroundSecondary: colors.secondaryBg,
      backgroundTertiary: colors.bgColor,
      accent: transparentize(colors.primary, 0.5),
      tagPrimarySolidBackground: colors.primary,
      borderFocus: colors.primary,
      contentPrimary: colors.bodyText,
      inputPlaceholder: colors.darkGray,
      tickFillDisabled: colors.gray,
      tickMarkFill: colors.lightestGray,
      tickFillSelected: colors.primary,
      calendarForeground: colors.bodyText,
      calendarDayForegroundPseudoSelected: colors.bodyText,
      calendarHeaderBackground: colors.bgColor,
      calendarHeaderForeground: colors.bodyText,
      calendarHeaderBackgroundActive: colors.bgColor,
      calendarHeaderForegroundDisabled: colors.gray40,
      calendarDayBackgroundSelected: colors.primary,
      calendarDayBackgroundSelectedHighlighted: colors.primary,
      calendarDayForegroundSelected: colors.white,
      calendarDayForegroundSelectedHighlighted: colors.white,
      calendarDayForegroundPseudoSelectedHighlighted: colors.bodyText,
      menuFontHighlighted: colors.bodyText,

      modalCloseColor: colors.bodyText,

      notificationInfoBackground: colors.alertInfoBackgroundColor,
      notificationInfoText: colors.alertInfoTextColor,
      notificationPositiveBackground: colors.alertSuccessBackgroundColor,
      notificationPositiveText: colors.alertSuccessTextColor,
      notificationWarningBackground: colors.alertWarningBackgroundColor,
      notificationWarningText: colors.alertWarningTextColor,
      notificationNegativeBackground: colors.alertErrorBackgroundColor,
      notificationNegativeText: colors.alertErrorTextColor,
      progressbarTrackFill: colors.secondaryBg,

      // mono100 overrides
      datepickerBackground: colors.secondaryBg,
      calendarBackground: colors.secondaryBg,
      tickFill: colors.bgColor, // Checkbox and Radio
      tickMarkFillDisabled: colors.secondaryBg,
      menuFill: colors.bgColor, // Dropdown BG

      // mono200 overrides
      buttonDisabledFill: colors.secondaryBg,
      tickFillHover: colors.secondaryBg,
      inputFillDisabled: colors.secondaryBg,
      inputFillActive: colors.secondaryBg,

      // mono300 overrides
      toggleTrackFillDisabled: colors.secondaryBg,
      tickFillActive: colors.secondaryBg,
      sliderTrackFillDisabled: colors.secondaryBg,
      inputBorder: colors.secondaryBg,
      inputFill: colors.secondaryBg,
      inputEnhanceFill: colors.secondaryBg,
      inputEnhancerFillDisabled: colors.secondaryBg,

      // mono400 overrides
      buttonDisabledSpinnerBackground: colors.gray40,
      toggleTrackFill: colors.gray40,
      sliderTrackFill: colors.gray40,
      sliderHandleInnerFill: colors.gray40,
      sliderHandleInnerFillDisabled: colors.gray40,
    },
  }
}

export const createBaseUiTheme = (
  theme: Theme,
  primitives = lightBaseThemePrimitives
): BaseTheme & Record<string, any> =>
  createBaseTheme(
    createBaseThemePrimitives(primitives, theme),
    createThemeOverrides(theme)
  )

// https://www.w3.org/TR/WCAG20/#visual-audio-contrast
const MIN_CONTRAST = 4.5
export const contrastColors = (color: string, base: string): string => {
  const contrast = getContrast(color, base)
  const [, , light] = parseToHsla(color)
  if (contrast < MIN_CONTRAST) {
    return light < 0.75
      ? contrastColors(lighten(color, 0.1), base)
      : darken(color, 0.3)
  }
  return color
}

export const createEmotionColors = (genericColors: {
  [key: string]: string
<<<<<<< HEAD
}): { [key: string]: string } => {
  const contrastWithBg = (color: string): string => {
    return contrastColors(color, genericColors.bgColor)
  }

  const contrastedColors = {
    red: contrastWithBg(genericColors.red80),
    blue: contrastWithBg(genericColors.blue80),
    green: contrastWithBg(genericColors.green80),
    yellow: contrastWithBg(genericColors.yellow80),
    danger: contrastWithBg(genericColors.danger),
    info: contrastWithBg(genericColors.info),
    success: contrastWithBg(genericColors.success),
    warning: contrastWithBg(genericColors.warning),
  }

  const errorBg = transparentize(contrastedColors.danger, 0.8)
  const infoBg = transparentize(contrastedColors.info, 0.9)
  const successBg = transparentize(contrastedColors.success, 0.8)
  const warningBg = transparentize(contrastedColors.warning, 0.8)

  return {
    ...genericColors,
    ...contrastedColors,

    // Alerts
    alertErrorBorderColor: errorBg,
    alertErrorBackgroundColor: errorBg,
    alertErrorTextColor: contrastedColors.danger,

    alertInfoBorderColor: infoBg,
    alertInfoBackgroundColor: infoBg,
    alertInfoTextColor: contrastedColors.info,

    alertSuccessBorderColor: successBg,
    alertSuccessBackgroundColor: successBg,
    alertSuccessTextColor: contrastedColors.success,

    alertWarningBorderColor: warningBg,
    alertWarningBackgroundColor: warningBg,
    alertWarningTextColor: contrastedColors.warning,

    codeTextColor: contrastedColors.green,
    codeHighlightColor: genericColors.secondaryBg,

    docStringHeaderBorder: "#e6e9ef",
    docStringModuleText: "#444444",
    docStringContainerBackground: "#f0f3f9",

    headingColor: genericColors.bodyText,

    tableGray: genericColors.gray40,
  }
}
=======
}): { [key: string]: string } => ({
  ...genericColors,
  // Alerts
  alertErrorBorderColor: transparentize(genericColors.red, 0.8),
  alertErrorBackgroundColor: transparentize(genericColors.red, 0.8),
  alertErrorTextColor: genericColors.danger,
  alertInfoBorderColor: transparentize(genericColors.blue, 0.9),
  alertInfoBackgroundColor: transparentize(genericColors.blue, 0.9),
  alertInfoTextColor: genericColors.info,
  alertSuccessBorderColor: transparentize(genericColors.green, 0.8),
  alertSuccessBackgroundColor: transparentize(genericColors.green, 0.8),
  alertSuccessTextColor: genericColors.success,
  alertWarningBorderColor: transparentize(genericColors.yellow, 0.2),
  alertWarningBackgroundColor: transparentize(genericColors.yellow, 0.8),
  alertWarningTextColor: genericColors.warning,

  codeTextColor: genericColors.green80,
  codeHighlightColor: genericColors.secondaryBg,

  docStringHeaderBorder: genericColors.bodyText,
  docStringModuleText: genericColors.bodyText,
  docStringContainerBackground: transparentize(genericColors.secondaryBg, 0.6),

  headingColor: genericColors.bodyText,

  tableGray: genericColors.gray40,
})
>>>>>>> a33e59ee

export const isColor = (strColor: string): boolean => {
  const s = new Option().style
  s.color = strColor
  return s.color !== ""
}

export const createEmotionTheme = (
  themeInput: Partial<ICustomThemeConfig>,
  baseThemeConfig = baseTheme
): Theme => {
  const { genericColors, genericFonts, fonts } = baseThemeConfig.emotion
  const { name, font, ...customColors } = themeInput

  const parsedFont =
    font !== null && font !== undefined // font can be 0 for sans serif
      ? (camelcase(
          CustomThemeConfig.FontFamily[font].toString()
        ) as keyof typeof fonts)
      : undefined

  const parsedColors = Object.entries(customColors).reduce(
    (colors: Record<string, string>, [key, color]) => {
      if (isColor(color)) {
        colors[key] = color
      } else if (isColor(`#${color}`)) {
        colors[key] = `#${color}`
      }
      return colors
    },
    {}
  )

  // TODO: create an enum for this. Updating everything if a
  // config option changes is a pain
  // Mapping from CustomThemeConfig to color primitives
  const {
    secondaryBackgroundColor: secondaryBg,
    backgroundColor: bgColor,
    primaryColor: primary,
    secondaryColor: secondary,
    textColor: bodyText,
  } = parsedColors
  const newGenericColors = {
    ...genericColors,
    ...(primary && { primary }),
    ...(secondary && { secondary }),
    ...(bodyText && { bodyText }),
    ...(secondaryBg && { secondaryBg }),
    ...(bgColor && { bgColor }),
  }

  return {
    ...baseThemeConfig.emotion,
    colors: createEmotionColors(newGenericColors),
    genericColors: newGenericColors,
    genericFonts: {
      ...genericFonts,
      ...(parsedFont && {
        // Get the name of the enum key (i.e. serif) instead of the value (i.e. 1).
        bodyFont: fonts[parsedFont],
        headingFont: fonts[parsedFont],
      }),
    },
  }
}

export const createTheme = (
  themeInput: Partial<CustomThemeConfig>,
  baseThemeConfig = baseTheme
): ThemeConfig => {
  const emotion = createEmotionTheme(themeInput, baseThemeConfig)

  return {
    ...baseThemeConfig,
    name: themeInput.name || "Custom theme",
    emotion,
    basewebTheme: createBaseUiTheme(emotion, baseThemeConfig.primitives),
  }
}

export const getSystemTheme = (): ThemeConfig => {
  return window.matchMedia &&
    window.matchMedia("(prefers-color-scheme: dark)").matches
    ? darkTheme
    : lightTheme
}

export const getDefaultTheme = (): ThemeConfig => {
  // Priority for default theme
  // 1. Previous user preference
  // 2. OS preference
  const storedTheme = window.localStorage.getItem(LocalStore.ACTIVE_THEME)
  const parsedTheme = storedTheme
    ? (JSON.parse(storedTheme) as ThemeConfig)
    : null

  // If local storage has Auto, refetch system theme as it may have changed
  // based on time of day. We shouldn't ever have this saved in our storage
  // but checking in case!
  return parsedTheme && parsedTheme.name !== AUTO_THEME
    ? parsedTheme
    : createAutoTheme()
}

const whiteSpace = /\s+/
export function computeSpacingStyle(value: string, theme: Theme): string {
  if (value === "") {
    return ""
  }

  return value
    .split(whiteSpace)
    .map(marginValue => {
      if (marginValue === "0") {
        return theme.spacing.none
      }

      if (!(marginValue in theme.spacing)) {
        logError(`Invalid spacing value: ${marginValue}`)
        return theme.spacing.none
      }

      return theme.spacing[marginValue as ThemeSpacing]
    })
    .join(" ")
}<|MERGE_RESOLUTION|>--- conflicted
+++ resolved
@@ -231,7 +231,6 @@
 
 export const createEmotionColors = (genericColors: {
   [key: string]: string
-<<<<<<< HEAD
 }): { [key: string]: string } => {
   const contrastWithBg = (color: string): string => {
     return contrastColors(color, genericColors.bgColor)
@@ -277,44 +276,18 @@
     codeTextColor: contrastedColors.green,
     codeHighlightColor: genericColors.secondaryBg,
 
-    docStringHeaderBorder: "#e6e9ef",
-    docStringModuleText: "#444444",
-    docStringContainerBackground: "#f0f3f9",
+    docStringHeaderBorder: genericColors.bodyText,
+    docStringModuleText: genericColors.bodyText,
+    docStringContainerBackground: transparentize(
+      genericColors.secondaryBg,
+      0.6
+    ),
 
     headingColor: genericColors.bodyText,
 
     tableGray: genericColors.gray40,
   }
 }
-=======
-}): { [key: string]: string } => ({
-  ...genericColors,
-  // Alerts
-  alertErrorBorderColor: transparentize(genericColors.red, 0.8),
-  alertErrorBackgroundColor: transparentize(genericColors.red, 0.8),
-  alertErrorTextColor: genericColors.danger,
-  alertInfoBorderColor: transparentize(genericColors.blue, 0.9),
-  alertInfoBackgroundColor: transparentize(genericColors.blue, 0.9),
-  alertInfoTextColor: genericColors.info,
-  alertSuccessBorderColor: transparentize(genericColors.green, 0.8),
-  alertSuccessBackgroundColor: transparentize(genericColors.green, 0.8),
-  alertSuccessTextColor: genericColors.success,
-  alertWarningBorderColor: transparentize(genericColors.yellow, 0.2),
-  alertWarningBackgroundColor: transparentize(genericColors.yellow, 0.8),
-  alertWarningTextColor: genericColors.warning,
-
-  codeTextColor: genericColors.green80,
-  codeHighlightColor: genericColors.secondaryBg,
-
-  docStringHeaderBorder: genericColors.bodyText,
-  docStringModuleText: genericColors.bodyText,
-  docStringContainerBackground: transparentize(genericColors.secondaryBg, 0.6),
-
-  headingColor: genericColors.bodyText,
-
-  tableGray: genericColors.gray40,
-})
->>>>>>> a33e59ee
 
 export const isColor = (strColor: string): boolean => {
   const s = new Option().style
