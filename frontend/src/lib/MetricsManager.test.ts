--- conflicted
+++ resolved
@@ -15,85 +15,22 @@
  * limitations under the License.
  */
 
-<<<<<<< HEAD
-import { SessionInfo } from "lib/SessionInfo";
-import { getMetricsManagerForTest } from "lib/MetricsManagerTestUtils";
-=======
 import { SessionInfo } from "lib/SessionInfo"
 import { getMetricsManagerForTest } from "lib/MetricsManagerTestUtils"
->>>>>>> 7d0805db
 
 beforeEach(() => {
   SessionInfo.current = new SessionInfo({
     streamlitVersion: "sv",
     installationId: "iid",
     authorEmail: "ae",
-<<<<<<< HEAD
     pythonVersion: "pv",
-    maxCachedMessageAge: 2
-  });
-});
-
-afterEach(() => {
-  SessionInfo["singleton"] = undefined;
-});
-
-test("does not track while uninitialized", () => {
-  const mm = getMetricsManagerForTest();
-
-  mm.enqueue("ev1", { data1: 11 });
-  mm.enqueue("ev2", { data2: 12 });
-  mm.enqueue("ev3", { data3: 13 });
-
-  expect(mm["track"].mock.calls.length).toBe(0);
-  expect(mm["identify"].mock.calls.length).toBe(0);
-});
-
-test("does not track when initialized with gatherUsageStats=false", () => {
-  const mm = getMetricsManagerForTest();
-  mm.initialize({ gatherUsageStats: false });
-
-  mm.enqueue("ev1", { data1: 11 });
-  mm.enqueue("ev2", { data2: 12 });
-  mm.enqueue("ev3", { data3: 13 });
-
-  expect(mm["track"].mock.calls.length).toBe(0);
-  expect(mm["identify"].mock.calls.length).toBe(0);
-});
-
-test("enqueues events before initialization", () => {
-  const mm = getMetricsManagerForTest();
-
-  mm.enqueue("ev1", { data1: 11 });
-  mm.enqueue("ev2", { data2: 12 });
-  mm.enqueue("ev3", { data3: 13 });
-
-  expect(mm["track"].mock.calls.length).toBe(0);
-
-  mm.initialize({ gatherUsageStats: true });
-
-  expect(mm["track"].mock.calls.length).toBe(3);
-  expect(mm["identify"].mock.calls.length).toBe(1);
-});
-
-test("tracks events immediately after initialized", () => {
-  const mm = getMetricsManagerForTest();
-  mm.initialize({ gatherUsageStats: true });
-
-  expect(mm["track"].mock.calls.length).toBe(0);
-  mm.enqueue("ev1", { data1: 11 });
-  expect(mm["track"].mock.calls.length).toBe(1);
-  mm.enqueue("ev2", { data2: 12 });
-  expect(mm["track"].mock.calls.length).toBe(2);
-  mm.enqueue("ev3", { data3: 13 });
-  expect(mm["track"].mock.calls.length).toBe(3);
-});
-=======
+    maxCachedMessageAge: 2,
+    commandLine: ["cl"],
   })
 })
 
 afterEach(() => {
-  SessionInfo["singleton"] = null
+  SessionInfo["singleton"] = undefined
 })
 
 test("does not track while uninitialized", () => {
@@ -155,28 +92,14 @@
   mm.incrementDeltaCounter("bar")
   mm.incrementDeltaCounter("foo")
   mm.incrementDeltaCounter("bar")
->>>>>>> 7d0805db
 
-test("increments deltas", () => {
-  const mm = getMetricsManagerForTest();
+  const counter = mm.getDeltaCounter()
 
-  mm.incrementDeltaCounter("foo");
-  mm.incrementDeltaCounter("foo");
-  mm.incrementDeltaCounter("bar");
-  mm.incrementDeltaCounter("foo");
-  mm.incrementDeltaCounter("bar");
+  expect(counter.foo).toBe(3)
+  expect(counter.bar).toBe(2)
+  expect(counter.boz).toBeUndefined()
+})
 
-<<<<<<< HEAD
-  const counter = mm.getDeltaCounter();
-
-  expect(counter.foo).toBe(3);
-  expect(counter.bar).toBe(2);
-  expect(counter.boz).toBeUndefined();
-});
-
-test("clears deltas", () => {
-  const mm = getMetricsManagerForTest();
-=======
 test("clears deltas", () => {
   const mm = getMetricsManagerForTest()
 
@@ -185,30 +108,13 @@
   mm.incrementDeltaCounter("bar")
   mm.incrementDeltaCounter("foo")
   mm.incrementDeltaCounter("bar")
->>>>>>> 7d0805db
 
-  mm.incrementDeltaCounter("foo");
-  mm.incrementDeltaCounter("foo");
-  mm.incrementDeltaCounter("bar");
-  mm.incrementDeltaCounter("foo");
-  mm.incrementDeltaCounter("bar");
+  mm.clearDeltaCounter()
+  const counter = mm.getDeltaCounter()
 
-  mm.clearDeltaCounter();
-  const counter = mm.getDeltaCounter();
+  expect(Object.keys(counter).length).toBe(0)
+})
 
-<<<<<<< HEAD
-  expect(Object.keys(counter).length).toBe(0);
-});
-
-test("clears deltas automatically on read", () => {
-  const mm = getMetricsManagerForTest();
-
-  mm.incrementDeltaCounter("foo");
-  mm.incrementDeltaCounter("foo");
-  mm.incrementDeltaCounter("bar");
-  mm.incrementDeltaCounter("foo");
-  mm.incrementDeltaCounter("bar");
-=======
 test("clears deltas automatically on read", () => {
   const mm = getMetricsManagerForTest()
 
@@ -217,11 +123,10 @@
   mm.incrementDeltaCounter("bar")
   mm.incrementDeltaCounter("foo")
   mm.incrementDeltaCounter("bar")
->>>>>>> 7d0805db
 
-  const counter1 = mm.getDeltaCounter();
-  const counter2 = mm.getDeltaCounter();
+  const counter1 = mm.getDeltaCounter()
+  const counter2 = mm.getDeltaCounter()
 
-  expect(Object.keys(counter1).length).toBe(2);
-  expect(Object.keys(counter2).length).toBe(0);
-});+  expect(Object.keys(counter1).length).toBe(2)
+  expect(Object.keys(counter2).length).toBe(0)
+})