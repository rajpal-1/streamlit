/**
 * Copyright (c) Streamlit Inc. (2018-2022) Snowflake Inc. (2022)
 *
 * Licensed under the Apache License, Version 2.0 (the "License");
 * you may not use this file except in compliance with the License.
 * You may obtain a copy of the License at
 *
 *     http://www.apache.org/licenses/LICENSE-2.0
 *
 * Unless required by applicable law or agreed to in writing, software
 * distributed under the License is distributed on an "AS IS" BASIS,
 * WITHOUT WARRANTIES OR CONDITIONS OF ANY KIND, either express or implied.
 * See the License for the specific language governing permissions and
 * limitations under the License.
 */

import produce, { Draft } from "immer"
import { Long, util } from "protobufjs"

import {
  DoubleArray,
  IArrowTable,
  IFileUploaderState,
  SInt64Array,
  StringArray,
<<<<<<< HEAD
  Button as SubmitButtonProto,
=======
  StringTriggerValue,
>>>>>>> c7f97911
  WidgetState,
  WidgetStates,
} from "src/lib/proto"
import { Signal, SignalConnection } from "typed-signals"
import { isValidFormId } from "./util/utils"

export interface Source {
  fromUi: boolean
}

/** Common widget protobuf fields that are used by the WidgetStateManager. */
export interface WidgetInfo {
  id: string
  formId?: string
}

/**
 * Immutable structure that exposes public data about all the forms in the app.
 * WidgetStateManager produces new instances of this type when forms data
 * changes.
 */
export interface FormsData {
  /** Forms that have unsubmitted changes. */
  readonly formsWithPendingChanges: Set<string>

  /** Forms that have in-progress file uploads. */
  readonly formsWithUploads: Set<string>

  /**
   * Mapping of formID:numberOfSubmitButtons. (Most forms will have only one,
   * but it's not an error to have multiple.)
   */
  readonly submitButtons: Map<string, Array<SubmitButtonProto>>
}

/** Create an empty FormsData instance. */
export function createFormsData(): FormsData {
  return {
    formsWithPendingChanges: new Set(),
    formsWithUploads: new Set(),
    submitButtons: new Map(),
  }
}

/**
 * A Dictionary that maps widgetID -> WidgetState, and provides some utility
 * functions.
 */
export class WidgetStateDict {
  private readonly widgetStates = new Map<string, WidgetState>()

  /**
   * Create a new WidgetState proto for the widget with the given ID,
   * overwriting any that currently exists.
   */
  public createState(widgetId: string): WidgetState {
    const state = new WidgetState({ id: widgetId })
    this.widgetStates.set(widgetId, state)
    return state
  }

  /** Return the WidgetState for the given widgetID if it exists. */
  public getState(widgetId: string): WidgetState | undefined {
    return this.widgetStates.get(widgetId)
  }

  /** Remove the WidgetState proto with the given id, if it exists. */
  public deleteState(widgetId: string): void {
    this.widgetStates.delete(widgetId)
  }

  /** Remove the state of widgets that are not contained in `activeIds`. */
  public removeInactive(activeIds: Set<string>): void {
    this.widgetStates.forEach((value, key) => {
      if (!activeIds.has(key)) {
        this.widgetStates.delete(key)
      }
    })
  }

  /** Remove all widget states. */
  public clear(): void {
    this.widgetStates.clear()
  }

  public get isEmpty(): boolean {
    return this.widgetStates.size === 0
  }

  public createWidgetStatesMsg(): WidgetStates {
    const msg = new WidgetStates()
    this.widgetStates.forEach(value => msg.widgets.push(value))
    return msg
  }

  /**
   * Copy the contents of another WidgetStateDict into this one, overwriting
   * any values with duplicate keys.
   */
  public copyFrom(other: WidgetStateDict): void {
    other.widgetStates.forEach((state, widgetId) => {
      this.widgetStates.set(widgetId, state)
    })
  }

  /** Call a function for each value in the dict. */
  public forEach(callbackfn: (value: WidgetState) => void): void {
    this.widgetStates.forEach(callbackfn)
  }
}

/** Stores private data about a single form. */
class FormState {
  public readonly widgetStates = new WidgetStateDict()

  /** True if the form was created with the clear_on_submit flag. */
  public clearOnSubmit = false

  /** Signal emitted when the form is cleared. */
  public readonly formCleared = new Signal()

  /** True if the form has a non-empty WidgetStateDict. */
  public get hasPendingChanges(): boolean {
    return !this.widgetStates.isEmpty
  }
}

interface Props {
  /** Callback to deliver a message to the server */
  sendRerunBackMsg: (widgetStates: WidgetStates) => void

  /**
   * Callback invoked whenever our FormsData changed. (Because FormsData
   * is immutable, any changes to it result in a new instance being created.)
   */
  formsDataChanged: (formsData: FormsData) => void
}

/**
 * Manages widget values, and sends widget update messages back to the server.
 */
export class WidgetStateManager {
  private readonly props: Props

  // Top-level widget state dictionary.
  private readonly widgetStates = new WidgetStateDict()

  // Internal state for each form we're managing.
  private readonly forms = new Map<string, FormState>()

  // External data about all forms.
  private formsData: FormsData

  constructor(props: Props) {
    this.props = props
    this.formsData = createFormsData()
  }

  /**
   * Register a function that will be called when the given form is cleared.
   * Returns an object that can be used to de-register the listener.
   */
  public addFormClearedListener(
    formId: string,
    listener: () => void
  ): SignalConnection {
    return this.getOrCreateFormState(formId).formCleared.connect(listener)
  }

  /**
   * Register a Form, and assign its clearOnSubmit value.
   * The `Form` element calls this when it's first mounted.
   */
  public setFormClearOnSubmit(formId: string, clearOnSubmit: boolean): void {
    this.getOrCreateFormState(formId).clearOnSubmit = clearOnSubmit
  }

  /**
   * Commit pending changes for widgets that belong to the given form,
   * and send a rerunBackMsg to the server.
   */
  public submitForm(formId: string): void {
    if (!isValidFormId(formId)) {
      // This should never get thrown - only FormSubmitButton calls this
      // function.
      throw new Error(`invalid formID '${formId}'`)
    }

    const form = this.getOrCreateFormState(formId)

    // Create the button's triggerValue. Just like with a regular button,
    // `st.form_submit_button()` returns True during a rerun after
    // it's clicked.
    const submitButtons = this.formsData.submitButtons.get(formId)

    // can have an empty list of submitButtons
    if (submitButtons !== undefined && submitButtons.length > 0) {
      // click the first submit button. We can choose any so we just choose first.
      this.createWidgetState(submitButtons[0], { fromUi: true }).triggerValue =
        true
    }

    // Copy the form's values into widgetStates, delete the form's pending
    // changes, and send our widgetStates back to the server.
    this.widgetStates.copyFrom(form.widgetStates)
    form.widgetStates.clear()

    this.sendUpdateWidgetsMessage()
    this.syncFormsWithPendingChanges()

    if (submitButtons !== undefined && submitButtons.length !== 0) {
      // Reset the button's triggerValue.
      this.deleteWidgetState(submitButtons[0].id)
    }

    // If the form has the clearOnSubmit flag, we emit a signal to all widgets
    // in the form. Each widget that handles this signal will reset to their
    // default values, and submit those new default values to the WidgetStateManager
    // in their signal handlers. (Because all of these widgets are in a form,
    // none of these value submissions will trigger re-run requests.)
    if (form.clearOnSubmit) {
      form.formCleared.emit()
    }
  }

  /**
   * Sets the string trigger value for the given widget ID to a string value,
   * sends a rerunScript message to the server, and then immediately unsets the
   * string trigger value to None/null.
   */
  public setStringTriggerValue(
    widget: WidgetInfo,
    value: string,
    source: Source
  ): void {
    this.createWidgetState(widget, source).stringTriggerValue =
      new StringTriggerValue({ data: value })
    this.onWidgetValueChanged(widget.formId, source)
    this.deleteWidgetState(widget.id)
  }

  /**
   * Sets the trigger value for the given widget ID to true, sends a rerunScript message
   * to the server, and then immediately unsets the trigger value.
   */
  public setTriggerValue(widget: WidgetInfo, source: Source): void {
    this.createWidgetState(widget, source).triggerValue = true
    this.onWidgetValueChanged(widget.formId, source)
    this.deleteWidgetState(widget.id)
  }

  public getBoolValue(widget: WidgetInfo): boolean | undefined {
    const state = this.getWidgetState(widget)
    if (state != null && state.value === "boolValue") {
      return state.boolValue as boolean
    }

    return undefined
  }

  public setBoolValue(
    widget: WidgetInfo,
    value: boolean,
    source: Source
  ): void {
    this.createWidgetState(widget, source).boolValue = value
    this.onWidgetValueChanged(widget.formId, source)
  }

  public getIntValue(widget: WidgetInfo): number | undefined {
    const state = this.getWidgetState(widget)
    if (state != null && state.value === "intValue") {
      return requireNumberInt(state.intValue as number)
    }

    return undefined
  }

  public setIntValue(widget: WidgetInfo, value: number, source: Source): void {
    this.createWidgetState(widget, source).intValue = value
    this.onWidgetValueChanged(widget.formId, source)
  }

  public getDoubleValue(widget: WidgetInfo): number | undefined {
    const state = this.getWidgetState(widget)
    if (state != null && state.value === "doubleValue") {
      return state.doubleValue as number
    }

    return undefined
  }

  public setDoubleValue(
    widget: WidgetInfo,
    value: number,
    source: Source
  ): void {
    this.createWidgetState(widget, source).doubleValue = value
    this.onWidgetValueChanged(widget.formId, source)
  }

  public getStringValue(widget: WidgetInfo): string | undefined {
    const state = this.getWidgetState(widget)
    if (state != null && state.value === "stringValue") {
      return state.stringValue as string
    }

    return undefined
  }

  public setStringValue(
    widget: WidgetInfo,
    value: string,
    source: Source
  ): void {
    this.createWidgetState(widget, source).stringValue = value
    this.onWidgetValueChanged(widget.formId, source)
  }

  public setStringArrayValue(
    widget: WidgetInfo,
    value: string[],
    source: Source
  ): void {
    this.createWidgetState(widget, source).stringArrayValue = new StringArray({
      data: value,
    })
    this.onWidgetValueChanged(widget.formId, source)
  }

  public getStringArrayValue(widget: WidgetInfo): string[] | undefined {
    const state = this.getWidgetState(widget)
    if (
      state != null &&
      state.value === "stringArrayValue" &&
      state.stringArrayValue != null &&
      state.stringArrayValue.data != null
    ) {
      return state.stringArrayValue.data
    }

    return undefined
  }

  public getDoubleArrayValue(widget: WidgetInfo): number[] | undefined {
    const state = this.getWidgetState(widget)
    if (
      state != null &&
      state.value === "doubleArrayValue" &&
      state.doubleArrayValue != null &&
      state.doubleArrayValue.data != null
    ) {
      return state.doubleArrayValue.data
    }

    return undefined
  }

  public setDoubleArrayValue(
    widget: WidgetInfo,
    value: number[],
    source: Source
  ): void {
    this.createWidgetState(widget, source).doubleArrayValue = new DoubleArray({
      data: value,
    })
    this.onWidgetValueChanged(widget.formId, source)
  }

  public getIntArrayValue(widget: WidgetInfo): number[] | undefined {
    const state = this.getWidgetState(widget)
    if (
      state != null &&
      state.value === "intArrayValue" &&
      state.intArrayValue != null &&
      state.intArrayValue.data != null
    ) {
      return state.intArrayValue.data.map(requireNumberInt)
    }

    return undefined
  }

  public setIntArrayValue(
    widget: WidgetInfo,
    value: number[],
    source: Source
  ): void {
    this.createWidgetState(widget, source).intArrayValue = new SInt64Array({
      data: value,
    })
    this.onWidgetValueChanged(widget.formId, source)
  }

  public getJsonValue(widget: WidgetInfo): string | undefined {
    const state = this.getWidgetState(widget)
    if (state != null && state.value === "jsonValue") {
      return state.jsonValue as string
    }

    return undefined
  }

  public setJsonValue(widget: WidgetInfo, value: any, source: Source): void {
    this.createWidgetState(widget, source).jsonValue = JSON.stringify(value)
    this.onWidgetValueChanged(widget.formId, source)
  }

  public setArrowValue(
    widget: WidgetInfo,
    value: IArrowTable,
    source: Source
  ): void {
    this.createWidgetState(widget, source).arrowValue = value
    this.onWidgetValueChanged(widget.formId, source)
  }

  public getArrowValue(widget: WidgetInfo): IArrowTable | undefined {
    const state = this.getWidgetState(widget)
    if (
      state != null &&
      state.value === "arrowValue" &&
      state.arrowValue != null
    ) {
      return state.arrowValue
    }

    return undefined
  }

  public setBytesValue(
    widget: WidgetInfo,
    value: Uint8Array,
    source: Source
  ): void {
    this.createWidgetState(widget, source).bytesValue = value
    this.onWidgetValueChanged(widget.formId, source)
  }

  public getBytesValue(widget: WidgetInfo): Uint8Array | undefined {
    const state = this.getWidgetState(widget)
    if (state != null && state.value === "bytesValue") {
      return state.bytesValue as Uint8Array
    }

    return undefined
  }

  public setFileUploaderStateValue(
    widget: WidgetInfo,
    value: IFileUploaderState,
    source: Source
  ): void {
    this.createWidgetState(widget, source).fileUploaderStateValue = value
    this.onWidgetValueChanged(widget.formId, source)
  }

  public getFileUploaderStateValue(
    widget: WidgetInfo
  ): IFileUploaderState | undefined {
    const state = this.getWidgetState(widget)
    if (state != null && state.value === "fileUploaderStateValue") {
      return state.fileUploaderStateValue as IFileUploaderState
    }

    return undefined
  }

  /**
   * Perform housekeeping every time a widget value changes.
   * - If the widget does not belong to a form, and the value update came from
   *   a user action, send the "updateWidgets" message
   * - If the widget belongs to a form, dispatch the "pendingFormsChanged"
   *   callback if needed.
   *
   * Called by every "setValue" function.
   */
  private onWidgetValueChanged(
    formId: string | undefined,
    source: Source
  ): void {
    if (isValidFormId(formId)) {
      this.syncFormsWithPendingChanges()
    } else if (source.fromUi) {
      this.sendUpdateWidgetsMessage()
    }
  }

  /**
   * Update FormsData.formsWithPendingChanges with the current set of forms
   * that have pending changes. This is called after widget values are updated.
   */
  private syncFormsWithPendingChanges(): void {
    const pendingFormIds = new Set<string>()
    this.forms.forEach((form, formId) => {
      if (form.hasPendingChanges) {
        pendingFormIds.add(formId)
      }
    })

    this.updateFormsData(draft => {
      draft.formsWithPendingChanges = pendingFormIds
    })
  }

  public sendUpdateWidgetsMessage(): void {
    this.props.sendRerunBackMsg(this.widgetStates.createWidgetStatesMsg())
  }

  /**
   * Remove the state of widgets that are not contained in `activeIds`.
   * This is called when a script finishes running, so that we don't retain
   * data for widgets that have been removed from the app.
   */
  public removeInactive(activeIds: Set<string>): void {
    this.widgetStates.removeInactive(activeIds)
    this.forms.forEach(form => form.widgetStates.removeInactive(activeIds))
  }

  /**
   * Create and return a new WidgetState proto for the given widget ID,
   * overwriting any that currently exists. If the widget belongs to a form,
   * the WidgetState will be created inside the form's WidgetStateDict.
   */
  private createWidgetState(widget: WidgetInfo, source: Source): WidgetState {
    const addToForm = isValidFormId(widget.formId) && source.fromUi
    const widgetStateDict = addToForm
      ? this.getOrCreateFormState(widget.formId as string).widgetStates
      : this.widgetStates

    return widgetStateDict.createState(widget.id)
  }

  /**
   * Get the WidgetState proto for the given widget ID, if it exists.
   */
  private getWidgetState(widget: WidgetInfo): WidgetState | undefined {
    // If the widget belongs to a form, try its form value first.
    if (isValidFormId(widget.formId)) {
      const formState = this.forms
        .get(widget.formId)
        ?.widgetStates.getState(widget.id)

      if (formState != null) {
        return formState
      }
    }

    return this.widgetStates.getState(widget.id)
  }

  /**
   * Remove the WidgetState proto with the given id, if it exists
   */
  private deleteWidgetState(widgetId: string): void {
    this.widgetStates.deleteState(widgetId)
  }

  /** Return the FormState for the given form. Create it if it doesn't exist. */
  private getOrCreateFormState(formId: string): FormState {
    let form = this.forms.get(formId)
    if (form != null) {
      return form
    }

    form = new FormState()
    this.forms.set(formId, form)
    return form
  }

  /** Store the IDs of all forms with in-progress uploads. */
  public setFormsWithUploads(formsWithUploads: Set<string>): void {
    this.updateFormsData(draft => {
      draft.formsWithUploads = formsWithUploads
    })
  }

  /**
   * Called by FormSubmitButton on creation. Add the SubmitButtonProto for
   * the given form and update FormsData.
   */
  public addSubmitButton(
    formId: string,
    submitButtonProto: SubmitButtonProto
  ): void {
    const submitButtons = this.formsData.submitButtons.get(formId)
    if (submitButtons === undefined) {
      this.setSubmitButtons(formId, [submitButtonProto])
    } else {
      const copySubmitButtons = Object.assign([], submitButtons)
      copySubmitButtons.push(submitButtonProto)
      this.setSubmitButtons(formId, copySubmitButtons)
    }
  }

  /**
   * Called by FormSubmitButton on creation. Remove the SubmitButtonProto for
   * the given form and update FormsData.
   */
  public removeSubmitButton(
    formId: string,
    submitButtonProto: SubmitButtonProto
  ): void {
    const submitButtons = this.formsData.submitButtons.get(formId)
    if (submitButtons !== undefined) {
      const copySubmitButtons = Object.assign([], submitButtons)
      const index = copySubmitButtons.indexOf(submitButtonProto, 0)
      if (index > -1) {
        copySubmitButtons.splice(index, 1)
      }
      this.setSubmitButtons(formId, copySubmitButtons)
    }
  }

  private setSubmitButtons(
    formId: string,
    submitButtons: Array<SubmitButtonProto>
  ): void {
    if (submitButtons.length < 0) {
      throw new Error(
        `Bad submitButtons value ${submitButtons.length} (must be >= 0)`
      )
    }

    this.updateFormsData(draft => {
      draft.submitButtons.set(formId, submitButtons)
    })
  }

  public getSubmitButton(
    formId: string
  ): Array<SubmitButtonProto> | undefined {
    return this.formsData.submitButtons.get(formId)
  }

  /**
   * Produce a new FormsData with the given recipe, and fire off the
   * formsDataChanged callback with that new data.
   */
  private updateFormsData(recipe: (draft: Draft<FormsData>) => void): void {
    const newData = produce(this.formsData, recipe)
    if (this.formsData !== newData) {
      this.formsData = newData
      this.props.formsDataChanged(this.formsData)
    }
  }
}

/**
 * Coerce a `number | Long` to a `number`.
 *
 * Our "intValue" and "intArrayValue" widget protobuf fields represent their
 * values with sint64, because sint32 is too small to represent the full range
 * of JavaScript int values. Protobufjs uses `number | Long` to represent
 * sint64. However, we're never putting Longs *into* int and intArrays -
 * because none of our widgets use Longs - so we'll never get a Long back out.
 *
 * If the given value cannot be converted to `number` without a loss of
 * precision (which should not be possible!), throw an error instead.
 */
function requireNumberInt(value: number | Long): number {
  if (typeof value === "number") {
    return value
  }

  const longNumber = util.LongBits.from(value).toNumber()
  if (Number.isSafeInteger(longNumber)) {
    return longNumber
  }

  throw new Error(
    `value ${value} cannot be converted to number without a loss of precision!`
  )
}<|MERGE_RESOLUTION|>--- conflicted
+++ resolved
@@ -23,11 +23,8 @@
   IFileUploaderState,
   SInt64Array,
   StringArray,
-<<<<<<< HEAD
   Button as SubmitButtonProto,
-=======
   StringTriggerValue,
->>>>>>> c7f97911
   WidgetState,
   WidgetStates,
 } from "src/lib/proto"
