--- conflicted
+++ resolved
@@ -37,7 +37,6 @@
 const spacer = SCSS_VARS.$spacer
 const gutter = SCSS_VARS.$gutter
 
-<<<<<<< HEAD
 // Using this calculator instead to work with spacer
 const spacingCalculator = (spacing?: number): string => {
   if (!spacing) return spacer
@@ -56,12 +55,6 @@
   xl: spacingCalculator(1.25),
   xxl: spacingCalculator(1.5),
   xxxl: spacingCalculator(2),
-=======
-export const variables = {
-  borderRadius,
-  spacer,
-  gutter,
->>>>>>> 17eb27dd
 }
 
 // Colors
@@ -96,6 +89,7 @@
 export const variables = {
   borderRadius,
   spacer,
+  gutter,
 }
 
 export enum Sizes {
