--- conflicted
+++ resolved
@@ -63,19 +63,18 @@
   private pendingDeltaCounter: DeltaCounter = {}
 
   /**
-<<<<<<< HEAD
    * Object used to count the number of custom instance names seen in a given report.
    * Maps type of custom instance name (string) to count (number).
    */
   private pendingCustomComponentCounter: CustomComponentCounter = {}
-=======
+
+  /**
    * Report hash uniquely identifies "projects" so we can tell
    * how many projects are being created with Streamlit while still keeping
    * possibly-sensitive info like the scriptPath outside of our metrics
    * services.
    */
   private reportHash = "Not initialized"
->>>>>>> 9f14c8c5
 
   /**
    * Singleton MetricsManager object. The reason we're using a singleton here
@@ -136,7 +135,6 @@
     return deltaCounter
   }
 
-<<<<<<< HEAD
   public clearCustomComponentCounter(): void {
     this.pendingCustomComponentCounter = {}
   }
@@ -153,14 +151,14 @@
     const customComponentCounter = this.pendingCustomComponentCounter
     this.clearCustomComponentCounter()
     return customComponentCounter
-=======
+  }
+
   // Report hash gets set when update report happens.
   // This means that it will be attached to most, but not all, metrics events.
   // The viewReport and createReport events are sent before updateReport happens,
   // so they will not include the reportHash.
   public setReportHash = (reportHash: string): void => {
     this.reportHash = reportHash
->>>>>>> 9f14c8c5
   }
 
   private send(evName: string, evData: object = {}): void {
