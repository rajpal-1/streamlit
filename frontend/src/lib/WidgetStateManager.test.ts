/**
 * @license
 * Copyright 2018-2021 Streamlit Inc.
 *
 * Licensed under the Apache License, Version 2.0 (the "License");
 * you may not use this file except in compliance with the License.
 * You may obtain a copy of the License at
 *
 *    http://www.apache.org/licenses/LICENSE-2.0
 *
 * Unless required by applicable law or agreed to in writing, software
 * distributed under the License is distributed on an "AS IS" BASIS,
 * WITHOUT WARRANTIES OR CONDITIONS OF ANY KIND, either express or implied.
 * See the License for the specific language governing permissions and
 * limitations under the License.
 */

import { ArrowTable } from "autogen/proto"
import { WidgetInfo, WidgetStateManager } from "lib/WidgetStateManager"

const MOCK_ARROW_TABLE = new ArrowTable({
  data: new Uint8Array(),
  index: new Uint8Array(),
  columns: new Uint8Array(),
})

const MOCK_BYTES = new Uint8Array([0, 1, 2, 3])

const MOCK_JSON = { foo: "bar", baz: "qux" }

const MOCK_WIDGET = {
  id: "mockWidgetId",
  formId: "",
}

const MOCK_FORM_WIDGET = {
  id: "mockFormWidgetId",
  formId: "mockFormId",
}

describe("Widget State Manager", () => {
  let sendBackMsg: jest.Mock
  let pendingFormsChanged: jest.Mock
  let widgetMgr: WidgetStateManager

  beforeEach(() => {
    sendBackMsg = jest.fn()
    pendingFormsChanged = jest.fn()
    widgetMgr = new WidgetStateManager({
      sendRerunBackMsg: sendBackMsg,
      pendingFormsChanged,
    })
  })

  /** Select the mock WidgetInfo to use for a test. */
  const getWidget = ({ insideForm }: { insideForm: boolean }): WidgetInfo => {
    return insideForm ? MOCK_FORM_WIDGET : MOCK_WIDGET
  }

  /** Assert calls of our callback functions. */
  const assertCallbacks = ({ insideForm }: { insideForm: boolean }): void => {
    if (insideForm) {
      const widget = getWidget({ insideForm: true })
      const formIds = new Set([widget.formId])

      expect(sendBackMsg).not.toBeCalled()
      expect(pendingFormsChanged).toBeCalledTimes(1)
      expect(pendingFormsChanged).toHaveBeenLastCalledWith(formIds)
    } else {
      expect(sendBackMsg).toBeCalledTimes(1)
      expect(pendingFormsChanged).not.toBeCalled()
    }
  }

  it.each([false, true])(
    "sets string value correctly (insideForm=%p)",
    insideForm => {
      const widget = getWidget({ insideForm })
      widgetMgr.setStringValue(widget, "mockStringValue", { fromUi: true })
      expect(widgetMgr.getStringValue(widget)).toBe("mockStringValue")
      assertCallbacks({ insideForm })
    }
  )

  it.each([false, true])(
    "sets boolean value correctly (insideForm=%p)",
    insideForm => {
      const widget = getWidget({ insideForm })
      widgetMgr.setBoolValue(widget, true, { fromUi: true })
      expect(widgetMgr.getBoolValue(widget)).toBe(true)
      assertCallbacks({ insideForm })
    }
  )

  it.each([false, true])(
    "sets int value correctly (insideForm=%p)",
    insideForm => {
      const widget = getWidget({ insideForm })
      widgetMgr.setIntValue(widget, 100, { fromUi: true })
      expect(widgetMgr.getIntValue(widget)).toBe(100)
      assertCallbacks({ insideForm })
    }
  )

  it.each([false, true])(
    "sets float value correctly (insideForm=%p)",
    insideForm => {
      const widget = getWidget({ insideForm })
      widgetMgr.setDoubleValue(widget, 3.14, { fromUi: true })
      expect(widgetMgr.getDoubleValue(widget)).toBe(3.14)
      assertCallbacks({ insideForm })
    }
  )

  /**
   * Buttons (which set trigger values) can't be used within forms, so this test
   * is not parameterized on insideForm.
   */
  it("sets trigger value correctly", () => {
    const widget = getWidget({ insideForm: false })
    widgetMgr.setTriggerValue(widget, { fromUi: true })
    // @ts-ignore
    expect(widgetMgr.getWidgetState(widget)).toBe(undefined)
    assertCallbacks({ insideForm: false })
  })

  it.each([false, true])(
    "sets string array value correctly (insideForm=%p)",
    insideForm => {
      const widget = getWidget({ insideForm })
      widgetMgr.setStringArrayValue(widget, ["foo", "bar", "baz"], {
        fromUi: true,
      })
      expect(widgetMgr.getStringArrayValue(widget)).toEqual([
        "foo",
        "bar",
        "baz",
      ])
      assertCallbacks({ insideForm })
    }
  )

  it.each([false, true])(
    "sets int array value correctly (insideForm=%p)",
    insideForm => {
      const widget = getWidget({ insideForm })
      widgetMgr.setIntArrayValue(widget, [4, 5, 6], { fromUi: true })
      expect(widgetMgr.getIntArrayValue(widget)).toEqual([4, 5, 6])
      assertCallbacks({ insideForm })
    }
  )

  it.each([false, true])(
    "sets float array value correctly (insideForm=%p)",
    insideForm => {
      const widget = getWidget({ insideForm })
      widgetMgr.setDoubleArrayValue(widget, [1.1, 2.2, 3.3], {
        fromUi: true,
      })
      expect(widgetMgr.getDoubleArrayValue(widget)).toEqual([1.1, 2.2, 3.3])
      assertCallbacks({ insideForm })
    }
  )

  it.each([false, true])(
    "sets ArrowTable value correctly (insideForm=%p)",
    insideForm => {
      const widget = getWidget({ insideForm })
      widgetMgr.setArrowValue(widget, MOCK_ARROW_TABLE, { fromUi: true })
      expect(widgetMgr.getArrowValue(widget)).toEqual(MOCK_ARROW_TABLE)
      assertCallbacks({ insideForm })
    }
  )

  it.each([false, true])(
    "sets JSON value correctly (insideForm=%p)",
    insideForm => {
      const widget = getWidget({ insideForm })
      widgetMgr.setJsonValue(widget, MOCK_JSON, {
        fromUi: true,
      })
      expect(widgetMgr.getJsonValue(widget)).toBe(JSON.stringify(MOCK_JSON))
      assertCallbacks({ insideForm })
    }
  )

  it.each([false, true])(
    "sets bytes value correctly (insideForm=%p)",
    insideForm => {
      const widget = getWidget({ insideForm })
      widgetMgr.setBytesValue(widget, MOCK_BYTES, { fromUi: true })
      expect(widgetMgr.getBytesValue(widget)).toEqual(MOCK_BYTES)
      assertCallbacks({ insideForm })
    }
  )

  describe("Primitive types as JSON values", () => {
    it("sets string value as JSON correctly", () => {
      widgetMgr.setJsonValue(MOCK_WIDGET, "mockStringValue", { fromUi: true })
      expect(widgetMgr.getJsonValue(MOCK_WIDGET)).toBe(
        JSON.stringify("mockStringValue")
      )
    })

    it("sets int value as JSON correctly", () => {
      widgetMgr.setJsonValue(MOCK_WIDGET, 45, { fromUi: true })
      expect(widgetMgr.getJsonValue(MOCK_WIDGET)).toBe(JSON.stringify(45))
    })

    it("sets float value as JSON correctly", () => {
      widgetMgr.setJsonValue(MOCK_WIDGET, 3.14, { fromUi: true })
      expect(widgetMgr.getJsonValue(MOCK_WIDGET)).toBe(JSON.stringify(3.14))
    })

    it("sets string array value as JSON correctly", () => {
      widgetMgr.setJsonValue(MOCK_WIDGET, ["foo", "bar", "baz"], {
        fromUi: true,
      })
      expect(widgetMgr.getJsonValue(MOCK_WIDGET)).toBe(
        JSON.stringify(["foo", "bar", "baz"])
      )
    })

    it("sets int array value as JSON correctly", () => {
      widgetMgr.setJsonValue(MOCK_WIDGET, [5, 6, 7], { fromUi: true })
      expect(widgetMgr.getJsonValue(MOCK_WIDGET)).toBe(
        JSON.stringify([5, 6, 7])
      )
    })

    it("sets float array value as JSON correctly", () => {
      widgetMgr.setJsonValue(MOCK_WIDGET, [1.1, 2.2, 3.3], { fromUi: true })
      expect(widgetMgr.getJsonValue(MOCK_WIDGET)).toBe(
        JSON.stringify([1.1, 2.2, 3.3])
      )
    })

    it("setIntValue can handle MIN_ and MAX_SAFE_INTEGER", () => {
      widgetMgr.setIntValue(MOCK_WIDGET, Number.MAX_SAFE_INTEGER, {
        fromUi: true,
      })

      expect(widgetMgr.getIntValue(MOCK_WIDGET)).toBe(Number.MAX_SAFE_INTEGER)

      widgetMgr.setIntValue(MOCK_WIDGET, Number.MIN_SAFE_INTEGER, {
        fromUi: true,
      })

      expect(widgetMgr.getIntValue(MOCK_WIDGET)).toBe(Number.MIN_SAFE_INTEGER)
    })

    it("setIntArrayValue can handle MIN_ and MAX_SAFE_INTEGER", () => {
      const values = [Number.MAX_SAFE_INTEGER, Number.MIN_SAFE_INTEGER]
      widgetMgr.setIntArrayValue(MOCK_WIDGET, values, {
<<<<<<< HEAD
        fromUi: true,
      })

      expect(widgetMgr.getIntArrayValue(MOCK_WIDGET)).toStrictEqual(values)
      expect(widgetMgr.getIntArrayValue(MOCK_WIDGET)).toStrictEqual(values)
    })
  })

  describe("submitForm", () => {
    it("calls sendBackMsg with expected data", () => {
      // Populate a form
      const formId = "mockFormId"
      widgetMgr.setStringValue({ id: "widget1", formId }, "foo", {
        fromUi: true,
      })
      widgetMgr.setStringValue({ id: "widget2", formId }, "bar", {
        fromUi: true,
      })

      // We have a single pending form.
      expect(pendingFormsChanged).toHaveBeenLastCalledWith(new Set([formId]))

      // Submit the form
      widgetMgr.submitForm({ id: "submitButton", formId })

      // Our backMsg should be populated with our two widget values,
      // plus the submitButton's triggerValue.
      expect(sendBackMsg).toHaveBeenCalledWith({
        widgets: [
          { id: "widget1", stringValue: "foo" },
          { id: "widget2", stringValue: "bar" },
          { id: "submitButton", triggerValue: true },
        ],
      })

      // We have no more pending form.
      expect(pendingFormsChanged).toHaveBeenLastCalledWith(new Set<string>())
    })

    it("throws on invalid formId", () => {
      expect(() => widgetMgr.submitForm(MOCK_WIDGET)).toThrowError(
        `invalid formID ${MOCK_WIDGET.formId}`
      )
=======
        fromUi: true,
      })

      expect(widgetMgr.getIntArrayValue(MOCK_WIDGET)).toStrictEqual(values)
>>>>>>> a3321535
    })
  })
})<|MERGE_RESOLUTION|>--- conflicted
+++ resolved
@@ -252,11 +252,9 @@
     it("setIntArrayValue can handle MIN_ and MAX_SAFE_INTEGER", () => {
       const values = [Number.MAX_SAFE_INTEGER, Number.MIN_SAFE_INTEGER]
       widgetMgr.setIntArrayValue(MOCK_WIDGET, values, {
-<<<<<<< HEAD
-        fromUi: true,
-      })
-
-      expect(widgetMgr.getIntArrayValue(MOCK_WIDGET)).toStrictEqual(values)
+        fromUi: true,
+      })
+
       expect(widgetMgr.getIntArrayValue(MOCK_WIDGET)).toStrictEqual(values)
     })
   })
@@ -296,12 +294,6 @@
       expect(() => widgetMgr.submitForm(MOCK_WIDGET)).toThrowError(
         `invalid formID ${MOCK_WIDGET.formId}`
       )
-=======
-        fromUi: true,
-      })
-
-      expect(widgetMgr.getIntArrayValue(MOCK_WIDGET)).toStrictEqual(values)
->>>>>>> a3321535
     })
   })
 })