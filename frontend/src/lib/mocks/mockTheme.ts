--- conflicted
+++ resolved
@@ -18,17 +18,9 @@
 
 import { LightTheme, lightThemePrimitives } from "baseui"
 import { transparentize } from "color2k"
-<<<<<<< HEAD
-import {
-  createBaseUiTheme,
-  createEmotionColors,
-  ThemeConfig,
-} from "src/lib/theme"
-=======
 import { ThemeConfig } from "src/lib/theme"
 import { createEmotionColors } from "src/lib/theme/getColors"
 import { createBaseUiTheme } from "src/lib/theme/createThemeUtil"
->>>>>>> cec1c141
 import {
   breakpoints,
   fonts,
