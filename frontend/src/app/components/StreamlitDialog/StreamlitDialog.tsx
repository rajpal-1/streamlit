/**
 * Copyright (c) Streamlit Inc. (2018-2022) Snowflake Inc. (2022)
 *
 * Licensed under the Apache License, Version 2.0 (the "License");
 * you may not use this file except in compliance with the License.
 * You may obtain a copy of the License at
 *
 *     http://www.apache.org/licenses/LICENSE-2.0
 *
 * Unless required by applicable law or agreed to in writing, software
 * distributed under the License is distributed on an "AS IS" BASIS,
 * WITHOUT WARRANTIES OR CONDITIONS OF ANY KIND, either express or implied.
 * See the License for the specific language governing permissions and
 * limitations under the License.
 */

import React, { ReactElement, ReactNode, CSSProperties } from "react"
import { BaseButtonKind } from "src/lib/components/shared/BaseButton"
import Modal, {
  ModalHeader,
  ModalBody,
  ModalFooter,
  ModalButton,
} from "src/lib/components/shared/Modal"
import { HotKeys } from "react-hotkeys"

import {
  ScriptChangedDialog,
  Props as ScriptChangedDialogProps,
} from "src/app/components/StreamlitDialog/ScriptChangedDialog"
import { IException } from "src/lib/proto"
import { SessionInfo } from "src/lib/SessionInfo"
import { STREAMLIT_HOME_URL } from "src/lib/urls"
import StreamlitMarkdown from "src/lib/components/shared/StreamlitMarkdown"
import { Props as SettingsDialogProps, SettingsDialog } from "./SettingsDialog"
import ThemeCreatorDialog, {
  Props as ThemeCreatorDialogProps,
} from "./ThemeCreatorDialog"
import { DeployDialog, DeployDialogProps } from "./DeployDialog"

import {
  StyledRerunHeader,
  StyledCommandLine,
  StyledDeployErrorContent,
  StyledAboutInfo,
} from "./styled-components"

export type PlainEventHandler = () => void

interface SettingsProps extends SettingsDialogProps {
  type: DialogType.SETTINGS
}

interface ScriptChangedProps extends ScriptChangedDialogProps {
  type: DialogType.SCRIPT_CHANGED
}

interface ThemeCreatorProps extends ThemeCreatorDialogProps {
  type: DialogType.THEME_CREATOR
}

export type DialogProps =
  | AboutProps
  | ClearCacheProps
  | RerunScriptProps
  | SettingsProps
  | ScriptChangedProps
  | ScriptCompileErrorProps
  | ThemeCreatorProps
  | WarningProps
  | DeployErrorProps
  | DeployDialogProps

export enum DialogType {
  ABOUT = "about",
  CLEAR_CACHE = "clearCache",
  RERUN_SCRIPT = "rerunScript",
  SETTINGS = "settings",
  SCRIPT_CHANGED = "scriptChanged",
  SCRIPT_COMPILE_ERROR = "scriptCompileError",
  THEME_CREATOR = "themeCreator",
  WARNING = "warning",
  DEPLOY_ERROR = "deployError",
  DEPLOY_DIALOG = "deployDialog",
}

export function StreamlitDialog(dialogProps: DialogProps): ReactNode {
  switch (dialogProps.type) {
    case DialogType.ABOUT:
      return aboutDialog(dialogProps)
    case DialogType.CLEAR_CACHE:
      return clearCacheDialog(dialogProps)
    case DialogType.RERUN_SCRIPT:
      return rerunScriptDialog(dialogProps)
    case DialogType.SETTINGS:
      return settingsDialog(dialogProps)
    case DialogType.SCRIPT_CHANGED:
      return <ScriptChangedDialog {...dialogProps} />
    case DialogType.SCRIPT_COMPILE_ERROR:
      return scriptCompileErrorDialog(dialogProps)
    case DialogType.THEME_CREATOR:
      return <ThemeCreatorDialog {...dialogProps} />
    case DialogType.WARNING:
      return warningDialog(dialogProps)
    case DialogType.DEPLOY_DIALOG:
      return <DeployDialog {...dialogProps} />
    case DialogType.DEPLOY_ERROR:
      return deployErrorDialog(dialogProps)
    case undefined:
      return noDialog(dialogProps)
    default:
      return typeNotRecognizedDialog(dialogProps)
  }
}

interface AboutProps {
  type: DialogType.ABOUT

  sessionInfo: SessionInfo

  /** Callback to close the dialog */
  onClose: PlainEventHandler

  aboutSectionMd?: string | null
}

/** About Dialog */
function aboutDialog(props: AboutProps): ReactElement {
  if (props.aboutSectionMd) {
    const markdownStyle: CSSProperties = {
      overflowY: "auto",
      overflowX: "hidden",
      maxHeight: "35vh",
    }

    // Markdown New line is 2 spaces + \n
    const newLineMarkdown = "  \n"
    const StreamlitInfo = [
      `Made with Streamlit v${props.sessionInfo.current.streamlitVersion}`,
      STREAMLIT_HOME_URL,
      `Copyright ${new Date().getFullYear()} Snowflake Inc. All rights reserved.`,
    ].join(newLineMarkdown)

    const source = `${props.aboutSectionMd} ${newLineMarkdown} ${newLineMarkdown} ${StreamlitInfo}`

    return (
      <Modal isOpen onClose={props.onClose}>
        <ModalHeader>About</ModalHeader>
        <ModalBody>
          <StyledAboutInfo>
            <StreamlitMarkdown
              source={source}
              allowHTML={false}
              style={markdownStyle}
            />
          </StyledAboutInfo>
        </ModalBody>
<<<<<<< HEAD
=======
        <ModalFooter>
          <ModalButton kind={BaseButtonKind.SECONDARY} onClick={props.onClose}>
            Close
          </ModalButton>
        </ModalFooter>
>>>>>>> 0ed20b15
      </Modal>
    )
  }
  return (
    <Modal isOpen onClose={props.onClose}>
      <ModalHeader>Powered by</ModalHeader>
      <ModalBody>
        <div>
          {/* Show our version string only if SessionInfo has been created. If Streamlit
          hasn't yet connected to the server, the SessionInfo singleton will be null. */}
          {props.sessionInfo.isSet && (
            <>
              Streamlit v{props.sessionInfo.current.streamlitVersion}
              <br />
            </>
          )}
          <a href={STREAMLIT_HOME_URL}>{STREAMLIT_HOME_URL}</a>
          <br />
          Copyright {new Date().getFullYear()} Snowflake Inc. All rights
          reserved.
        </div>
      </ModalBody>
<<<<<<< HEAD
=======
      <ModalFooter>
        <ModalButton kind={BaseButtonKind.SECONDARY} onClick={props.onClose}>
          Close
        </ModalButton>
      </ModalFooter>
>>>>>>> 0ed20b15
    </Modal>
  )
}

interface ClearCacheProps {
  type: DialogType.CLEAR_CACHE
  /** callback to send the clear_cache request to the Proxy */
  confirmCallback: () => void

  /** callback to close the dialog */
  onClose: PlainEventHandler

  /** callback to run the default action */
  defaultAction: () => void
}

/**
 * Dialog shown when the user wants to clear the cache.
 *
 * confirmCallback - callback to send the clear_cache request to the Proxy
 * onClose         - callback to close the dialog
 */
function clearCacheDialog(props: ClearCacheProps): ReactElement {
  const keyHandlers = {
    enter: () => props.defaultAction(),
  }

  // Not sure exactly why attach is necessary on the HotKeys
  // component here but it's not working without it
  return (
    <HotKeys handlers={keyHandlers} attach={window}>
      <div data-testid="stClearCacheDialog">
        <Modal isOpen onClose={props.onClose}>
          <ModalHeader>Clear Caches</ModalHeader>
          <ModalBody>
            <div>
              <b>Are you sure you want to clear the app's function caches?</b>
            </div>
            <div>
              This will remove all cached entries from functions using{" "}
              <code>@st.cache</code>, <code>@st.cache_data</code>, and{" "}
              <code>@st.cache_resource</code>.
            </div>
          </ModalBody>
          <ModalFooter>
            <ModalButton
              kind={BaseButtonKind.TERTIARY}
              onClick={props.onClose}
            >
              Cancel
            </ModalButton>
            <ModalButton
              autoFocus
              kind={BaseButtonKind.SECONDARY}
              onClick={props.confirmCallback}
            >
              Clear caches
            </ModalButton>
          </ModalFooter>
        </Modal>
      </div>
    </HotKeys>
  )
}

interface RerunScriptProps {
  type: DialogType.RERUN_SCRIPT

  /** Callback to get the script's command line */
  getCommandLine: () => string | string[]

  /** Callback to set the script's command line */
  setCommandLine: (value: string) => void

  /** Callback to rerun the script */
  rerunCallback: () => void

  /** Callback to close the dialog */
  onClose: PlainEventHandler

  /** Callback to run the default action */
  defaultAction: () => void
}

/**
 * Dialog shown when the user wants to rerun a script.
 */
function rerunScriptDialog(props: RerunScriptProps): ReactElement {
  const keyHandlers = {
    enter: () => props.defaultAction(),
  }

  // Not sure exactly why attach is necessary on the HotKeys
  // component here but it's not working without it
  return (
    <HotKeys handlers={keyHandlers} attach={window}>
      <Modal isOpen onClose={props.onClose}>
        <ModalBody>
          <StyledRerunHeader>Command line:</StyledRerunHeader>
          <div>
            <StyledCommandLine
              autoFocus
              className="command-line"
              value={props.getCommandLine()}
              onChange={event => props.setCommandLine(event.target.value)}
            />
          </div>
        </ModalBody>
        <ModalFooter>
          <ModalButton kind={BaseButtonKind.TERTIARY} onClick={props.onClose}>
            Cancel
          </ModalButton>
          <ModalButton
            kind={BaseButtonKind.SECONDARY}
            onClick={() => props.rerunCallback()}
          >
            Rerun
          </ModalButton>
        </ModalFooter>
      </Modal>
    </HotKeys>
  )
}

interface ScriptCompileErrorProps {
  type: DialogType.SCRIPT_COMPILE_ERROR
  exception: IException | null | undefined
  onClose: PlainEventHandler
}

function scriptCompileErrorDialog(
  props: ScriptCompileErrorProps
): ReactElement {
  return (
    <Modal isOpen onClose={props.onClose} size="auto">
      <ModalHeader>Script execution error</ModalHeader>
      <ModalBody>
        <div>
          <pre>
            <code>
              {props.exception ? props.exception.message : "No message"}
            </code>
          </pre>
        </div>
      </ModalBody>
      <ModalFooter>
        <ModalButton kind={BaseButtonKind.SECONDARY} onClick={props.onClose}>
          Close
        </ModalButton>
      </ModalFooter>
    </Modal>
  )
}

/**
 * Shows the settings dialog.
 */
function settingsDialog(props: SettingsProps): ReactElement {
  return <SettingsDialog {...props} />
}

interface WarningProps {
  type: DialogType.WARNING
  title: string
  msg: ReactNode
  onClose: PlainEventHandler
}

/**
 * Prints out a warning
 */
function warningDialog(props: WarningProps): ReactElement {
  return (
    <Modal isOpen onClose={props.onClose}>
      <ModalHeader>{props.title}</ModalHeader>
      <ModalBody>{props.msg}</ModalBody>
<<<<<<< HEAD
=======
      <ModalFooter>
        <ModalButton kind={BaseButtonKind.SECONDARY} onClick={props.onClose}>
          Done
        </ModalButton>
      </ModalFooter>
>>>>>>> 0ed20b15
    </Modal>
  )
}

interface DeployErrorProps {
  type: DialogType.DEPLOY_ERROR
  title: string
  msg: ReactNode
  onClose: PlainEventHandler
  onContinue?: PlainEventHandler
  onTryAgain: PlainEventHandler
}

/**
 * Modal used to show deployment errors
 */
function deployErrorDialog({
  title,
  msg,
  onClose,
  onContinue,
  onTryAgain,
}: DeployErrorProps): ReactElement {
  const handlePrimaryButton = (): void => {
    onClose()

    if (onContinue) {
      onContinue()
    }
  }

  return (
    <Modal isOpen onClose={onClose}>
      <ModalHeader>{title}</ModalHeader>
      <ModalBody>
        <StyledDeployErrorContent>{msg}</StyledDeployErrorContent>
      </ModalBody>
      <ModalFooter>
        <ModalButton kind={BaseButtonKind.TERTIARY} onClick={onTryAgain}>
          Try again
        </ModalButton>
        <ModalButton
          kind={BaseButtonKind.SECONDARY}
          onClick={handlePrimaryButton}
        >
          {onContinue ? "Continue anyway" : "Close"}
        </ModalButton>
      </ModalFooter>
    </Modal>
  )
}

/**
 * Returns an empty dictionary, indicating that no object is to be displayed.
 */
function noDialog({ onClose }: { onClose: PlainEventHandler }): ReactElement {
  return <Modal isOpen={false} onClose={onClose} />
}

interface NotRecognizedProps {
  type: string
  onClose: PlainEventHandler
}

/**
 * If the dialog type is not recognized, display this dialog.
 */
function typeNotRecognizedDialog(props: NotRecognizedProps): ReactElement {
  return (
    <Modal isOpen onClose={props.onClose}>
      <ModalBody>{`Dialog type "${props.type}" not recognized.`}</ModalBody>
    </Modal>
  )
}<|MERGE_RESOLUTION|>--- conflicted
+++ resolved
@@ -155,14 +155,6 @@
             />
           </StyledAboutInfo>
         </ModalBody>
-<<<<<<< HEAD
-=======
-        <ModalFooter>
-          <ModalButton kind={BaseButtonKind.SECONDARY} onClick={props.onClose}>
-            Close
-          </ModalButton>
-        </ModalFooter>
->>>>>>> 0ed20b15
       </Modal>
     )
   }
@@ -185,14 +177,6 @@
           reserved.
         </div>
       </ModalBody>
-<<<<<<< HEAD
-=======
-      <ModalFooter>
-        <ModalButton kind={BaseButtonKind.SECONDARY} onClick={props.onClose}>
-          Close
-        </ModalButton>
-      </ModalFooter>
->>>>>>> 0ed20b15
     </Modal>
   )
 }
@@ -369,14 +353,6 @@
     <Modal isOpen onClose={props.onClose}>
       <ModalHeader>{props.title}</ModalHeader>
       <ModalBody>{props.msg}</ModalBody>
-<<<<<<< HEAD
-=======
-      <ModalFooter>
-        <ModalButton kind={BaseButtonKind.SECONDARY} onClick={props.onClose}>
-          Done
-        </ModalButton>
-      </ModalFooter>
->>>>>>> 0ed20b15
     </Modal>
   )
 }
