// Copyright 2018-2019 Streamlit Inc.
//
// Licensed under the Apache License, Version 2.0 (the "License");
// you may not use this file except in compliance with the License.
// You may obtain a copy of the License at
//
//    http://www.apache.org/licenses/LICENSE-2.0
//
// Unless required by applicable law or agreed to in writing, software
// distributed under the License is distributed on an "AS IS" BASIS,
// WITHOUT WARRANTIES OR CONDITIONS OF ANY KIND, either express or implied.
// See the License for the specific language governing permissions and
// limitations under the License.

// (Using a different license header format here because scss-to-json doesn't
// like multi-line comments)

// Overwrite some basic colors.
$white: #ffffff;
$gray-050: #fafafa;
$gray-100: #fafafa;
$gray-200: #f0f2f6;
$gray-300: #e6eaf1; // 2 We don't need a million grays!
$gray-400: #d5dae5; // 2
$gray-500: #bfc5d3;
$gray-600: #a3a8b4; // 500
$gray-700: #808495;
$gray-800: #555867;
$gray-900: #262730;
$gray-1000: #0e1117;
$black: $gray-900;
$red: #ff2b2b;
$yellow: #faca2b;
$blue: #0068c9;
$green: #09ab3b;

// Custom color for our own use.
$gray-faint: $gray-100;
$gray-lightest: $gray-200;
$gray-lighter: $gray-300;
$gray-light: $gray-400;
$gray: $gray-600;
$gray-dark: $gray-700;
$gray-darker: $gray-900;
$yellow-light: #fffd80;

// Overwrite some theme colors.
$primary: #f63366;
$secondary: $gray;
$light: $gray-100;
$dark: $gray;

$primary-a50: change-color($primary, $alpha: 0.5);

// Overwrite some theme fonts settings.
$font-family-sans-serif: "IBM Plex Sans", sans-serif;
$font-family-monospace: "IBM Plex Mono", monospace;

// This should equal 17px since 1rem == 16px.
// (Can't set actual pixels here because it breaks bootstrap)
$font-size-base: 1rem;

$font-size-sm: 0.8rem;
$line-height-base: 1.6;

// Overwrite other theme settings.
$border-radius: 0.25rem;
$border-radius-sm: 0.25rem;
$border-radius-large: 0.75rem;
$btn-border-radius: $border-radius-large;

// Custom z-index values (not related to bootstrap)
$z-index-popup-menu: 140;
$z-index-header: 120;
$z-index-sidebar: 100;

// Custom values for our own use.
$m1-2-font-size-sm: $font-size-sm / 2; // m1-2 = multiply by 1/2
$m2-3-font-size-sm: $font-size-sm * 2 / 3; // m2-3 = multiply by 2/3
$m1-2-font-size-base: $font-size-base / 2; // m1-2 = multiply by 1/2

// Layout sizing
<<<<<<< HEAD
$sidebar-width: 250px;
$content-max-width: 730px;
$header-height: 3.5rem;

// Custom values for full screen use.
$fullscreen-button: 2rem;
$fullscreen-padding: 0.75rem;
$fullscreen-padding-top: $header-height;

$overlayBtn-height: 2.5rem;
$overlayBtn-width: 2.5rem;
$overlayBtn-opacity-visible: 0.25;
$overlayBtn-opacity-active: 0.75;
=======
$top-margin: 5rem;
$bottom-margin: $top-margin * 2;
$sidebar-width: 21rem;
$content-max-width: 730px; // This number comes from bootstrap.

// Animation settings
$normal-animation-duration: 300ms;
>>>>>>> 8da05275
<|MERGE_RESOLUTION|>--- conflicted
+++ resolved
@@ -80,7 +80,6 @@
 $m1-2-font-size-base: $font-size-base / 2; // m1-2 = multiply by 1/2
 
 // Layout sizing
-<<<<<<< HEAD
 $sidebar-width: 250px;
 $content-max-width: 730px;
 $header-height: 3.5rem;
@@ -94,12 +93,10 @@
 $overlayBtn-width: 2.5rem;
 $overlayBtn-opacity-visible: 0.25;
 $overlayBtn-opacity-active: 0.75;
-=======
 $top-margin: 5rem;
 $bottom-margin: $top-margin * 2;
 $sidebar-width: 21rem;
 $content-max-width: 730px; // This number comes from bootstrap.
 
 // Animation settings
-$normal-animation-duration: 300ms;
->>>>>>> 8da05275
+$normal-animation-duration: 300ms;