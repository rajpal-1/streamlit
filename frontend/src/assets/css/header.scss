--- conflicted
+++ resolved
@@ -44,48 +44,6 @@
   z-index: $z-index-header;
 }
 
-<<<<<<< HEAD
-header > nav {
-  position: absolute;
-  top: 0;
-  left: 1rem;
-  height: $header-height;
-  display: flex;
-  flex-direction: row;
-  align-items: center;
-  font-weight: 700;
-  line-height: 1.5;
-}
-
-header > nav {
-  a {
-    color: $black;
-    background: $white;
-    border-radius: $border-radius-large;
-    padding: 0 $m1-2-font-size-base;
-    margin: 0 -$m1-2-font-size-base;
-    border: 1px solid transparent;
-  }
-
-  a:visited {
-    color: $black;
-  }
-
-  a:active,
-  a:hover {
-    color: $primary;
-    text-decoration: none;
-  }
-
-  a:focus {
-    border: 1px solid $primary;
-    box-shadow: 0 0 0 0.2rem $primary-a50;
-    outline: none;
-  }
-}
-
-=======
->>>>>>> 8da05275
 header > .toolbar {
   position: absolute;
   top: 0;
