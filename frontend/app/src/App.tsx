/**
 * Copyright (c) Streamlit Inc. (2018-2022) Snowflake Inc. (2022-2024)
 *
 * Licensed under the Apache License, Version 2.0 (the "License");
 * you may not use this file except in compliance with the License.
 * You may obtain a copy of the License at
 *
 *     http://www.apache.org/licenses/LICENSE-2.0
 *
 * Unless required by applicable law or agreed to in writing, software
 * distributed under the License is distributed on an "AS IS" BASIS,
 * WITHOUT WARRANTIES OR CONDITIONS OF ANY KIND, either express or implied.
 * See the License for the specific language governing permissions and
 * limitations under the License.
 */

import React, { PureComponent, ReactNode } from "react"

import moment from "moment"
import { HotKeys, KeyMap } from "react-hotkeys"
import { enableAllPlugins as enableImmerPlugins } from "immer"
import classNames from "classnames"
import without from "lodash/without"

import {
  AppConfig,
  AppRoot,
  AutoRerun,
  BackMsg,
  BaseUriParts,
  ComponentRegistry,
  Config,
  createFormsData,
  createPresetThemes,
  createTheme,
  CUSTOM_THEME_NAME,
  CustomThemeConfig,
  Delta,
  DeployedAppMetadata,
  ensureError,
  extractPageNameFromPathName,
  FileUploadClient,
  FileURLsResponse,
  FormsData,
  ForwardMsg,
  ForwardMsgMetadata,
  generateUID,
  getCachedTheme,
  getElementWidgetID,
  getEmbeddingIdClassName,
  getHostSpecifiedTheme,
  getIFrameEnclosingApp,
  GitInfo,
  handleFavicon,
  hashString,
  HostCommunicationManager,
  IAppPage,
  ICustomThemeConfig,
  IGitInfo,
  IHostConfigResponse,
  IMenuItem,
  Initialize,
  isColoredLineDisplayed,
  isEmbed,
  isInChildFrame,
  isPaddingDisplayed,
  isPresetTheme,
  isScrollingHidden,
  isToolbarDisplayed,
  IToolbarItem,
  LibConfig,
  LibContext,
  logError,
  logMessage,
  Logo,
  Navigation,
  NewSession,
  notUndefined,
  PageConfig,
  PageInfo,
  PageNotFound,
  PageProfile,
  PagesChanged,
  ParentMessage,
  PerformanceEvents,
  PresetThemeName,
  RERUN_PROMPT_MODAL_DIALOG,
  ScriptRunState,
  SessionEvent,
  SessionInfo,
  SessionStatus,
  setCookie,
  StreamlitEndpoints,
  ThemeConfig,
  toExportedTheme,
  toThemeInput,
  WidgetStateManager,
  WidgetStates,
} from "@streamlit/lib"
import {
  isNullOrUndefined,
  notNullOrUndefined,
  preserveEmbedQueryParams,
} from "@streamlit/lib/src/util/utils"
import { AppContext } from "@streamlit/app/src/components/AppContext"
import AppView from "@streamlit/app/src/components/AppView"
import StatusWidget from "@streamlit/app/src/components/StatusWidget"
import MainMenu, { isLocalhost } from "@streamlit/app/src/components/MainMenu"
import ToolbarActions from "@streamlit/app/src/components/ToolbarActions"
import DeployButton from "@streamlit/app/src/components/DeployButton"
import Header from "@streamlit/app/src/components/Header"
import {
  DialogProps,
  DialogType,
  StreamlitDialog,
} from "@streamlit/app/src/components/StreamlitDialog"
import { ConnectionManager } from "@streamlit/app/src/connection/ConnectionManager"
import { ConnectionState } from "@streamlit/app/src/connection/ConnectionState"
import { SessionEventDispatcher } from "@streamlit/app/src/SessionEventDispatcher"
import { UserSettings } from "@streamlit/app/src/components/StreamlitDialog/UserSettings"
import { DefaultStreamlitEndpoints } from "@streamlit/app/src/connection/DefaultStreamlitEndpoints"
import { SegmentMetricsManager } from "@streamlit/app/src/SegmentMetricsManager"
import { StyledApp } from "@streamlit/app/src/styled-components"
import withScreencast, {
  ScreenCastHOC,
} from "@streamlit/app/src/hocs/withScreencast/withScreencast"

// Used to import fonts + responsive reboot items
import "@streamlit/app/src/assets/css/theme.scss"
import { ThemeManager } from "./util/useThemeManager"
import { AppNavigation, MaybeStateUpdate } from "./util/AppNavigation"

export interface Props {
  screenCast: ScreenCastHOC
  theme: ThemeManager
}

interface State {
  connectionState: ConnectionState
  elements: AppRoot
  isFullScreen: boolean
  scriptRunId: string
  scriptName: string
  appHash: string | null
  scriptRunState: ScriptRunState
  userSettings: UserSettings
  dialog?: DialogProps | null
  layout: PageConfig.Layout
  initialSidebarState: PageConfig.SidebarState
  menuItems?: PageConfig.IMenuItems | null
  allowRunOnSave: boolean
  scriptFinishedHandlers: (() => void)[]
  toolbarMode: Config.ToolbarMode
  themeHash: string
  gitInfo: IGitInfo | null
  formsData: FormsData
  hideTopBar: boolean
  hideSidebarNav: boolean
  appPages: IAppPage[]
  navSections: string[]
  // The hash of the current page executing
  currentPageScriptHash: string
  // In MPAv2, the main page is executed before and after the current
  // page. The main page is the script the app is started with, and the current
  // page is the dynamically loaded page-script. In MPAv1, the main page holds
  // no relevance as only one page loads at a time.
  mainScriptHash: string
  latestRunTime: number
  fragmentIdsThisRun: Array<string>
  // host communication info
  isOwner: boolean
  hostMenuItems: IMenuItem[]
  hostToolbarItems: IToolbarItem[]
  hostHideSidebarNav: boolean
  sidebarChevronDownshift: number
  pageLinkBaseUrl: string
  queryParams: string
  deployedAppMetadata: DeployedAppMetadata
  libConfig: LibConfig
  appConfig: AppConfig
  autoReruns: NodeJS.Timer[]
  inputsDisabled: boolean
}

const ELEMENT_LIST_BUFFER_TIMEOUT_MS = 10

const INITIAL_SCRIPT_RUN_ID = "<null>"

// eslint-disable-next-line
declare global {
  interface Window {
    streamlitDebug: any
    iFrameResizer: any
  }
}

export const showDevelopmentOptions = (
  hostIsOwner: boolean | undefined,
  toolbarMode: Config.ToolbarMode
): boolean => {
  if (toolbarMode == Config.ToolbarMode.DEVELOPER) {
    return true
  }
  if (
    Config.ToolbarMode.VIEWER == toolbarMode ||
    Config.ToolbarMode.MINIMAL == toolbarMode
  ) {
    return false
  }
  return hostIsOwner || isLocalhost()
}

export class App extends PureComponent<Props, State> {
  private readonly endpoints: StreamlitEndpoints

  private readonly sessionInfo = new SessionInfo()

  private readonly metricsMgr = new SegmentMetricsManager(this.sessionInfo)

  private readonly sessionEventDispatcher = new SessionEventDispatcher()

  private connectionManager: ConnectionManager | null

  private readonly widgetMgr: WidgetStateManager

  private readonly hostCommunicationMgr: HostCommunicationManager

  private readonly uploadClient: FileUploadClient

  /**
   * When new Deltas are received, they are applied to `pendingElementsBuffer`
   * rather than directly to `this.state.elements`. We assign
   * `pendingElementsBuffer` to `this.state` on a timer, in order to
   * decouple Delta updates from React re-renders, for performance reasons.
   *
   * (If `pendingElementsBuffer === this.state.elements` - the default state -
   * then we have no pending elements.)
   */
  private pendingElementsBuffer: AppRoot

  private pendingElementsTimerRunning: boolean

  private readonly componentRegistry: ComponentRegistry

  private readonly embeddingId: string = generateUID()

  private readonly appNavigation: AppNavigation

  public constructor(props: Props) {
    super(props)

    // Initialize immerjs
    enableImmerPlugins()

    // Theme hashes are only created for custom theme, and the custom theme
    // may come from localStorage. We need to create the hash here to ensure
    // that the theme is correctly represented.
    let themeHash = this.createThemeHash()
    if (!isPresetTheme(props.theme.activeTheme)) {
      themeHash = this.createThemeHash(
        toThemeInput(props.theme.activeTheme.emotion) as CustomThemeConfig
      )
    }

    this.state = {
      connectionState: ConnectionState.INITIAL,
      elements: AppRoot.empty("", true), // Blank Main Script Hash for initial render
      isFullScreen: false,
      scriptName: "",
      scriptRunId: INITIAL_SCRIPT_RUN_ID,
      appHash: null,
      scriptRunState: ScriptRunState.NOT_RUNNING,
      userSettings: {
        wideMode: false,
        runOnSave: false,
      },
      layout: PageConfig.Layout.CENTERED,
      initialSidebarState: PageConfig.SidebarState.AUTO,
      menuItems: undefined,
      allowRunOnSave: true,
      scriptFinishedHandlers: [],
      themeHash,
      gitInfo: null,
      formsData: createFormsData(),
      appPages: [],
      navSections: [],
      currentPageScriptHash: "",
      mainScriptHash: "",
      // We set hideTopBar to true by default because this information isn't
      // available on page load (we get it when the script begins to run), so
      // the user would see top bar elements for a few ms if this defaulted to
      // false. hideSidebarNav doesn't have this issue (app pages and the value
      // of the config option are received simultaneously), but we set it to
      // true as well for consistency.
      hideTopBar: true,
      hideSidebarNav: true,
      toolbarMode: Config.ToolbarMode.MINIMAL,
      latestRunTime: performance.now(),
      fragmentIdsThisRun: [],
      // Information sent from the host
      isOwner: false,
      hostMenuItems: [],
      hostToolbarItems: [],
      hostHideSidebarNav: false,
      sidebarChevronDownshift: 0,
      pageLinkBaseUrl: "",
      queryParams: "",
      deployedAppMetadata: {},
      libConfig: {},
      appConfig: {},
      autoReruns: [],
      inputsDisabled: false,
    }

    this.connectionManager = null

    this.widgetMgr = new WidgetStateManager({
      sendRerunBackMsg: this.sendRerunBackMsg,
      formsDataChanged: formsData => this.setState({ formsData }),
    })

    this.hostCommunicationMgr = new HostCommunicationManager({
      sendRerunBackMsg: this.sendRerunBackMsg,
      closeModal: this.closeDialog,
      stopScript: this.stopScript,
      rerunScript: this.rerunScript,
      clearCache: this.clearCache,
      sendAppHeartbeat: this.sendAppHeartbeat,
      setInputsDisabled: inputsDisabled => {
        this.setState({ inputsDisabled })
      },
      themeChanged: this.handleThemeMessage,
      pageChanged: this.onPageChange,
      isOwnerChanged: isOwner => this.setState({ isOwner }),
      jwtHeaderChanged: ({ jwtHeaderName, jwtHeaderValue }) => {
        if (
          this.endpoints.setJWTHeader !== undefined &&
          this.state.appConfig.useExternalAuthToken
        ) {
          this.endpoints.setJWTHeader({ jwtHeaderName, jwtHeaderValue })
        }
      },
      hostMenuItemsChanged: hostMenuItems => {
        this.setState({ hostMenuItems })
      },
      hostToolbarItemsChanged: hostToolbarItems => {
        this.setState({ hostToolbarItems })
      },
      hostHideSidebarNavChanged: hostHideSidebarNav => {
        this.setState({ hostHideSidebarNav })
      },
      sidebarChevronDownshiftChanged: sidebarChevronDownshift => {
        this.setState({ sidebarChevronDownshift })
      },
      pageLinkBaseUrlChanged: pageLinkBaseUrl => {
        this.setState({ pageLinkBaseUrl })
      },
      queryParamsChanged: queryParams => {
        this.setState({ queryParams })
      },
      deployedAppMetadataChanged: deployedAppMetadata => {
        this.setState({ deployedAppMetadata })
      },
      restartWebsocketConnection: () => {
        if (!this.connectionManager) {
          this.initializeConnectionManager()
        }
      },
      terminateWebsocketConnection: () => {
        this.connectionManager?.disconnect()
        this.connectionManager = null
      },
    })

    this.endpoints = new DefaultStreamlitEndpoints({
      getServerUri: this.getBaseUriParts,
      csrfEnabled: true,
    })

    this.uploadClient = new FileUploadClient({
      sessionInfo: this.sessionInfo,
      endpoints: this.endpoints,
      // A form cannot be submitted if it contains a FileUploader widget
      // that's currently uploading. We write that state here, in response
      // to a FileUploadClient callback. The FormSubmitButton element
      // reads the state.
      formsWithPendingRequestsChanged: formIds =>
        this.widgetMgr.setFormsWithUploads(formIds),
      requestFileURLs: this.requestFileURLs,
    })

    this.componentRegistry = new ComponentRegistry(this.endpoints)

    this.pendingElementsTimerRunning = false
    this.pendingElementsBuffer = this.state.elements
    this.appNavigation = new AppNavigation(
      this.hostCommunicationMgr,
      this.maybeUpdatePageUrl,
      this.onPageNotFound,
      this.onPageIconChanged
    )

    window.streamlitDebug = {
      clearForwardMsgCache: this.debugClearForwardMsgCache,
      disconnectWebsocket: this.debugDisconnectWebsocket,
      shutdownRuntime: this.debugShutdownRuntime,
    }
  }

  /**
   * Global keyboard shortcuts.
   */
  keyMap: KeyMap = {
    RERUN: "r",
    CLEAR_CACHE: "c",
    // We use key up for stop recording to ensure the esc key doesn't trigger
    // other actions (like exiting modals)
    STOP_RECORDING: { sequence: "esc", action: "keyup" },
  }

  keyHandlers = {
    RERUN: () => {
      this.rerunScript()
    },
    CLEAR_CACHE: () => {
      if (showDevelopmentOptions(this.state.isOwner, this.state.toolbarMode)) {
        this.openClearCacheDialog()
      }
    },
    STOP_RECORDING: this.props.screenCast.stopRecording,
  }

  initializeConnectionManager(): void {
    this.connectionManager = new ConnectionManager({
      sessionInfo: this.sessionInfo,
      endpoints: this.endpoints,
      onMessage: this.handleMessage,
      onConnectionError: this.handleConnectionError,
      connectionStateChanged: this.handleConnectionStateChanged,
      claimHostAuthToken: this.hostCommunicationMgr.claimAuthToken,
      resetHostAuthToken: this.hostCommunicationMgr.resetAuthToken,
      onHostConfigResp: (response: IHostConfigResponse) => {
        const {
          allowedOrigins,
          useExternalAuthToken,
          disableFullscreenMode,
          enableCustomParentMessages,
          mapboxToken,
          enforceDownloadInNewTab,
        } = response

        const appConfig: AppConfig = {
          allowedOrigins,
          useExternalAuthToken,
          enableCustomParentMessages,
        }
        const libConfig: LibConfig = {
          mapboxToken,
          disableFullscreenMode,
          enforceDownloadInNewTab,
        }

        // Set the allowed origins configuration for the host communication:
        this.hostCommunicationMgr.setAllowedOrigins(appConfig)
        // Set the streamlit-app specific config settings in AppContext:
        this.setAppConfig(appConfig)
        // Set the streamlit-lib specific config settings in LibContext:
        this.setLibConfig(libConfig)
      },
    })
  }

  componentDidMount(): void {
    // Initialize connection manager here, to avoid
    // "Can't call setState on a component that is not yet mounted." error.
    this.initializeConnectionManager()

    this.hostCommunicationMgr.sendMessageToHost({
      type: "SCRIPT_RUN_STATE_CHANGED",
      scriptRunState: this.state.scriptRunState,
    })

    if (isScrollingHidden()) {
      document.body.classList.add("embedded")
    }

    // Iframe resizer allows parent pages to get the height of the iframe
    // contents. The parent page can then reset the height to match and
    // avoid unnecessary scrollbars or large embeddings
    if (isInChildFrame()) {
      window.iFrameResizer = {
        heightCalculationMethod: () => {
          const taggedEls = document.querySelectorAll("[data-iframe-height]")
          // Use ceil to avoid fractional pixels creating scrollbars.
          const lowestBounds = Array.from(taggedEls).map(el =>
            Math.ceil(el.getBoundingClientRect().bottom)
          )

          // The higher the value, the further down the page it is.
          // Use maximum value to get the lowest of all tagged elements.
          return Math.max(0, ...lowestBounds)
        },
      }

      // @ts-expect-error
      import("iframe-resizer/js/iframeResizer.contentWindow")
    }

    this.hostCommunicationMgr.sendMessageToHost({
      type: "SET_THEME_CONFIG",
      themeInfo: toExportedTheme(this.props.theme.activeTheme.emotion),
    })

    this.metricsMgr.enqueue("viewReport")

    window.addEventListener("popstate", this.onHistoryChange, false)
  }

  componentDidUpdate(
    prevProps: Readonly<Props>,
    prevState: Readonly<State>
  ): void {
    // @ts-expect-error
    if (window.prerenderReady === false && this.isAppInReadyState(prevState)) {
      // @ts-expect-error
      window.prerenderReady = true
    }
    if (this.state.scriptRunState !== prevState.scriptRunState) {
      this.hostCommunicationMgr.sendMessageToHost({
        type: "SCRIPT_RUN_STATE_CHANGED",
        scriptRunState: this.state.scriptRunState,
      })
    }
  }

  componentWillUnmount(): void {
    // Needing to disconnect our connection manager + websocket connection is
    // only needed here to handle the case in dev mode where react hot-reloads
    // the client as a result of a source code change. In this scenario, the
    // previous websocket connection is still connected, and the client and
    // server end up in a reconnect loop because the server rejects attempts to
    // connect to an already-connected session.
    //
    // This situation doesn't exist outside of dev mode because the whole App
    // unmounting is either a page refresh or the browser tab closing.
    //
    // The optional chaining on connectionManager is needed to make typescript
    // happy since connectionManager's type is `ConnectionManager | null`,
    // but at this point it should always be set.
    this.connectionManager?.disconnect()

    this.hostCommunicationMgr.closeHostCommunication()

    window.removeEventListener("popstate", this.onHistoryChange, false)
  }

  showError(title: string, errorNode: ReactNode): void {
    logError(errorNode)
    const newDialog: DialogProps = {
      type: DialogType.WARNING,
      title,
      msg: errorNode,
      onClose: () => {},
    }
    this.openDialog(newDialog)
  }

  showDeployError = (
    title: string,
    errorNode: ReactNode,
    onContinue?: () => void
  ): void => {
    this.openDialog({
      type: DialogType.DEPLOY_ERROR,
      title,
      msg: errorNode,
      onContinue,
      onClose: () => {},
      onTryAgain: this.sendLoadGitInfoBackMsg,
    })
  }

  /**
   * Checks if the code version from the backend is different than the frontend
   */
  private hasStreamlitVersionChanged(initializeMsg: Initialize): boolean {
    if (this.sessionInfo.isSet) {
      const currentStreamlitVersion = this.sessionInfo.current.streamlitVersion
      const { environmentInfo } = initializeMsg

      if (
        notNullOrUndefined(environmentInfo) &&
        notNullOrUndefined(environmentInfo.streamlitVersion)
      ) {
        return currentStreamlitVersion != environmentInfo.streamlitVersion
      }
    }

    return false
  }

  handleThemeMessage = (
    themeName?: PresetThemeName,
    theme?: ICustomThemeConfig
  ): void => {
    const [, lightTheme, darkTheme] = createPresetThemes()
    const isUsingPresetTheme = isPresetTheme(this.props.theme.activeTheme)
    if (themeName === lightTheme.name && isUsingPresetTheme) {
      this.props.theme.setTheme(lightTheme)
    } else if (themeName === darkTheme.name && isUsingPresetTheme) {
      this.props.theme.setTheme(darkTheme)
    } else if (theme) {
      this.props.theme.setImportedTheme(theme)
    }
  }

  /**
   * Called by ConnectionManager when our connection state changes
   */
  handleConnectionStateChanged = (newState: ConnectionState): void => {
    logMessage(
      `Connection state changed from ${this.state.connectionState} to ${newState}`
    )

    if (newState === ConnectionState.CONNECTED) {
      logMessage("Reconnected to server.")

      const lastRunWasInterrupted =
        this.state.scriptRunState === ScriptRunState.RERUN_REQUESTED ||
        this.state.scriptRunState === ScriptRunState.RUNNING

      // We request a script rerun if:
      //   1. this is the first time we establish a websocket connection to the
      //      server, or
      //   2. our last script run attempt was interrupted by the websocket
      //      connection dropping.
      if (!this.sessionInfo.last || lastRunWasInterrupted) {
        logMessage("Requesting a script run.")
        this.widgetMgr.sendUpdateWidgetsMessage(undefined)
        this.setState({ dialog: null })
      }

      this.hostCommunicationMgr.sendMessageToHost({
        type: "WEBSOCKET_CONNECTED",
      })
    } else {
      // If we're starting from the CONNECTED state and going to any other
      // state, we must be disconnecting.
      if (this.state.connectionState === ConnectionState.CONNECTED) {
        this.hostCommunicationMgr.sendMessageToHost({
          type: "WEBSOCKET_DISCONNECTED",
          attemptingToReconnect:
            newState !== ConnectionState.DISCONNECTED_FOREVER,
        })
      }

      setCookie("_streamlit_xsrf", "")

      if (this.sessionInfo.isSet) {
        this.sessionInfo.clearCurrent()
      }
    }

    this.setState({ connectionState: newState })
  }

  handleGitInfoChanged = (gitInfo: IGitInfo): void => {
    this.setState({
      gitInfo,
    })
  }

  handleCustomParentMessage = (parentMessage: ParentMessage): void => {
    if (this.state.appConfig.enableCustomParentMessages) {
      this.hostCommunicationMgr.sendMessageToHost({
        type: "CUSTOM_PARENT_MESSAGE",
        message: parentMessage.message,
      })
    } else {
      logError(
        "Sending messages to the host is disabled in line with the platform policy."
      )
    }
  }

  /**
   * Callback when we get a message from the server.
   */
  handleMessage = (msgProto: ForwardMsg): void => {
    // We don't have an immutableProto here, so we can't use
    // the dispatchOneOf helper
    const dispatchProto = (obj: any, name: string, funcs: any): any => {
      const whichOne = obj[name]
      if (whichOne in funcs) {
        return funcs[whichOne](obj[whichOne])
      }
      throw new Error(`Cannot handle ${name} "${whichOne}".`)
    }

    try {
      dispatchProto(msgProto, "type", {
        newSession: (newSessionMsg: NewSession) =>
          this.handleNewSession(newSessionMsg),
        sessionStatusChanged: (msg: SessionStatus) =>
          this.handleSessionStatusChanged(msg),
        sessionEvent: (evtMsg: SessionEvent) =>
          this.handleSessionEvent(evtMsg),
        delta: (deltaMsg: Delta) =>
          this.handleDeltaMsg(
            deltaMsg,
            msgProto.metadata as ForwardMsgMetadata
          ),
        pageConfigChanged: (pageConfig: PageConfig) =>
          this.handlePageConfigChanged(pageConfig),
        pageInfoChanged: (pageInfo: PageInfo) =>
          this.handlePageInfoChanged(pageInfo),
        pagesChanged: (pagesChangedMsg: PagesChanged) =>
          this.handlePagesChanged(pagesChangedMsg),
        pageNotFound: (pageNotFound: PageNotFound) =>
          this.handlePageNotFound(pageNotFound),
        gitInfoChanged: (gitInfo: GitInfo) =>
          this.handleGitInfoChanged(gitInfo),
        scriptFinished: (status: ForwardMsg.ScriptFinishedStatus) =>
          this.handleScriptFinished(status),
        pageProfile: (pageProfile: PageProfile) =>
          this.handlePageProfileMsg(pageProfile),
        autoRerun: (autoRerun: AutoRerun) => this.handleAutoRerun(autoRerun),
        fileUrlsResponse: (fileURLsResponse: FileURLsResponse) =>
          this.uploadClient.onFileURLsResponse(fileURLsResponse),
        parentMessage: (parentMessage: ParentMessage) =>
          this.handleCustomParentMessage(parentMessage),
        logo: (logo: Logo) =>
          this.handleLogo(logo, msgProto.metadata as ForwardMsgMetadata),
        navigation: (navigation: Navigation) =>
          this.handleNavigation(navigation),
      })
    } catch (e) {
      const err = ensureError(e)
      logError(err)
      this.showError("Bad message format", err.message)
    }
  }

  handleLogo = (logo: Logo, metadata: ForwardMsgMetadata): void => {
    this.setState(
      {
        elements: this.pendingElementsBuffer.appRootWithLogo(logo, metadata),
      },
      () => {
        this.pendingElementsBuffer = this.state.elements
      }
    )
  }

  handlePageConfigChanged = (pageConfig: PageConfig): void => {
    const { title, favicon, layout, initialSidebarState, menuItems } =
      pageConfig

    this.appNavigation.handlePageConfigChanged(pageConfig)

    if (title) {
      this.hostCommunicationMgr.sendMessageToHost({
        type: "SET_PAGE_TITLE",
        title,
      })

      document.title = title
    }

    if (favicon) {
      this.onPageIconChanged(favicon)
    }

    // Only change layout/sidebar when the page config has changed.
    // This preserves the user's previous choice, and prevents extra re-renders.
    if (layout !== this.state.layout) {
      this.setState((prevState: State) => ({
        layout,
        userSettings: {
          ...prevState.userSettings,
          wideMode: layout === PageConfig.Layout.WIDE,
        },
      }))
    }
    if (initialSidebarState !== this.state.initialSidebarState) {
      this.setState(() => ({
        initialSidebarState,
      }))
    }

    this.setState({ menuItems })
  }

  handlePageInfoChanged = (pageInfo: PageInfo): void => {
    const { queryString } = pageInfo
    const targetUrl =
      document.location.pathname + (queryString ? `?${queryString}` : "")
    window.history.pushState({}, "", targetUrl)

    this.hostCommunicationMgr.sendMessageToHost({
      type: "SET_QUERY_PARAM",
      queryParams: queryString ? `?${queryString}` : "",
    })
  }

  onPageNotFound = (pageName?: string): void => {
    const errMsg = pageName
      ? `You have requested page /${pageName}, but no corresponding file was found in the app's pages/ directory`
      : "The page that you have requested does not seem to exist"
    this.showError("Page not found", `${errMsg}. Running the app's main page.`)
  }

  handlePageNotFound = (pageNotFound: PageNotFound): void => {
    this.maybeSetState(this.appNavigation.handlePageNotFound(pageNotFound))
  }

  onPageIconChanged = (iconUrl: string): void => {
    handleFavicon(
      iconUrl,
      this.hostCommunicationMgr.sendMessageToHost,
      this.endpoints
    )
  }

  handlePagesChanged = (pagesChangedMsg: PagesChanged): void => {
    this.maybeSetState(this.appNavigation.handlePagesChanged(pagesChangedMsg))
  }

  handleNavigation = (navigationMsg: Navigation): void => {
    this.maybeSetState(this.appNavigation.handleNavigation(navigationMsg))
  }

  handlePageProfileMsg = (pageProfile: PageProfile): void => {
    const pageProfileObj = PageProfile.toObject(pageProfile)
    this.metricsMgr.enqueue("pageProfile", {
      ...pageProfileObj,
      isFragmentRun: Boolean(pageProfileObj.isFragmentRun),
      appId: this.sessionInfo.current.appId,
      numPages: this.state.appPages?.length,
      sessionId: this.sessionInfo.current.sessionId,
      pythonVersion: this.sessionInfo.current.pythonVersion,
      pageScriptHash: this.state.currentPageScriptHash,
      activeTheme: this.props.theme?.activeTheme?.name,
      totalLoadTime: Math.round(
        (performance.now() - this.state.latestRunTime) * 1000
      ),
    })
  }

  handleAutoRerun = (autoRerun: AutoRerun): void => {
    const intervalId = setInterval(() => {
      this.widgetMgr.sendUpdateWidgetsMessage(autoRerun.fragmentId, true)
    }, autoRerun.interval * 1000)

    this.setState((prevState: State) => {
      return {
        autoReruns: [...prevState.autoReruns, intervalId],
      }
    })
  }

  /**
   * Handler for ForwardMsg.sessionStatusChanged messages
   * @param statusChangeProto a SessionStatus protobuf
   */
  handleSessionStatusChanged = (statusChangeProto: SessionStatus): void => {
    this.setState((prevState: State) => {
      // Determine our new ScriptRunState
      let { scriptRunState } = prevState
      let { dialog } = prevState

      if (
        statusChangeProto.scriptIsRunning &&
        prevState.scriptRunState !== ScriptRunState.STOP_REQUESTED
      ) {
        // If the script is running, we change our ScriptRunState only
        // if we don't have a pending stop request
        scriptRunState = ScriptRunState.RUNNING

        // If the scriptCompileError dialog is open and the script starts
        // running, close it.
        if (
          notNullOrUndefined(dialog) &&
          dialog.type === DialogType.SCRIPT_COMPILE_ERROR
        ) {
          dialog = undefined
        }
      } else if (
        !statusChangeProto.scriptIsRunning &&
        prevState.scriptRunState !== ScriptRunState.RERUN_REQUESTED &&
        prevState.scriptRunState !== ScriptRunState.COMPILATION_ERROR
      ) {
        // If the script is not running, we change our ScriptRunState only
        // if we don't have a pending rerun request, and we don't have
        // a script compilation failure
        scriptRunState = ScriptRunState.NOT_RUNNING

        const customComponentCounter =
          this.metricsMgr.getAndResetCustomComponentCounter()
        Object.entries(customComponentCounter).forEach(([name, count]) => {
          this.metricsMgr.enqueue("customComponentStats", {
            name,
            count,
          })
        })
      }

      return {
        userSettings: {
          ...prevState.userSettings,
          runOnSave: Boolean(statusChangeProto.runOnSave),
        },
        dialog,
        scriptRunState,
      }
    })
  }

  /**
   * Handler for ForwardMsg.sessionEvent messages
   * @param sessionEvent a SessionEvent protobuf
   */
  handleSessionEvent = (sessionEvent: SessionEvent): void => {
    this.sessionEventDispatcher.handleSessionEventMsg(sessionEvent)
    if (sessionEvent.type === "scriptCompilationException") {
      this.setState({ scriptRunState: ScriptRunState.COMPILATION_ERROR })
      const newDialog: DialogProps = {
        type: DialogType.SCRIPT_COMPILE_ERROR,
        exception: sessionEvent.scriptCompilationException,
        onClose: () => {},
      }
      this.openDialog(newDialog)
    } else if (
      RERUN_PROMPT_MODAL_DIALOG &&
      sessionEvent.type === "scriptChangedOnDisk"
    ) {
      const newDialog: DialogProps = {
        type: DialogType.SCRIPT_CHANGED,
        onRerun: this.rerunScript,
        onClose: () => {},
        allowRunOnSave: this.state.allowRunOnSave,
      }
      this.openDialog(newDialog)
    }
  }

  /**
   * Updates the page url if the page has changed
   * @param mainPageName the name of the main page
   * @param newPageName the name of the new page
   * @param isViewingMainPage whether the user is viewing the main page
   */
  maybeUpdatePageUrl = (
    mainPageName: string,
    newPageName: string,
    isViewingMainPage: boolean,
    queryString?: string
  ): void => {
    const baseUriParts = this.getBaseUriParts()
    if (baseUriParts) {
      const { basePath } = baseUriParts

      const prevPageNameInPath = extractPageNameFromPathName(
        document.location.pathname,
        basePath
      )
      const prevPageName =
        prevPageNameInPath === "" ? mainPageName : prevPageNameInPath
      // It is important to compare `newPageName` with the previous one encoded in the URL
      // to handle new session runs triggered by URL changes through the `onHistoryChange()` callback,
      // e.g. the case where the user clicks the back button.
      // See https://github.com/streamlit/streamlit/pull/6271#issuecomment-1465090690 for the discussion.
      if (prevPageName !== newPageName) {
        const pagePath = isViewingMainPage ? "" : newPageName
        const newQueryString =
          preserveEmbedQueryParams() + (queryString ? `&${queryString}` : "")
        const basePathPrefix = basePath ? `/${basePath}` : ""
        const qs = newQueryString ? `?${newQueryString}` : ""
        const pageUrl = `${basePathPrefix}/${pagePath}${qs}`
        window.history.pushState({}, "", pageUrl)
      }
    }
  }

  maybeSetState(stateUpdate: MaybeStateUpdate): void {
    if (stateUpdate) {
      const [newState, callback] = stateUpdate

      this.setState(newState as State, callback)
    }
  }

  /**
   * Handler for ForwardMsg.newSession messages. This runs on each rerun
   * @param newSessionProto a NewSession protobuf
   */
  handleNewSession = (newSessionProto: NewSession): void => {
    const initialize = newSessionProto.initialize as Initialize

    if (this.hasStreamlitVersionChanged(initialize)) {
      window.location.reload()
      return
    }

    // First, handle initialization logic. Each NewSession message has
    // initialization data. If this is the _first_ time we're receiving
    // the NewSession message, we perform some one-time initialization.
    if (!this.sessionInfo.isSet) {
      // We're not initialized. Perform one-time initialization.
      this.handleOneTimeInitialization(newSessionProto)
    }

    const { appHash, currentPageScriptHash: prevPageScriptHash } = this.state
    const {
      scriptRunId,
      name: scriptName,
      mainScriptPath,
      fragmentIdsThisRun,
      pageScriptHash: newPageScriptHash,
      mainScriptHash,
    } = newSessionProto

    if (!fragmentIdsThisRun.length) {
      // This is a normal rerun, remove all the auto reruns intervals
      this.state.autoReruns.forEach((value: NodeJS.Timer) => {
        clearInterval(value)
      })
      this.setState({ autoReruns: [] })

      const config = newSessionProto.config as Config
      const themeInput = newSessionProto.customTheme as CustomThemeConfig

      this.processThemeInput(themeInput)
      this.setState({
        allowRunOnSave: config.allowRunOnSave,
        hideTopBar: config.hideTopBar,
        toolbarMode: config.toolbarMode,
        latestRunTime: performance.now(),
        mainScriptHash,
        // If we're here, the fragmentIdsThisRun variable is always the
        // empty array.
        fragmentIdsThisRun,
      })
      this.maybeSetState(this.appNavigation.handleNewSession(newSessionProto))

      // Set the favicon to its default values
      this.onPageIconChanged(`${process.env.PUBLIC_URL}/favicon.png`)
    } else {
      this.setState({
        fragmentIdsThisRun,
        latestRunTime: performance.now(),
      })
    }

    const newSessionHash = hashString(
      this.sessionInfo.current.installationId + mainScriptPath
    )

    this.metricsMgr.setMetadata(this.state.deployedAppMetadata)
    this.metricsMgr.setAppHash(newSessionHash)

    this.metricsMgr.enqueue("updateReport")

    if (
      appHash === newSessionHash &&
      prevPageScriptHash === newPageScriptHash
    ) {
      this.setState({
        scriptRunId,
      })
    } else {
      this.clearAppState(
        newSessionHash,
        scriptRunId,
        scriptName,
        mainScriptHash
      )
    }
  }

  /**
   * Performs one-time initialization. This is called from `handleNewSession`.
   */
  handleOneTimeInitialization = (newSessionProto: NewSession): void => {
    const initialize = newSessionProto.initialize as Initialize
    const config = newSessionProto.config as Config

    this.sessionInfo.setCurrent(
      SessionInfo.propsFromNewSessionMessage(newSessionProto)
    )

    this.metricsMgr.initialize({
      gatherUsageStats: config.gatherUsageStats,
    })

    this.handleSessionStatusChanged(initialize.sessionStatus)
  }

  /**
   * Handler called when the history state changes, e.g. `popstate` event.
   */
  onHistoryChange = (): void => {
    const { currentPageScriptHash } = this.state
    const targetAppPage = this.appNavigation.findPageByUrlPath(
      document.location.pathname
    )

    // do not cause a rerun when an anchor is clicked and we aren't changing pages
    const hasAnchor = document.location.toString().includes("#")
    const isSamePage = targetAppPage?.pageScriptHash === currentPageScriptHash

    if (isNullOrUndefined(targetAppPage) || (hasAnchor && isSamePage)) {
      return
    }
    this.onPageChange(targetAppPage.pageScriptHash as string)
  }

  /**
   * Both sets the given theme locally and sends it to the host.
   */
  setAndSendTheme = (themeConfig: ThemeConfig): void => {
    this.props.theme.setTheme(themeConfig)
    this.hostCommunicationMgr.sendMessageToHost({
      type: "SET_THEME_CONFIG",
      themeInfo: toExportedTheme(themeConfig.emotion),
    })
  }

  createThemeHash = (themeInput?: CustomThemeConfig): string => {
    if (!themeInput) {
      // If themeInput is null, then we didn't receive a custom theme for this
      // app from the server. We use a hardcoded string literal for the
      // themeHash in this case.
      return "hash_for_undefined_custom_theme"
    }

    const themeInputEntries = Object.entries(themeInput)
    // Ensure that our themeInput fields are in a consistent order when
    // stringified below. Sorting an array of arrays in javascript sorts by the
    // 0th element of the inner arrays, uses the 1st element to tiebreak, and
    // so on.
    themeInputEntries.sort()
    return hashString(themeInputEntries.join(":"))
  }

  processThemeInput(themeInput: CustomThemeConfig): void {
    const themeHash = this.createThemeHash(themeInput)
    if (themeHash === this.state.themeHash) {
      return
    }
    this.setState({ themeHash })

    const usingCustomTheme = !isPresetTheme(this.props.theme.activeTheme)

    if (themeInput) {
      const customTheme = createTheme(CUSTOM_THEME_NAME, themeInput)
      // For now, users can only add one custom theme.
      this.props.theme.addThemes([customTheme])

      const userPreference = getCachedTheme()
      if (userPreference === null || usingCustomTheme) {
        // Update the theme to be customTheme either if the user hasn't set a
        // preference (developer-provided custom themes should be the default
        // for an app) or if a custom theme is currently active (to ensure that
        // we pick up any new changes to it).
        this.setAndSendTheme(customTheme)
      }
    } else {
      // Remove the custom theme menu option.
      this.props.theme.addThemes([])

      if (usingCustomTheme) {
        // Reset to the auto theme taking into account any host preferences
        // aka embed query params.
        this.setAndSendTheme(getHostSpecifiedTheme())
      }
    }
  }

  /**
   * Handler for ForwardMsg.scriptFinished messages
   * @param status the ScriptFinishedStatus that the script finished with
   */
  handleScriptFinished(status: ForwardMsg.ScriptFinishedStatus): void {
    if (
      status === ForwardMsg.ScriptFinishedStatus.FINISHED_SUCCESSFULLY ||
      status === ForwardMsg.ScriptFinishedStatus.FINISHED_EARLY_FOR_RERUN ||
      status ===
        ForwardMsg.ScriptFinishedStatus.FINISHED_FRAGMENT_RUN_SUCCESSFULLY
    ) {
      window.setTimeout(() => {
        // Notify any subscribers of this event (and do it on the next cycle of
        // the event loop)
        this.state.scriptFinishedHandlers.map(handler => handler())
      }, 0)

      // Clear any stale elements left over from the previous run.
      // (We don't do this if our script had a compilation error and didn't
      // finish successfully.)
      this.setState(
        ({ scriptRunId, fragmentIdsThisRun }) => ({
          // Apply any pending elements that haven't been applied.
          elements: this.pendingElementsBuffer.clearStaleNodes(
            scriptRunId,
            fragmentIdsThisRun
          ),
        }),
        () => {
          this.pendingElementsBuffer = this.state.elements
        }
      )

      if (
        status === ForwardMsg.ScriptFinishedStatus.FINISHED_SUCCESSFULLY ||
        status ===
          ForwardMsg.ScriptFinishedStatus.FINISHED_FRAGMENT_RUN_SUCCESSFULLY
      ) {
        // Tell the WidgetManager which widgets still exist. It will remove
        // widget state for widgets that have been removed.
        const activeWidgetIds = new Set(
          Array.from(this.state.elements.getElements())
            .map(element => getElementWidgetID(element))
            .filter(notUndefined)
        )
        this.widgetMgr.removeInactive(activeWidgetIds)
      }

      // Tell the ConnectionManager to increment the message cache run
      // count. This will result in expired ForwardMsgs being removed from
      // the cache. We expect the sessionInfo to be populated at this point,
      // but we have observed race conditions tied to a rerun occurring
      // before a NewSession message is processed. This issue should not
      // disrupt users and is not a critical need for the message cache
      if (
        this.connectionManager !== null &&
        status !== ForwardMsg.ScriptFinishedStatus.FINISHED_EARLY_FOR_RERUN &&
        this.sessionInfo.isSet
      ) {
        this.connectionManager.incrementMessageCacheRunCount(
          this.sessionInfo.current.maxCachedMessageAge
        )
      }
    }
  }

  /*
   * Clear all elements from the state.
   */
  clearAppState(
    appHash: string,
    scriptRunId: string,
    scriptName: string,
    mainScriptHash: string
  ): void {
    const { hideSidebarNav, elements } = this.state
    // Handle hideSidebarNav = true -> retain sidebar elements to avoid flicker
    const sidebarElements = (hideSidebarNav && elements.sidebar) || undefined

    this.setState(
      {
        scriptRunId,
        scriptName,
        appHash,
        elements: this.appNavigation.clearPageElements(
          this.pendingElementsBuffer,
          mainScriptHash,
          sidebarElements
        ),
      },
      () => {
        this.pendingElementsBuffer = this.state.elements
        // Tell the WidgetManager which widgets still exist. It will remove
        // widget state for widgets that have been removed.
        const activeWidgetIds = new Set(
          Array.from(this.state.elements.getElements())
            .map(element => getElementWidgetID(element))
            .filter(notUndefined)
        )
        this.widgetMgr.removeInactive(activeWidgetIds)
      }
    )
  }

  /**
   * Opens a dialog with the specified state.
   */
  openDialog(dialogProps: DialogProps): void {
    this.setState({ dialog: dialogProps })
  }

  /**
   * Closes the upload dialog if it's open.
   */
  closeDialog = (): void => {
    this.setState({ dialog: undefined })
  }

  /**
   * Saves a UserSettings object.
   */
  saveSettings = (newSettings: UserSettings): void => {
    const { runOnSave: prevRunOnSave } = this.state.userSettings
    const { runOnSave } = newSettings

    this.setState({ userSettings: newSettings })

    if (prevRunOnSave !== runOnSave && this.isServerConnected()) {
      const backMsg = new BackMsg({ setRunOnSave: runOnSave })
      backMsg.type = "setRunOnSave"
      this.sendBackMsg(backMsg)
    }
  }

  /**
   * Update pendingElementsBuffer with the given Delta and set up a timer to
   * update state.elements. This buffer allows us to process Deltas quickly
   * without spamming React with too many of render() calls.
   */
  handleDeltaMsg = (
    deltaMsg: Delta,
    metadataMsg: ForwardMsgMetadata
  ): void => {
    this.pendingElementsBuffer = this.pendingElementsBuffer.applyDelta(
      this.state.scriptRunId,
      deltaMsg,
      metadataMsg
    )

    // Update metrics
    this.metricsMgr.handleDeltaMessage(deltaMsg)

    if (!this.pendingElementsTimerRunning) {
      this.pendingElementsTimerRunning = true

      // (BUG #685) When user presses stop, stop adding elements to
      // the app immediately to avoid race condition.
      const scriptIsRunning =
        this.state.scriptRunState === ScriptRunState.RUNNING

      setTimeout(() => {
        this.pendingElementsTimerRunning = false
        if (scriptIsRunning) {
          this.setState({ elements: this.pendingElementsBuffer })
        }
      }, ELEMENT_LIST_BUFFER_TIMEOUT_MS)
    }
  }

  /**
   * Test-only method used by e2e tests to test disabling widgets.
   */
  debugShutdownRuntime = (): void => {
    if (this.isServerConnected()) {
      const backMsg = new BackMsg({ debugShutdownRuntime: true })
      backMsg.type = "debugShutdownRuntime"
      this.sendBackMsg(backMsg)
    }
  }

  /**
   * Test-only method used by e2e tests to test reconnect behavior.
   */
  debugDisconnectWebsocket = (): void => {
    if (this.isServerConnected()) {
      const backMsg = new BackMsg({ debugDisconnectWebsocket: true })
      backMsg.type = "debugDisconnectWebsocket"
      this.sendBackMsg(backMsg)
    }
  }

  /**
   * Test-only method used by e2e tests to test fetching cached ForwardMsgs
   * from the server.
   */
  debugClearForwardMsgCache = (): void => {
    if (!isLocalhost()) {
      return
    }

    // It's not a problem that we're mucking around with private fields since
    // this is a test-only method anyway.
    // @ts-expect-error
    this.connectionManager?.connection?.cache.messages.clear()
  }

  /**
   * Reruns the script.
   *
   * @param alwaysRunOnSave a boolean. If true, UserSettings.runOnSave
   * will be set to true, which will result in a request to the Server
   * to enable runOnSave for this session.
   */
  rerunScript = (alwaysRunOnSave = false): void => {
    this.closeDialog()

    if (!this.isServerConnected()) {
      logError("Cannot rerun script when disconnected from server.")
      return
    }

    if (
      this.state.scriptRunState === ScriptRunState.RUNNING ||
      this.state.scriptRunState === ScriptRunState.RERUN_REQUESTED
    ) {
      // Don't queue up multiple rerunScript requests
      return
    }

    this.metricsMgr.enqueue("rerunScript")

    this.setState({ scriptRunState: ScriptRunState.RERUN_REQUESTED })

    // Note: `rerunScript` is incorrectly called in some places.
    // We can remove `=== true` after adding type information
    if (alwaysRunOnSave === true) {
      // Update our run-on-save setting *before* calling rerunScript.
      // The rerunScript message currently blocks all BackMsgs from
      // being processed until the script has completed executing.
      this.saveSettings({ ...this.state.userSettings, runOnSave: true })
    }

    // Trigger a full app rerun:
    this.widgetMgr.sendUpdateWidgetsMessage(undefined)
  }

  sendLoadGitInfoBackMsg = (): void => {
    if (!this.isServerConnected()) {
      logError("Cannot load git information when disconnected from server.")
      return
    }

    this.sendBackMsg(
      new BackMsg({
        loadGitInfo: true,
      })
    )
  }

  onPageChange = (pageScriptHash: string, queryString?: string): void => {
    const { elements, mainScriptHash } = this.state

    // We want to keep widget states for widgets that are still active
    // from the common script
    const nextPageElements = this.appNavigation.clearPageElements(
      elements,
      mainScriptHash,
      undefined
    )
    const activeWidgetIds = new Set(
      Array.from(nextPageElements.getElements())
        .map(element => getElementWidgetID(element))
        .filter(notUndefined)
    )

    this.sendRerunBackMsg(
      this.widgetMgr.getActiveWidgetStates(activeWidgetIds),
      undefined,
      pageScriptHash,
      queryString
    )
  }

  isAppInReadyState = (prevState: Readonly<State>): boolean => {
    return (
      this.state.connectionState === ConnectionState.CONNECTED &&
      this.state.scriptRunState === ScriptRunState.NOT_RUNNING &&
      prevState.scriptRunState === ScriptRunState.RUNNING &&
      prevState.connectionState === ConnectionState.CONNECTED
    )
  }

  sendRerunBackMsg = (
    widgetStates?: WidgetStates,
    fragmentId?: string,
    pageScriptHash?: string,
<<<<<<< HEAD
    queryString?: string
=======
    isAutoRerun?: boolean
>>>>>>> 99b03c6c
  ): void => {
    const baseUriParts = this.getBaseUriParts()
    if (!baseUriParts) {
      // If we don't have a connectionManager or if it doesn't have an active
      // websocket connection to the server (in which case
      // connectionManager.getBaseUriParts() returns undefined), we can't send a
      // rerun backMessage so just return early.
      logError("Cannot send rerun backMessage when disconnected from server.")
      return
    }

    const { currentPageScriptHash } = this.state
    const { basePath } = baseUriParts

    let pageName = ""
    let queryStringChanged = false

    if (pageScriptHash) {
      // The user specified exactly which page to run. We can simply use this
      // value in the BackMsg we send to the server.
      if (pageScriptHash != currentPageScriptHash) {
        // clear non-embed query parameters within a page change, and replace them with the
        // queryString provided by the caller (if present)
        if (queryString == undefined || queryString == "") {
          queryString = preserveEmbedQueryParams()
        } else {
          queryString = queryString + "&" + preserveEmbedQueryParams()
        }
        queryStringChanged = true
      }
    } else if (currentPageScriptHash) {
      // The user didn't specify which page to run, which happens when they
      // click the "Rerun" button in the main menu. In this case, we
      // rerun the current page.
      pageScriptHash = currentPageScriptHash
      // We also want to presever the existing query params _if_ they weren't specified
      // (which should be the case when the user clicks "Rerun")
      if (queryString == undefined) {
        queryString = this.getQueryString()
        queryStringChanged = false
      } else {
        queryStringChanged = true
      }
    } else {
      // We must be in the case where the user is navigating directly to a
      // non-main page of this app. Since we haven't received the list of the
      // app's pages from the server at this point, we fall back to requesting
      // the page to run via pageName, which we extract from
      // document.location.pathname.
      pageName = extractPageNameFromPathName(
        document.location.pathname,
        basePath
      )
      pageScriptHash = ""
    }

    if (queryStringChanged) {
      this.hostCommunicationMgr.sendMessageToHost({
        type: "SET_QUERY_PARAM",
        queryParams: queryString ?? "",
      })
    }

    this.sendBackMsg(
      new BackMsg({
        rerunScript: {
          queryString,
          widgetStates,
          pageScriptHash,
          pageName,
          fragmentId,
          isAutoRerun,
        },
      })
    )

    PerformanceEvents.record({
      name: "RequestedRerun",
      scriptRunState: this.state.scriptRunState,
    })
  }

  /** Requests that the server stop running the script */
  stopScript = (): void => {
    if (!this.isServerConnected()) {
      logError("Cannot stop app when disconnected from server.")
      return
    }

    if (
      this.state.scriptRunState === ScriptRunState.NOT_RUNNING ||
      this.state.scriptRunState === ScriptRunState.STOP_REQUESTED
    ) {
      // Don't queue up multiple stopScript requests
      return
    }

    const backMsg = new BackMsg({ stopScript: true })
    backMsg.type = "stopScript"
    this.sendBackMsg(backMsg)
    this.setState({ scriptRunState: ScriptRunState.STOP_REQUESTED })
  }

  /**
   * Shows a dialog asking the user to confirm they want to clear the cache
   */
  openClearCacheDialog = (): void => {
    if (this.isServerConnected()) {
      const newDialog: DialogProps = {
        type: DialogType.CLEAR_CACHE,
        confirmCallback: this.clearCache,
        defaultAction: this.clearCache,
        onClose: () => {},
      }
      // This will be called if enter is pressed.
      this.openDialog(newDialog)
    } else {
      logError("Cannot clear cache: disconnected from server")
    }
  }

  /**
   * Shows a dialog with Deployment instructions
   */
  openDeployDialog = (): void => {
    const deployDialogProps: DialogProps = {
      type: DialogType.DEPLOY_DIALOG,
      onClose: this.closeDialog,
      showDeployError: this.showDeployError,
      isDeployErrorModalOpen:
        this.state.dialog?.type === DialogType.DEPLOY_ERROR,
      metricsMgr: this.metricsMgr,
    }
    this.openDialog(deployDialogProps)
  }

  openThemeCreatorDialog = (): void => {
    const newDialog: DialogProps = {
      type: DialogType.THEME_CREATOR,
      backToSettings: this.settingsCallback,
      onClose: this.closeDialog,
    }
    this.openDialog(newDialog)
  }

  /**
   * Asks the server to clear the st_cache and st_cache_data and st_cache_resource
   */
  clearCache = (): void => {
    this.closeDialog()
    if (this.isServerConnected()) {
      this.metricsMgr.enqueue("clearCache")
      const backMsg = new BackMsg({ clearCache: true })
      backMsg.type = "clearCache"
      this.sendBackMsg(backMsg)
    } else {
      logError("Cannot clear cache: disconnected from server")
    }
  }

  /**
   * Sends an app heartbeat message through the websocket
   */
  sendAppHeartbeat = (): void => {
    if (this.isServerConnected()) {
      const backMsg = new BackMsg({ appHeartbeat: true })
      backMsg.type = "appHeartbeat"
      this.sendBackMsg(backMsg)
    } else {
      logError("Cannot send app heartbeat: disconnected from server")
    }
  }

  /**
   * Sends a message back to the server.
   */
  private sendBackMsg = (msg: BackMsg): void => {
    if (this.connectionManager) {
      logMessage(msg)
      this.connectionManager.sendMessage(msg)
    } else {
      logError(`Not connected. Cannot send back message: ${msg}`)
    }
  }

  /**
   * Updates the app body when there's a connection error.
   */
  handleConnectionError = (errNode: ReactNode): void => {
    this.showError("Connection error", errNode)
  }

  /**
   * Indicates whether we're connected to the server.
   */
  isServerConnected = (): boolean => {
    return this.connectionManager
      ? this.connectionManager.isConnected()
      : false
  }

  settingsCallback = (animateModal = true): void => {
    const newDialog: DialogProps = {
      type: DialogType.SETTINGS,
      isServerConnected: this.isServerConnected(),
      settings: this.state.userSettings,
      allowRunOnSave: this.state.allowRunOnSave,
      onSave: this.saveSettings,
      onClose: () => {},
      developerMode: showDevelopmentOptions(
        this.state.isOwner,
        this.state.toolbarMode
      ),
      openThemeCreator: this.openThemeCreatorDialog,
      animateModal,
      metricsMgr: this.metricsMgr,
    }
    this.openDialog(newDialog)
  }

  aboutCallback = (): void => {
    const { menuItems } = this.state
    const newDialog: DialogProps = {
      type: DialogType.ABOUT,
      sessionInfo: this.sessionInfo,
      onClose: this.closeDialog,
      aboutSectionMd: menuItems?.aboutSectionMd,
    }
    this.openDialog(newDialog)
  }

  /**
   * Prints the app, if the app is in IFrame
   * it prints the content of the IFrame.
   * Before printing this function ensures the app has fully loaded,
   * by checking if we're in ScriptRunState.NOT_RUNNING state.
   */
  printCallback = (): void => {
    const { scriptRunState } = this.state
    if (scriptRunState !== ScriptRunState.NOT_RUNNING) {
      setTimeout(this.printCallback, 500)
      return
    }
    let windowToPrint
    try {
      const htmlIFrameElement = getIFrameEnclosingApp(this.embeddingId)
      if (htmlIFrameElement && htmlIFrameElement.contentWindow) {
        windowToPrint = htmlIFrameElement.contentWindow.window
      } else {
        windowToPrint = window
      }
    } catch (err) {
      windowToPrint = window
    } finally {
      if (!windowToPrint) windowToPrint = window
      windowToPrint.print()
    }
  }

  screencastCallback = (): void => {
    const { scriptName } = this.state
    const { startRecording } = this.props.screenCast
    const date = moment().format("YYYY-MM-DD-HH-MM-SS")

    startRecording(`streamlit-${scriptName}-${date}`)
  }

  handleFullScreen = (isFullScreen: boolean): void => {
    this.setState({ isFullScreen })
  }

  /**
   * Set streamlit-lib specific configurations.
   */
  setLibConfig = (libConfig: LibConfig): void => {
    this.setState({ libConfig })
  }

  /**
   * Set streamlit-app specific configurations.
   */
  setAppConfig = (appConfig: AppConfig): void => {
    this.setState({ appConfig })
  }

  addScriptFinishedHandler = (func: () => void): void => {
    this.setState((prevState, _) => {
      return {
        scriptFinishedHandlers: prevState.scriptFinishedHandlers.concat(func),
      }
    })
  }

  removeScriptFinishedHandler = (func: () => void): void => {
    this.setState((prevState, _) => {
      return {
        scriptFinishedHandlers: without(
          prevState.scriptFinishedHandlers,
          func
        ),
      }
    })
  }

  getBaseUriParts = (): BaseUriParts | undefined =>
    this.connectionManager
      ? this.connectionManager.getBaseUriParts()
      : undefined

  getQueryString = (): string => {
    const { queryParams } = this.state

    const queryString =
      queryParams && queryParams.length > 0
        ? queryParams
        : document.location.search

    return queryString.startsWith("?") ? queryString.substring(1) : queryString
  }

  queryStringToParams = (queryParams: string): URLSearchParams => {
    return new URLSearchParams(queryParams)
  }

  isInCloudEnvironment = (): boolean => {
    const { hostMenuItems } = this.state
    return hostMenuItems && hostMenuItems?.length > 0
  }

  showDeployButton = (): boolean => {
    return (
      showDevelopmentOptions(this.state.isOwner, this.state.toolbarMode) &&
      !this.isInCloudEnvironment() &&
      this.sessionInfo.isSet &&
      !this.sessionInfo.isHello
    )
  }

  deployButtonClicked = (): void => {
    this.metricsMgr.enqueue("menuClick", {
      label: "deployButtonInApp",
    })
    this.sendLoadGitInfoBackMsg()
    this.openDeployDialog()
  }

  requestFileURLs = (requestId: string, files: File[]): void => {
    if (this.isServerConnected()) {
      const backMsg = new BackMsg({
        fileUrlsRequest: {
          requestId,
          fileNames: files.map(f => f.name),
          sessionId: this.sessionInfo.current.sessionId,
        },
      })
      backMsg.type = "fileUrlsRequest"
      this.sendBackMsg(backMsg)
    }
  }

  render(): JSX.Element {
    const {
      allowRunOnSave,
      connectionState,
      dialog,
      elements,
      initialSidebarState,
      menuItems,
      isFullScreen,
      scriptRunId,
      scriptRunState,
      userSettings,
      hideTopBar,
      hideSidebarNav,
      currentPageScriptHash,
      hostHideSidebarNav,
      pageLinkBaseUrl,
      sidebarChevronDownshift,
      hostMenuItems,
      hostToolbarItems,
      libConfig,
      appConfig,
      inputsDisabled,
      appPages,
      navSections,
    } = this.state
    const developmentMode = showDevelopmentOptions(
      this.state.isOwner,
      this.state.toolbarMode
    )

    const outerDivClass = classNames(
      "stApp",
      getEmbeddingIdClassName(this.embeddingId),
      {
        "streamlit-embedded": isEmbed(),
        "streamlit-wide": userSettings.wideMode,
      }
    )

    const renderedDialog: React.ReactNode = dialog
      ? StreamlitDialog({
          ...dialog,
          onClose: this.closeDialog,
        })
      : null

    const widgetsDisabled =
      inputsDisabled || connectionState !== ConnectionState.CONNECTED

    // Attach and focused props provide a way to handle Global Hot Keys
    // https://github.com/greena13/react-hotkeys/issues/41
    // attach: DOM element the keyboard listeners should attach to
    // focused: A way to force focus behaviour
    return (
      <AppContext.Provider
        value={{
          initialSidebarState,
          wideMode: userSettings.wideMode,
          embedded: isEmbed(),
          showPadding: !isEmbed() || isPaddingDisplayed(),
          disableScrolling: isScrollingHidden(),
          showToolbar: !isEmbed() || isToolbarDisplayed(),
          showColoredLine: !isEmbed() || isColoredLineDisplayed(),
          // host communication manager elements
          pageLinkBaseUrl,
          sidebarChevronDownshift,
          gitInfo: this.state.gitInfo,
          appConfig,
        }}
      >
        <LibContext.Provider
          value={{
            isFullScreen,
            setFullScreen: this.handleFullScreen,
            addScriptFinishedHandler: this.addScriptFinishedHandler,
            removeScriptFinishedHandler: this.removeScriptFinishedHandler,
            activeTheme: this.props.theme.activeTheme,
            setTheme: this.setAndSendTheme,
            availableThemes: this.props.theme.availableThemes,
            addThemes: this.props.theme.addThemes,
            onPageChange: this.onPageChange,
            currentPageScriptHash,
            libConfig,
            fragmentIdsThisRun: this.state.fragmentIdsThisRun,
          }}
        >
          <HotKeys
            keyMap={this.keyMap}
            handlers={this.keyHandlers}
            attach={window}
            focused={true}
          >
            <StyledApp
              className={outerDivClass}
              data-testid="stApp"
              data-teststate={
                scriptRunId == INITIAL_SCRIPT_RUN_ID
                  ? "initial"
                  : scriptRunState
              }
            >
              {/* The tabindex below is required for testing. */}
              <Header>
                {!hideTopBar && (
                  <>
                    <StatusWidget
                      connectionState={connectionState}
                      sessionEventDispatcher={this.sessionEventDispatcher}
                      scriptRunState={scriptRunState}
                      rerunScript={this.rerunScript}
                      stopScript={this.stopScript}
                      allowRunOnSave={allowRunOnSave}
                    />
                    <ToolbarActions
                      hostToolbarItems={hostToolbarItems}
                      sendMessageToHost={
                        this.hostCommunicationMgr.sendMessageToHost
                      }
                      metricsMgr={this.metricsMgr}
                    />
                  </>
                )}
                {this.showDeployButton() && (
                  <DeployButton
                    onClick={this.deployButtonClicked.bind(this)}
                  />
                )}
                <MainMenu
                  isServerConnected={this.isServerConnected()}
                  quickRerunCallback={this.rerunScript}
                  clearCacheCallback={this.openClearCacheDialog}
                  settingsCallback={this.settingsCallback}
                  aboutCallback={this.aboutCallback}
                  printCallback={this.printCallback}
                  screencastCallback={this.screencastCallback}
                  screenCastState={this.props.screenCast.currentState}
                  hostMenuItems={hostMenuItems}
                  developmentMode={developmentMode}
                  sendMessageToHost={
                    this.hostCommunicationMgr.sendMessageToHost
                  }
                  menuItems={menuItems}
                  metricsMgr={this.metricsMgr}
                  toolbarMode={this.state.toolbarMode}
                />
              </Header>

              <AppView
                endpoints={this.endpoints}
                sessionInfo={this.sessionInfo}
                sendMessageToHost={this.hostCommunicationMgr.sendMessageToHost}
                elements={elements}
                scriptRunId={scriptRunId}
                scriptRunState={scriptRunState}
                widgetMgr={this.widgetMgr}
                widgetsDisabled={widgetsDisabled}
                uploadClient={this.uploadClient}
                componentRegistry={this.componentRegistry}
                formsData={this.state.formsData}
                appLogo={elements.logo}
                appPages={appPages}
                navSections={navSections}
                onPageChange={this.onPageChange}
                currentPageScriptHash={currentPageScriptHash}
                hideSidebarNav={hideSidebarNav || hostHideSidebarNav}
              />
              {renderedDialog}
            </StyledApp>
          </HotKeys>
        </LibContext.Provider>
      </AppContext.Provider>
    )
  }
}

export default withScreencast(App)<|MERGE_RESOLUTION|>--- conflicted
+++ resolved
@@ -1473,11 +1473,8 @@
     widgetStates?: WidgetStates,
     fragmentId?: string,
     pageScriptHash?: string,
-<<<<<<< HEAD
+    isAutoRerun?: boolean
     queryString?: string
-=======
-    isAutoRerun?: boolean
->>>>>>> 99b03c6c
   ): void => {
     const baseUriParts = this.getBaseUriParts()
     if (!baseUriParts) {
