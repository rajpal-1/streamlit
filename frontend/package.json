{
  "name": "streamlit-browser",
<<<<<<< HEAD
  "version": "0.45.0",
=======
  "version": "0.46.0",
>>>>>>> 7d0805db
  "private": true,
  "homepage": ".",
  "scripts": {
    "start": "export NODE_OPTIONS=--max_old_space_size=4096 && ./scripts/preload.sh && craco start",
    "build": "export NODE_OPTIONS=--max_old_space_size=4096 && ./scripts/preload.sh && craco build",
    "test": "export NODE_OPTIONS=--max_old_space_size=4096 && craco test --env=jsdom",
    "cy:open": "unset NODE_OPTIONS && cypress open --env devicePixelRatio=1",
    "cy:run": "unset NODE_OPTIONS && cypress run",
    "cy:run-all": "../scripts/run_e2e_tests.sh -a true -c .. -r",
    "cy:serve-and-run-all": "NODE_OPTIONS=--max_old_space_size=4096 start-server-and-test start http://localhost:3000 cy:run-all",
    "typecheck": "tsc --noEmit"
  },
  "husky": {
    "hooks": {
      "pre-commit": "../scripts/format.sh"
    }
  },
  "dependencies": {
    "@types/classnames": "^2.2.9",
    "aws-sdk": "^2.524.0",
    "baseui": "^8.17.1",
    "bokehjs": "^1.2.0",
    "bootstrap": "^4.3.1",
    "camelcase": "^5.2.0",
    "classnames": "^2.2.6",
    "clipboard": "^2.0.4",
    "d3": "^5.12.0",
    "d3-graphviz": "^2.6.1",
    "deck.gl": "^7.2.3",
    "immutable": "^4.0.0-rc.12",
    "leaflet": "^1.3.4",
    "lodash": "^4.17.15",
    "mapbox-gl": "^1.3.1",
    "moment": "^2.22.2",
    "moment-duration-format": "^2.3.2",
    "node-sass": "^4.12.0",
    "numeral": "^2.0.6",
    "plotly.js": "^1.49.4",
    "prismjs": "^1.15.0",
    "prop-types": "^15.7.2",
    "protobufjs": "^6.8.8",
    "react": "^16.8.6",
    "react-copy-to-clipboard": "^5.0.1",
    "react-dom": "^16.8.4",
    "react-feather": "^2.0.3",
    "react-google-login": "^5.0.4",
    "react-hotkeys": "^1.1.4",
    "react-json-view": "^1.19.1",
    "react-leaflet": "^2.4.0",
    "react-map-gl": "^5.0.7",
    "react-markdown": "^4.2.2",
    "react-plotly.js": "^2.3.0",
    "react-scripts": "^3.0.1",
    "react-transition-group": "^4.3.0",
    "react-virtualized": "^9.21.0",
    "reactstrap": "^8.0.1",
    "recharts": "^1.6.2",
    "styletron-engine-atomic": "^1.4.1",
    "styletron-react": "^5.2.1",
    "typed-signals": "^1.0.5",
    "vega": "^5.5.3",
    "vega-embed": "^5.1.2",
    "vega-lite": "^4.0.0-beta.1",
    "xxhashjs": "^0.2.2"
  },
  "devDependencies": {
    "@craco/craco": "^5.4.0",
    "@types/clipboard": "^2.0.1",
    "@types/d3": "^5.7.2",
    "@types/d3-graphviz": "^2.6.2",
    "@types/fetch-mock": "^7.3.1",
    "@types/jest": "^24.0.11",
    "@types/lodash": "^4.14.138",
    "@types/node": "^12.7.4",
    "@types/plotly.js": "^1.44.8",
    "@types/prismjs": "^1.16.0",
    "@types/react": "^16.8.23",
    "@types/react-copy-to-clipboard": "^4.2.6",
    "@types/react-dom": "^16.8.4",
    "@types/react-plotly.js": "^2.2.3",
    "@types/react-transition-group": "^4.2.2",
    "@types/react-virtualized": "^9.21.3",
    "@types/reactstrap": "^8.0.1",
    "@types/recharts": "^1.1.20",
    "@types/styletron-engine-atomic": "^1.1.0",
    "@types/styletron-react": "^5.0.1",
    "@types/styletron-standard": "^2.0.0",
    "@types/xxhashjs": "^0.2.1",
    "@typescript-eslint/eslint-plugin": "^2.1.0",
    "@typescript-eslint/parser": "^2.1.0",
    "cypress": "^3.4.1",
    "cypress-image-snapshot": "^3.1.1",
<<<<<<< HEAD
    "eslint-config-fbjs": "^3.1.0",
    "eslint-plugin-babel": "^5.3.0",
    "eslint-plugin-import": "^2.18.2",
    "eslint-plugin-jsx-a11y": "^6.2.3",
    "eslint-plugin-react": "^7.14.2",
    "eslint-plugin-relay": "^1.3.5",
    "fetch-mock": "^7.3.9",
=======
    "eslint": "^6.3.0",
    "eslint-config-prettier": "^6.2.0",
    "eslint-plugin-prettier": "^3.1.0",
    "eslint-plugin-react": "^7.14.3",
>>>>>>> 7d0805db
    "hard-source-webpack-plugin": "^0.13.1",
    "husky": "^3.0.5",
    "mocha": "5.2.0",
    "mocha-junit-reporter": "^1.23.1",
    "mocha-multi-reporters": "^1.1.7",
    "mochawesome": "^4.0.1",
    "mochawesome-merge": "^2.0.1",
    "mochawesome-report-generator": "^4.0.1",
    "prettier": "^1.18.2",
    "pretty-quick": "^1.11.1",
    "scss-to-json": "^2.0.0",
    "start-server-and-test": "^1.9.1",
    "typescript": "^3.6.2"
  },
  "resolutions": {
    "esm": "^3.1.0",
    "static-eval": "^2.0.2"
  },
  "browserslist": [
    ">0.2%",
    "not dead",
    "not ie <= 11",
    "not op_mini all"
  ]
}<|MERGE_RESOLUTION|>--- conflicted
+++ resolved
@@ -1,10 +1,6 @@
 {
   "name": "streamlit-browser",
-<<<<<<< HEAD
-  "version": "0.45.0",
-=======
   "version": "0.46.0",
->>>>>>> 7d0805db
   "private": true,
   "homepage": ".",
   "scripts": {
@@ -97,20 +93,11 @@
     "@typescript-eslint/parser": "^2.1.0",
     "cypress": "^3.4.1",
     "cypress-image-snapshot": "^3.1.1",
-<<<<<<< HEAD
-    "eslint-config-fbjs": "^3.1.0",
-    "eslint-plugin-babel": "^5.3.0",
-    "eslint-plugin-import": "^2.18.2",
-    "eslint-plugin-jsx-a11y": "^6.2.3",
-    "eslint-plugin-react": "^7.14.2",
-    "eslint-plugin-relay": "^1.3.5",
     "fetch-mock": "^7.3.9",
-=======
     "eslint": "^6.3.0",
     "eslint-config-prettier": "^6.2.0",
     "eslint-plugin-prettier": "^3.1.0",
     "eslint-plugin-react": "^7.14.3",
->>>>>>> 7d0805db
     "hard-source-webpack-plugin": "^0.13.1",
     "husky": "^3.0.5",
     "mocha": "5.2.0",
