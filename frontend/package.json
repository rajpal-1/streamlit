--- conflicted
+++ resolved
@@ -1,11 +1,6 @@
 {
-<<<<<<< HEAD
   "name": "streamlit",
-  "version": "1.21.0",
-=======
-  "name": "streamlit-browser",
-  "version": "1.23.1",
->>>>>>> 10653ece
+  "version": "1.23.0",
   "private": true,
   "workspaces": ["app", "lib"],
   "scripts": {
